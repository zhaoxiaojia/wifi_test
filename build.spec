# build.spec
import os
import sys
from pathlib import Path

# 在build.spec顶部添加
def get_requirements():
    with open('requirements.txt', 'r', encoding='utf-8') as f:
        # 过滤注释和空行，提取库名（忽略版本号）
        return [line.strip().split('==')[0] for line in f if line.strip() and not line.startswith('#')]

requirements = get_requirements()
<<<<<<< HEAD
pythonw_path = Path(sys.executable).with_name('pythonw.exe')
=======
pythonw_path = str(Path(sys.executable).with_name('pythonw.exe'))
>>>>>>> 405feab7
a = Analysis(
    ['main.py'],  # 入口文件
    pathex=['.'],
    binaries=[(str(pythonw_path), '.')],
    datas=[
        ('src/pytest.ini', 'src'),
        ('src/test', 'src/test'),
        ('config/performance_test_csv', 'config/performance_test_csv'),
        (pythonw_path, '.'),
    ],
    hiddenimports=[
        # 手动添加PyQt5和自定义模块的隐藏依赖
        'PyQt5',
        'PyQt5.QtWidgets',
        'PyQt5.QtCore',
        'PyQt5.QtGui',
        'qfluentwidgets',
        'matplotlib',
        'matplotlib.backends',
        'matplotlib.backends.backend_pdf',  # 解决当前报错
        'matplotlib.backends.backend_agg',  # 常用后端，一并添加
        'matplotlib.figure',  # 可能用到的绘图核心模块
        'serial',  # 核心模块
        'serial.tools',  # 工具模块（如果用到）
        'serial.tools.list_ports',  # 常用子模块（如果用到）
        # 确保项目中引用 serial 的模块也被包含
        'src.tools.connect_tool.serial_tool',
        'pytest',
        'pytest_html',
        'pytest_html.plugin',  # pytest-html的核心插件模块
        'pytest_reportlog',    # 可能关联的报告模块
        'selenium',
        'selenium.webdriver',
        'selenium.webdriver.common',
        'selenium.webdriver.common.by',
        'selenium.webdriver.support.expected_conditions',
        'selenium.webdriver.support',
        'selenium.webdriver.support.ui',
        'selenium.webdriver.support.ui.WebDriverWait',
        'selenium.webdriver.support.expected_conditions'
        'selenium.webdriver.chrome',
        *requirements,
        'src.ui.windows_case_config',
        'src.ui.run',

    ],
    hookspath=[],
    runtime_hooks=[],
    excludes=[],
    win_no_prefer_redirects=False,
    win_private_assemblies=False,
    noarchive=False,
)
a.datas += Tree('src', prefix='src')
pyz = PYZ(a.pure, a.zipped_data)
exe = EXE(
    pyz,
    a.scripts,
    a.binaries,
    a.zipfiles,
    a.datas,
    name='FAE-QA-WIFI',
    console=True,
    debug=False,
    bootloader_ignore_signals=False,
    strip=False,
    upx=True,                          # 使用UPX压缩
    runtime_tmpdir=None,
    icon='wifi.ico'                # 可选图标
)<|MERGE_RESOLUTION|>--- conflicted
+++ resolved
@@ -10,11 +10,7 @@
         return [line.strip().split('==')[0] for line in f if line.strip() and not line.startswith('#')]
 
 requirements = get_requirements()
-<<<<<<< HEAD
 pythonw_path = Path(sys.executable).with_name('pythonw.exe')
-=======
-pythonw_path = str(Path(sys.executable).with_name('pythonw.exe'))
->>>>>>> 405feab7
 a = Analysis(
     ['main.py'],  # 入口文件
     pathex=['.'],
