# !/usr/bin/env python
# -*-coding:utf-8 -*-

from __future__ import annotations

import sys
from pathlib import Path
import traceback
import logging
import os
from contextlib import suppress

sys.path.insert(0, str(Path(__file__).parent))
from PyQt5.QtWidgets import (
    QApplication,
    QAbstractButton,
    QGraphicsOpacityEffect,
    QMessageBox,
)
import sip
from qfluentwidgets import FluentIcon, FluentWindow, NavigationItemPosition
from src.ui.windows_case_config import CaseConfigPage
from src.ui.rvr_wifi_config import RvrWifiConfigPage
from src.ui.run import RunPage
from src.ui.report_page import ReportPage
from src.ui.about_page import AboutPage
from src.ui.company_login import (
    CompanyLoginPage,
    get_configured_ldap_server,
    ldap_authenticate,
)
from qfluentwidgets import setTheme, Theme
from PyQt5.QtGui import QGuiApplication, QFont
from PyQt5.QtCore import (
    QCoreApplication,
    QPropertyAnimation,
    QEasingCurve,
    QParallelAnimationGroup,
    QPoint,
    QObject,
    QThread,
    pyqtSignal,
)
<<<<<<< HEAD
=======
from src.ui.company_login import (
    LDAP_SERVER,
    authenticate_via_ldap,
    create_ldap_server,
)
>>>>>>> 58e79649
from src.util.constants import Paths, cleanup_temp_dir

# Ensure working directory equals executable directory
os.chdir(Paths.BASE_DIR)


def log_exception(exc_type, exc_value, exc_tb):
    logging.error("".join(traceback.format_exception(exc_type, exc_value, exc_tb)))


def _describe_ldap_server() -> str:
    """Return a human-readable LDAP server address for logging/UI."""

    server_address = LDAP_SERVER
    try:
        server_obj = create_ldap_server()
        host = getattr(server_obj, "host", None)
        if host:
            server_address = host
        else:
            text = str(server_obj)
            if text:
                server_address = text
    except Exception:  # pragma: no cover - fallback path
        logging.debug("_describe_ldap_server: failed to resolve server, using default", exc_info=True)
    return server_address


class LDAPAuthWorker(QObject):
    """Run LDAP sign-in in a background thread."""

    finished = pyqtSignal(bool, str, dict)
    progress = pyqtSignal(str)

    def __init__(self, username: str, password: str) -> None:
        super().__init__()
        self._username = username or ""
        self._password = password or ""

    def run(self) -> None:  # pragma: no cover - hard to cover threads
        server = _describe_ldap_server()
        logging.info(
            "LDAPAuthWorker.run: start authentication (username=%s, server=%s)",
            self._username,
            server,
        )
        try:
            self.progress.emit(f"Connecting to LDAP server: {server}")
            success, result_message = authenticate_via_ldap(
                self._username,
                self._password,
            )
            if success:
                username = result_message or self._username
                payload = {
                    "username": username,
                    "server": server,
                }
                self.progress.emit(f"LDAP authentication succeeded (server: {server}), updating UI...")
                welcome = username or "user"
                self.finished.emit(
                    True,
                    f"Signed in successfully, welcome {welcome}",
                    payload,
                )
            else:
                detail = result_message or "LDAP login failed. Please check username or password."
                message = f"{detail} (server: {server})"
                logging.warning("LDAP login failed (server=%s): %s", server, detail)
                self.finished.emit(False, message, {})
        except Exception as exc:  # pragma: no cover - runtime exceptions
            logging.exception("LDAP login failed (unexpected)")
            self.finished.emit(
                False,
                f"Sign-in failed: {exc} (server: {server})",
                {},
            )


class MainWindow(FluentWindow):
    def __init__(self):
        super().__init__()
        self.setWindowTitle("FAE-QA  Wi-Fi Test Tool")
        screen = QGuiApplication.primaryScreen().availableGeometry()
        width = int(screen.width() * 0.7)
        height = int(screen.height() * 0.7)
        self.resize(width, height)
        self.setMinimumSize(width, height)
        self.center_window()
        self.show()

        self._auth_thread: QThread | None = None
        self._auth_worker: LDAPAuthWorker | None = None
        self._active_account: dict | None = None

        final_rect = self.geometry()
        start_rect = final_rect.adjusted(
            int(final_rect.width() * 0.1),
            int(final_rect.height() * 0.1),
            -int(final_rect.width() * 0.1),
            -int(final_rect.height() * 0.1),
        )
        self.setGeometry(start_rect)
        self.setWindowOpacity(0)

        self._geo_animation = QPropertyAnimation(self, b"geometry")
        self._geo_animation.setDuration(400)
        self._geo_animation.setStartValue(start_rect)
        self._geo_animation.setEndValue(final_rect)
        self._geo_animation.setEasingCurve(QEasingCurve.OutBack)

        self._opacity_animation = QPropertyAnimation(self, b"windowOpacity")
        self._opacity_animation.setDuration(400)
        self._opacity_animation.setStartValue(0)
        self._opacity_animation.setEndValue(1)
        self._opacity_animation.setEasingCurve(QEasingCurve.OutBack)

        self._show_group = QParallelAnimationGroup(self)
        self._show_group.addAnimation(self._geo_animation)
        self._show_group.addAnimation(self._opacity_animation)

        def _restore():
            self.setGeometry(final_rect)
            self.setWindowOpacity(1)

        self._show_group.finished.connect(_restore)
        self._show_group.start()

        # Pages
        self.login_page = CompanyLoginPage(self)
        self.login_page.loginRequested.connect(self._on_login_requested)
        self.login_page.loginResult.connect(self._on_login_result)
        self.login_page.logoutRequested.connect(self._on_logout_requested)

        self.case_config_page = CaseConfigPage(self.on_run)
        self.rvr_wifi_config_page = RvrWifiConfigPage(self.case_config_page)
        self.run_page = RunPage("", parent=self)
        # Ensure run page starts empty
        self.run_page.reset()
        # Report page (disabled until report_dir created)
        self.report_page = ReportPage(self)

        # Navigation buttons
        self.login_nav_button = self.addSubInterface(
            self.login_page,
            FluentIcon.PEOPLE,
            "Login",
        )
        self.login_nav_button.setVisible(True)
        self.login_nav_button.setEnabled(True)

        self.case_nav_button = self.addSubInterface(
            self.case_config_page, FluentIcon.SETTING, "Config Setup", "Case Config"
        )
        self.case_nav_button.setVisible(True)

        self.rvr_nav_button = self.addSubInterface(
            self.rvr_wifi_config_page,
            FluentIcon.WIFI,
            "RVR Scenario Config",
            "RVR Wi-Fi Config",
        )
        self.rvr_nav_button.setVisible(True)

        self.run_nav_button = self.addSubInterface(
            self.run_page,
            FluentIcon.PLAY,
            "Test",
            position=NavigationItemPosition.BOTTOM,
        )
        self.run_nav_button.setVisible(True)

        self.report_nav_button = self.addSubInterface(
            self.report_page,
            FluentIcon.DOCUMENT,
            "Reports",
            position=NavigationItemPosition.BOTTOM,
        )
        self.report_nav_button.setVisible(True)

        self.last_report_dir = None

        self.about_page = AboutPage(self)
        self.about_nav_button = self.addSubInterface(
            self.about_page,
            FluentIcon.INFO,
            "About",
            position=NavigationItemPosition.BOTTOM,
        )
        self.about_nav_button.setVisible(True)

        self._nav_logged_out_states = {
            self.case_nav_button: True,
            self.rvr_nav_button: False,
            self.run_nav_button: True,
            self.report_nav_button: False,
            self.about_nav_button: True,
        }
        self._nav_logged_in_states = dict(self._nav_logged_out_states)
        self._apply_nav_enabled(self._nav_logged_out_states)
        self.setCurrentIndex(self.login_page)

        # Backward compatibility fields
        self._run_nav_button = self.run_nav_button
        self._rvr_nav_button = self.rvr_nav_button
        self._rvr_route_key = None
        self._nav_button_clicked_log_slot = None
        self._runner_finished_slot = None
        self._rvr_visible = False

        # Enable Mica effect on Windows 11
        self.setMicaEffectEnabled(True)

    def _apply_nav_enabled(self, states: dict) -> None:
        """Batch set navigation buttons enabled states."""
        for btn, enabled in states.items():
            if btn and not sip.isdeleted(btn):
                btn.setEnabled(bool(enabled))

    # ------------------------------------------------------------------
    def _on_login_requested(self, account: str, password: str) -> None:
        """Handle sign-in request via LDAP."""

        username = (account or "").strip()
        logging.info("MainWindow: received sign-in request username=%s", username)
        if not username or not password:
            self.login_page.set_loading(False)
            self.login_page.set_status_message("Username or password cannot be empty.", state="error")
            logging.warning("MainWindow: sign-in failed, missing username or password")
            return
        if self._auth_thread and self._auth_thread.isRunning():
            self.login_page.set_status_message("Sign-in in progress, please wait...")
            logging.info("MainWindow: an auth thread is already running, ignoring new request")
            return
        server = _describe_ldap_server()
        self.login_page.set_loading(True)
        self.login_page.set_status_message(
            f"Starting LDAP authentication (server: {server})..."
        )
        self._auth_thread = QThread(self)
        self._auth_worker = LDAPAuthWorker(username, password)
        self._auth_worker.moveToThread(self._auth_thread)
        self._auth_thread.started.connect(self._auth_worker.run)
        self._auth_worker.progress.connect(
            lambda msg: self.login_page.set_status_message(msg)
        )
        self._auth_worker.finished.connect(self._handle_auth_finished)
        self._auth_worker.finished.connect(self._auth_thread.quit)
        self._auth_worker.finished.connect(self._auth_worker.deleteLater)
        self._auth_thread.finished.connect(self._auth_thread.deleteLater)
        self._auth_thread.start()

    def _handle_auth_finished(self, success: bool, message: str, payload: dict | None) -> None:
        logging.info(
            "MainWindow: sign-in finished success=%s message=%s payload=%s",
            success,
            message,
            payload,
        )
        self._auth_thread = None
        self._auth_worker = None
        if success:
            self._active_account = dict(payload or {})
        else:
            self._active_account = None
        self.login_page.set_login_result(success, message)

    def _on_login_result(self, success: bool, _message: str) -> None:
        if success:
            self._apply_nav_enabled(self._nav_logged_in_states)
            self.setCurrentIndex(self.case_config_page)
        else:
            self._apply_nav_enabled(self._nav_logged_out_states)
            self.setCurrentIndex(self.login_page)

    def _on_logout_requested(self) -> None:
        logging.info("MainWindow: user requested sign-out (active_account=%s)", self._active_account)
        self._apply_nav_enabled(self._nav_logged_out_states)
        self.setCurrentIndex(self.login_page)
        self._active_account = None
        self.login_page.set_status_message("Signed out. Please sign in again.", state="info")

    def show_rvr_wifi_config(self):
        """Show RVR Wi-Fi config page in navigation (idempotent: make visible if already added)."""
        # If it exists: do not add twice, just show
        if self._rvr_nav_button and not sip.isdeleted(self._rvr_nav_button):
            if self.rvr_wifi_config_page is None or sip.isdeleted(self.rvr_wifi_config_page):
                self.rvr_wifi_config_page = RvrWifiConfigPage(self.case_config_page)
            # Ensure page is in the stack
            if self.stackedWidget.indexOf(self.rvr_wifi_config_page) == -1:
                self.stackedWidget.addWidget(self.rvr_wifi_config_page)
            self._rvr_nav_button.setVisible(True)
            self._rvr_visible = True
            logging.debug("show_rvr_wifi_config: reuse nav item; setVisible(True)")
            return

        # First-time add
        nav = getattr(self, "navigationInterface", None)
        nav_items = []
        if nav:
            nav_items = [getattr(btn, "text", lambda: "")() for btn in nav.findChildren(QAbstractButton)]
        logging.debug(
            "show_rvr_wifi_config start: page id=%s nav items=%s",
            id(self.rvr_wifi_config_page),
            nav_items,
        )

        if self.rvr_wifi_config_page is None or sip.isdeleted(self.rvr_wifi_config_page):
            self.rvr_wifi_config_page = RvrWifiConfigPage(self.case_config_page)
        if self.rvr_wifi_config_page and not sip.isdeleted(self.rvr_wifi_config_page) and hasattr(
                self.rvr_wifi_config_page, "reload_csv"):
            self.rvr_wifi_config_page.reload_csv()

        # If a stale routeKey exists from last time, remove before re-adding
        rk = (
            self._rvr_route_key
            or getattr(self.rvr_wifi_config_page, "objectName", lambda: None)()
        )
        for attr in ("_interfaces", "_routes"):
            mapping = getattr(self, attr, None)
            if mapping and rk in mapping:
                try:
                    mapping.pop(rk, None)
                    logging.debug(
                        "show_rvr_wifi_config: removed stale %s[%s] before re-add", attr, rk
                    )
                except Exception as e:
                    logging.warning(
                        "show_rvr_wifi_config: failed to remove %s[%s]: %s", attr, rk, e
                    )

        self._rvr_nav_button = self._add_interface(
            self.rvr_wifi_config_page,
            FluentIcon.WIFI,
            "RVR Scenario Config",
            "RVR Wi-Fi Config",
        )
        if not self._rvr_nav_button:
            logging.warning(
                "addSubInterface returned None (duplicate routeKey or internal reject)",
            )
            QMessageBox.critical(
                self,
                "Error",
                "Failed to add RVR Wi-Fi Config page. Please check logs.",
            )
            self._rvr_visible = False
            return

        self._rvr_route_key = self._rvr_nav_button.property("routeKey") or self.rvr_wifi_config_page.objectName()
        logging.debug("show_rvr_wifi_config: routeKey=%s", self._rvr_route_key)
        # Make visible after first add
        self._rvr_nav_button.setVisible(True)
        # Ensure in stack
        if self.stackedWidget.indexOf(self.rvr_wifi_config_page) == -1:
            self.stackedWidget.addWidget(self.rvr_wifi_config_page)
        self._rvr_visible = True

        # Slide animation and switch to RVR config page
        try:
            width = self.stackedWidget.width()
            page = self.rvr_wifi_config_page
            if page:
                page.move(width, 0)
                self.setCurrentIndex(page)
                anim = QPropertyAnimation(page, b"pos", self)
                anim.setDuration(200)
                anim.setStartValue(QPoint(width, 0))
                anim.setEndValue(QPoint(0, 0))
                anim.setEasingCurve(QEasingCurve.OutCubic)

                def _reset_pos():
                    page.move(0, 0)

                anim.finished.connect(_reset_pos)
                anim.start()
                self._rvr_slide_anim = anim
        except Exception as e:
            logging.warning("show_rvr_wifi_config animation failed: %s", e)

    def hide_rvr_wifi_config(self):
        """Hide RVR Wi-Fi config page from navigation (do not remove to avoid routeKey residue)."""
        if not self._rvr_visible:
            return
        logging.debug(
            "hide_rvr_wifi_config start: page=%s current=%s",
            self.rvr_wifi_config_page,
            self.stackedWidget.currentWidget(),
        )

        width = self.stackedWidget.width()
        page = self.rvr_wifi_config_page

        # Switch to a safe page, keep current page visible to play slide animation
        self.setCurrentIndex(self.case_config_page)
        QCoreApplication.processEvents()

        if page:
            page.show()
            page.raise_()
            anim = QPropertyAnimation(page, b"pos", self)
            anim.setDuration(200)
            anim.setStartValue(QPoint(0, 0))
            anim.setEndValue(QPoint(width, 0))
            anim.setEasingCurve(QEasingCurve.OutCubic)

            def _after():
                page.move(0, 0)
                page.hide()
                if self._rvr_nav_button and not sip.isdeleted(self._rvr_nav_button):
                    self._rvr_nav_button.setVisible(False)
                    logging.debug("hide_rvr_wifi_config: setVisible(False) for nav item")
                self._rvr_visible = False
                logging.debug("hide_rvr_wifi_config end: page=%s", self.rvr_wifi_config_page)

            anim.finished.connect(_after)
            anim.start()
            self._rvr_slide_anim = anim
        else:
            if self._rvr_nav_button and not sip.isdeleted(self._rvr_nav_button):
                self._rvr_nav_button.setVisible(False)
                logging.debug("hide_rvr_wifi_config: setVisible(False) for nav item")
            self._rvr_visible = False
            logging.debug("hide_rvr_wifi_config end: page=%s", self.rvr_wifi_config_page)

    def _detach_sub_interface(self, page):
        """Detach the given page from navigation, best-effort for different QFluent versions."""
        nav = getattr(self, "navigationInterface", None)
        if not nav or not page or sip.isdeleted(page):
            return False

        # Prefer official APIs (try in order, finally removeWidget(page))
        for name in ("removeSubInterface", "removeInterface", "removeItem", "removeWidget"):
            func = getattr(nav, name, None)
            if callable(func):
                try:
                    func(page)  # remove by page
                    return True
                except Exception:
                    pass

        # Fallback: remove any child with the same routeKey (not always QAbstractButton)
        try:
            from PyQt5.QtWidgets import QWidget
            rk = getattr(page, "objectName", lambda: None)() or "rvrWifiConfigPage"
            for w in nav.findChildren(QWidget):
                try:
                    if w.property("routeKey") == rk:
                        try:
                            w.setParent(None)
                        except Exception:
                            pass
                        try:
                            w.deleteLater()
                        except Exception:
                            pass
                        return True
                except Exception:
                    continue
        except Exception:
            pass
        return False

    def _add_interface(self, *args, **kwargs):
        widget = args[0] if args else kwargs.get("interface") or kwargs.get("widget")
        if widget is None or sip.isdeleted(widget):
            raise RuntimeError("_add_interface called with a None/invalid widget")
        logging.debug("_add_interface: adding %s", widget)
        btn = self.addSubInterface(*args, **kwargs)
        nav = getattr(self, "navigationInterface", None)
        nav_count = len(nav.findChildren(QAbstractButton)) if nav else 0
        stack_count = self.stackedWidget.count()
        logging.debug(
            "_add_interface: nav count=%s stack count=%s", nav_count, stack_count
        )
        if btn is None:
            logging.warning(
                "addSubInterface returned None (maybe duplicate routeKey or rejected by framework)"
            )
        return btn

    def _remove_interface(self, page, route_key=None, nav_button=None):
        nav = getattr(self, "navigationInterface", None)

        rk = (
            route_key
            or (nav_button.property("routeKey") if nav_button else None)
            or getattr(page, "objectName", lambda: None)()
        )
        removed = False
        try:
            # 1) Prefer FluentWindow.removeSubInterface
            func = getattr(self, "removeSubInterface", None)
            if callable(func):
                removed = bool(func(page))
            # 2) Fallback: navigationInterface.removeItem
            elif nav and rk:
                func = getattr(nav, "removeItem", None)
                if callable(func):
                    removed = bool(func(rk))
        except Exception as e:
            logging.error("_remove_interface: failed to remove nav item %s: %s", rk, e)
            raise

        if not removed:
            logging.error("_remove_interface: removal failed for %s", rk)
            raise RuntimeError(f"failed to remove navigation item {rk}")

        # 3) After nav item removed, detach nav_button
        if nav_button and not sip.isdeleted(nav_button):
            with suppress(Exception):
                nav_button.clicked.disconnect()
            with suppress(Exception):
                nav_button.setParent(None)

        # 4) Remove page from stacked widget
        if page and not sip.isdeleted(page):
            with suppress(Exception):
                self.stackedWidget.removeWidget(page)

        QCoreApplication.processEvents()

        # 5) Clear pointers
        self._rvr_nav_button = None
        self._rvr_route_key = None
        self.rvr_wifi_config_page = None

        # 6) Clean routeKey mappings inside FluentWindow (if exist)
        if rk:
            try:
                if hasattr(self, "_interfaces"):
                    self._interfaces.pop(rk, None)
                    logging.debug(
                        ">>> _remove_interface: removed %s from self._interfaces", rk
                    )
                if hasattr(self, "_routes"):
                    self._routes.pop(rk, None)
                    logging.debug(
                        ">>> _remove_interface: removed %s from self._routes", rk
                    )
            except Exception as e:
                logging.warning(
                    ">>> _remove_interface: failed to clean routeKey mapping: %s", e
                )

    # ==== DEBUG: deep nav/router/stack introspection ====
    def _debug_nav_state(self, tag: str):
        logging.debug("\n===== DEBUG NAV STATE [%s] =====", tag)
        nav = getattr(self, "navigationInterface", None)
        if not nav:
            logging.debug("navigationInterface = None")
            return

        # 1) Detect available methods (we care how removeX is named)
        def _has(obj, name):
            try:
                return callable(getattr(obj, name, None))
            except Exception:
                return False

        nav_methods = [
            n
            for n in (
                "removeItem",
                "removeWidget",
                "removeButton",
                "removeSubInterface",
                "removeInterface",
                "addItem",
                "addWidget",
            )
            if _has(nav, n)
        ]
        fw_methods = [n for n in ("removeSubInterface", "addSubInterface") if _has(self, n)]
        logging.debug("nav methods: %s", nav_methods)
        logging.debug("FluentWindow methods: %s", fw_methods)

        # 2) List children likely to be nav buttons
        try:
            btns = nav.findChildren(QAbstractButton)
        except Exception:
            btns = []
        logging.debug("QAbstractButton count: %s", len(btns))
        for i, b in enumerate(btns):
            try:
                cls = b.metaObject().className()
            except Exception:
                cls = type(b).__name__
            props = {}
            for k in ("routeKey", "text", "objectName"):
                try:
                    if k == "text":
                        v = b.text()
                    else:
                        v = b.property(k)
                except Exception:
                    v = None
                props[k] = v
            logging.debug("  [BTN#%s] id=%s class=%s props=%s", i, id(b), cls, props)

        # 3) Find any QWidget with a routeKey property
        try:
            from PyQt5.QtWidgets import QWidget
            widgets = nav.findChildren(QWidget)
        except Exception:
            widgets = []
        rk_widgets = []
        for w in widgets:
            try:
                rk = w.property("routeKey")
            except Exception:
                rk = None
            if rk:
                rk_widgets.append(w)
        logging.debug("widgets-with-routeKey count: %s", len(rk_widgets))
        for i, w in enumerate(rk_widgets):
            try:
                cls = w.metaObject().className()
            except Exception:
                cls = type(w).__name__
            logging.debug(
                "  [RK#%s] id=%s class=%s routeKey=%s objName=%s",
                i,
                id(w),
                cls,
                w.property("routeKey"),
                w.objectName(),
            )

        # 4) Router state (best-effort, names vary)
        router = getattr(nav, "router", None)
        if router:
            logging.debug("router exists: %s", type(router).__name__)
            for key in ("stackHistories", "currentKey", "history", "routeView"):
                try:
                    val = getattr(router, key, None)
                    if callable(val):
                        val = val()
                    logging.debug("  router.%s = %s", key, val)
                except Exception:
                    pass
            for key in ("routes", "_routes", "routeTable", "routeMap"):
                try:
                    routes = getattr(router, key, None)
                    if routes:
                        try:
                            keys = list(routes.keys()) if hasattr(routes, "keys") else routes
                        except Exception:
                            keys = routes
                        logging.debug("  router.%s keys = %s", key, keys)
                except Exception:
                    pass
        else:
            logging.debug("router = None")

        # 5) StackedWidget contents
        try:
            count = self.stackedWidget.count()
        except Exception:
            count = -1
        logging.debug("stackedWidget count: %s", count)
        try:
            for i in range(count):
                w = self.stackedWidget.widget(i)
                try:
                    cls = w.metaObject().className()
                except Exception:
                    cls = type(w).__name__
                logging.debug(
                    "  [STACK#%s] id=%s class=%s objName=%s",
                    i,
                    id(w),
                    cls,
                    w.objectName(),
                )
        except Exception:
            pass

        # 6) Our pointers
        logging.debug("self._rvr_visible = %s", getattr(self, "_rvr_visible", None))
        logging.debug("self._rvr_nav_button = %s", getattr(self, "_rvr_nav_button", None))
        logging.debug("self._rvr_route_key = %s", getattr(self, "_rvr_route_key", None))
        logging.debug(
            "self.rvr_wifi_config_page = %s", getattr(self, "rvr_wifi_config_page", None)
        )
        logging.debug("===== END DEBUG NAV STATE =====\n")

    # ==== DEBUG END ====

    def clear_run_page(self):
        if self.run_page and not sip.isdeleted(self.run_page):
            runner = getattr(self.run_page, "runner", None)
            if runner and self._runner_finished_slot:
                with suppress(Exception):
                    runner.finished.disconnect(self._runner_finished_slot)
            self._runner_finished_slot = None
            if self._run_nav_button and self._nav_button_clicked_log_slot:
                with suppress(Exception):
                    self._run_nav_button.clicked.disconnect(self._nav_button_clicked_log_slot)
                    logging.info(
                        "Disconnected nav button clicked for RunPage id=%s",
                        id(self.run_page),
                    )
            with suppress(Exception):
                self.run_page.reset()
        QCoreApplication.processEvents()
        logging.info("RunPage cleared")
        if hasattr(self.case_config_page, "run_btn"):
            self.case_config_page.run_btn.setEnabled(True)

    def _set_nav_buttons_enabled(self, enabled: bool):
        """Keep nav buttons enabled and optionally tweak styles."""
        nav = getattr(self, "navigationInterface", None)
        if not nav:
            return
        buttons = nav.findChildren(QAbstractButton)
        for btn in buttons:
            # Keep run button visible
            if btn is self._run_nav_button:
                btn.setVisible(True)
            btn.setEnabled(True)
            btn.setStyleSheet("font-family: Verdana;")

    def center_window(self):
        # Center window on the primary screen
        screen_geometry = QGuiApplication.primaryScreen().availableGeometry()
        window_geometry = self.frameGeometry()
        center_point = screen_geometry.center()
        window_geometry.moveCenter(center_point)
        self.move(window_geometry.topLeft())

    def setCurrentIndex(self, page_widget, ssid: str | None = None, passwd: str | None = None):
        try:
            if page_widget is self.rvr_wifi_config_page and (ssid or passwd):
                if hasattr(self.rvr_wifi_config_page, "set_router_credentials"):
                    self.rvr_wifi_config_page.set_router_credentials(ssid or "", passwd or "")
            current = self.stackedWidget.currentWidget()
            if current is not page_widget:
                if current:
                    effect = QGraphicsOpacityEffect(current)
                    current.setGraphicsEffect(effect)
                    fade_out = QPropertyAnimation(effect, b"opacity", current)
                    fade_out.setDuration(200)
                    fade_out.setStartValue(1.0)
                    fade_out.setEndValue(0.0)
                    fade_out.setEasingCurve(QEasingCurve.OutCubic)
                    fade_out.start()
                    self._fade_out = fade_out
                    fade_out.finished.connect(lambda: current.setGraphicsEffect(None))
                self.stackedWidget.setCurrentWidget(page_widget)
                if page_widget:
                    effect_in = QGraphicsOpacityEffect(page_widget)
                    page_widget.setGraphicsEffect(effect_in)
                    fade_in = QPropertyAnimation(effect_in, b"opacity", page_widget)
                    fade_in.setDuration(200)
                    fade_in.setStartValue(0.0)
                    fade_in.setEndValue(1.0)
                    fade_in.setEasingCurve(QEasingCurve.OutCubic)
                    fade_in.start()
                    self._fade_in = fade_in
                    fade_in.finished.connect(lambda: page_widget.setGraphicsEffect(None))
                logging.debug("Switched widget to %s", page_widget)
        except Exception as e:
            logging.error("Failed to set current widget: %s", e)

    def on_run(self, case_path, display_case_path, config):
        self.case_config_page.lock_for_running(True)
        if getattr(self, "rvr_wifi_config_page", None):
            self.rvr_wifi_config_page.set_readonly(True)
        try:
            if self.run_page:
                with suppress(Exception):
                    self.run_page.reset()

            # Update RunPage info
            self.run_page.case_path = case_path
            self.run_page.display_case_path = self.run_page._calc_display_path(
                case_path, display_case_path
            )
            if hasattr(self.run_page, "case_path_label"):
                self.run_page.case_path_label.setText(self.run_page.display_case_path)
            self.run_page.config = config

            # Show run page
            self.run_nav_button.setVisible(True)
            self.run_nav_button.setEnabled(True)
            if self.stackedWidget.indexOf(self.run_page) == -1:
                self.stackedWidget.addWidget(self.run_page)
            self.switchTo(self.run_page)
            self.case_config_page.lock_for_running(True)
            if hasattr(self.rvr_wifi_config_page, "set_readonly"):
                self.rvr_wifi_config_page.set_readonly(True)
            # Start test
            self.run_page.run_case()
            runner = getattr(self.run_page, "runner", None)
            if runner:
                def _on_runner_finished():
                    self.case_config_page.lock_for_running(False)
                    if getattr(self, "rvr_wifi_config_page", None):
                        self.rvr_wifi_config_page.set_readonly(False)
                    # Keep RVR nav button enabled when needed to review logs
                    if self.rvr_nav_button and not sip.isdeleted(self.rvr_nav_button):
                        is_perf = self.case_config_page._is_performance_case(
                            getattr(self.run_page, "case_path", "")
                        )
                        self.rvr_nav_button.setEnabled(is_perf)

                self._runner_finished_slot = _on_runner_finished
                runner.finished.connect(self._runner_finished_slot)

            logging.info("Switched to RunPage: %s", self.run_page)
        except Exception as e:
            logging.error("on_run failed: %s", e, exc_info=True)
            QMessageBox.critical(self, "Error", f"Unable to run: {e}")
            self.case_config_page.lock_for_running(False)
            if getattr(self, "rvr_wifi_config_page", None):
                self.rvr_wifi_config_page.set_readonly(False)
            if self._run_nav_button and not sip.isdeleted(self._run_nav_button):
                self._run_nav_button.setEnabled(False)
                self._run_nav_button.setVisible(False)

    def show_case_config(self):
        self.setCurrentIndex(self.case_config_page)
        logging.info("Switched to CaseConfigPage")

    def stop_run_and_show_case_config(self):
        self.setCurrentIndex(self.case_config_page)
        QCoreApplication.processEvents()
        self.case_config_page.lock_for_running(False)
        if getattr(self, "rvr_wifi_config_page", None):
            self.rvr_wifi_config_page.set_readonly(False)
        if self._run_nav_button and not sip.isdeleted(self._run_nav_button):
            self._run_nav_button.setEnabled(False)
        self.case_config_page.lock_for_running(False)
        if hasattr(self.rvr_wifi_config_page, "set_readonly"):
            self.rvr_wifi_config_page.set_readonly(False)
        if self.rvr_nav_button and not sip.isdeleted(self.rvr_nav_button):
            is_perf = self.case_config_page._is_performance_case(
                getattr(self.run_page, "case_path", "")
            )
            self.rvr_nav_button.setEnabled(is_perf)
        logging.info("Switched to CaseConfigPage")

    # --- Reports ---
    def enable_report_page(self, report_dir: str) -> None:
        """Enable report page and set current report directory.

        Called when runner notifies that report_dir.mkdir(...) succeeded.
        """
        try:
            self.last_report_dir = str(Path(report_dir).resolve())
            if hasattr(self, "report_page") and self.report_page:
                case_path = getattr(self.run_page, "case_path", "")
                self.report_page.set_case_context(case_path or None)
                self.report_page.set_report_dir(self.last_report_dir)
            if hasattr(self, "report_nav_button") and self.report_nav_button and not sip.isdeleted(self.report_nav_button):
                self.report_nav_button.setEnabled(True)
                self.report_nav_button.setVisible(True)
        except Exception:
            pass


sys.excepthook = log_exception
import multiprocessing
import sys, os, logging, subprocess as _sp

# Windows only; hide subprocess console windows (can disable with WIFI_TEST_HIDE_MP_CONSOLE=0)
if sys.platform.startswith("win") and os.environ.get("WIFI_TEST_HIDE_MP_CONSOLE", "1") == "1":
    _orig_Popen = _sp.Popen

    def _patched_Popen(*args, **kwargs):
        try:
            # Add CREATE_NO_WINDOW and hide window
            flags = kwargs.get("creationflags", 0) | 0x08000000  # CREATE_NO_WINDOW
            kwargs["creationflags"] = flags
            if kwargs.get("startupinfo") is None:
                from subprocess import STARTUPINFO, STARTF_USESHOWWINDOW, SW_HIDE
                si = STARTUPINFO()
                si.dwFlags |= STARTF_USESHOWWINDOW
                si.wShowWindow = SW_HIDE
                kwargs["startupinfo"] = si
        except Exception as e:
            logging.debug("mp-console patch noop: %s", e)
        return _orig_Popen(*args, **kwargs)

    _sp.Popen = _patched_Popen
    logging.debug("Installed mp-console hide patch for Windows")

multiprocessing.freeze_support()

if __name__ == "__main__":
    logging.basicConfig(
        level=logging.WARNING,
        format="%(asctime)s - %(levelname)s - %(message)s",
    )
    try:
        app = QApplication(sys.argv)
        setTheme(Theme.DARK)
        # font = QFont("Verdana", 22)
        # QGuiApplication.setFont(font)
        window = MainWindow()
        window.show()
        sys.exit(app.exec())
    finally:
        cleanup_temp_dir()
    # Example to run tests (kept commented for reference):
    # import datetime
    # import random
    # import os
    # timestamp = datetime.datetime.now().strftime("%Y.%m.%d_%H.%M.%S")
    # report_dir = os.path.join('report', timestamp)
    # testcase = "src/test/performance/test_wifi_peak_throughtput.py"
    # pytest.main(['-v','-s',testcase,f"--resultpath={report_dir}"])<|MERGE_RESOLUTION|>--- conflicted
+++ resolved
@@ -41,14 +41,6 @@
     QThread,
     pyqtSignal,
 )
-<<<<<<< HEAD
-=======
-from src.ui.company_login import (
-    LDAP_SERVER,
-    authenticate_via_ldap,
-    create_ldap_server,
-)
->>>>>>> 58e79649
 from src.util.constants import Paths, cleanup_temp_dir
 
 # Ensure working directory equals executable directory
