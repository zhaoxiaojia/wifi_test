--- conflicted
+++ resolved
@@ -47,79 +47,6 @@
 def log_exception(exc_type, exc_value, exc_tb):
     logging.error("".join(traceback.format_exception(exc_type, exc_value, exc_tb)))
 
-
-<<<<<<< HEAD
-=======
-def _describe_ldap_server() -> str:
-    """Return a human-readable LDAP server address for logging/UI."""
-
-    server_address = LDAP_SERVER
-    try:
-        server_obj = create_ldap_server()
-        host = getattr(server_obj, "host", None)
-        if host:
-            server_address = host
-        else:
-            text = str(server_obj)
-            if text:
-                server_address = text
-    except Exception:  # pragma: no cover - fallback path
-        logging.debug("_describe_ldap_server: failed to resolve server, using default", exc_info=True)
-    return server_address
-
-
-class LDAPAuthWorker(QObject):
-    """Run LDAP sign-in in a background thread."""
-
-    finished = pyqtSignal(bool, str, dict)
-    progress = pyqtSignal(str)
-
-    def __init__(self, username: str, password: str) -> None:
-        super().__init__()
-        self._username = username or ""
-        self._password = password or ""
-
-    def run(self) -> None:  # pragma: no cover - hard to cover threads
-        server = _describe_ldap_server()
-        logging.info(
-            "LDAPAuthWorker.run: start authentication (username=%s, server=%s)",
-            self._username,
-            server,
-        )
-        try:
-            self.progress.emit(f"Connecting to LDAP server: {server}")
-            success, result_message = authenticate_via_ldap(
-                self._username,
-                self._password,
-            )
-            if success:
-                username = result_message or self._username
-                payload = {
-                    "username": username,
-                    "server": server,
-                }
-                self.progress.emit(f"LDAP authentication succeeded (server: {server}), updating UI...")
-                welcome = username or "user"
-                self.finished.emit(
-                    True,
-                    f"Signed in successfully, welcome {welcome}",
-                    payload,
-                )
-            else:
-                detail = result_message or "LDAP login failed. Please check username or password."
-                message = f"{detail} (server: {server})"
-                logging.warning("LDAP login failed (server=%s): %s", server, detail)
-                self.finished.emit(False, message, {})
-        except Exception as exc:  # pragma: no cover - runtime exceptions
-            logging.exception("LDAP login failed (unexpected)")
-            self.finished.emit(
-                False,
-                f"Sign-in failed: {exc} (server: {server})",
-                {},
-            )
-
-
->>>>>>> aa636592
 class MainWindow(FluentWindow):
     def __init__(self):
         super().__init__()
@@ -258,43 +185,7 @@
                 btn.setEnabled(bool(enabled))
 
     # ------------------------------------------------------------------
-<<<<<<< HEAD
     def _on_login_result(self, success: bool, message: str, payload: dict) -> None:
-=======
-    def _on_login_requested(self, account: str, password: str) -> None:
-        """Handle sign-in request via LDAP."""
-
-        username = (account or "").strip()
-        logging.info("MainWindow: received sign-in request username=%s", username)
-        if not username or not password:
-            self.login_page.set_loading(False)
-            self.login_page.set_status_message("Username or password cannot be empty.", state="error")
-            logging.warning("MainWindow: sign-in failed, missing username or password")
-            return
-        if self._auth_thread and self._auth_thread.isRunning():
-            self.login_page.set_status_message("Sign-in in progress, please wait...")
-            logging.info("MainWindow: an auth thread is already running, ignoring new request")
-            return
-        server = _describe_ldap_server()
-        self.login_page.set_loading(True)
-        self.login_page.set_status_message(
-            f"Starting LDAP authentication (server: {server})..."
-        )
-        self._auth_thread = QThread(self)
-        self._auth_worker = LDAPAuthWorker(username, password)
-        self._auth_worker.moveToThread(self._auth_thread)
-        self._auth_thread.started.connect(self._auth_worker.run)
-        self._auth_worker.progress.connect(
-            lambda msg: self.login_page.set_status_message(msg)
-        )
-        self._auth_worker.finished.connect(self._handle_auth_finished)
-        self._auth_worker.finished.connect(self._auth_thread.quit)
-        self._auth_worker.finished.connect(self._auth_worker.deleteLater)
-        self._auth_thread.finished.connect(self._auth_thread.deleteLater)
-        self._auth_thread.start()
-
-    def _handle_auth_finished(self, success: bool, message: str, payload: dict | None) -> None:
->>>>>>> aa636592
         logging.info(
             "MainWindow: sign-in finished success=%s message=%s payload=%s",
             success,
