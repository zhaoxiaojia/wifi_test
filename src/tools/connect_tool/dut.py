#!/usr/bin/env python 
# -*- coding: utf-8 -*- 


"""
# File       : dut.py
# Time       ：2023/7/4 15:51
# Author     ：chao.li
# version    ：python 3.9
# Description：
"""
import logging
import os
import re
import subprocess
import threading
import time
import asyncio
import random
import pytest
import telnetlib
from src.tools.ixchariot import ix
from threading import Thread
from src.tools.config_loader import load_config
from src.tools.router_tool.router_performance import handle_expectdata
from src.util.constants import is_database_debug_enabled

lock = threading.Lock()


class dut():
    count = 0
    DMESG_COMMAND = 'dmesg -S'
    CLEAR_DMESG_COMMAND = 'dmesg -c'

    SETTING_ACTIVITY_TUPLE = 'com.android.tv.settings', '.MainSettings'
    MORE_SETTING_ACTIVITY_TUPLE = 'com.droidlogic.tv.settings', '.more.MorePrefFragmentActivity'

    SKIP_OOBE = "pm disable com.google.android.tungsten.setupwraith;settings put secure user_setup_complete 1;settings put global device_provisioned 1;settings put secure tv_user_setup_complete 1"
    # iperf 相关命令
    IPERF_KILL = 'killall -9 {}'
    IPERF_WIN_KILL = 'taskkill /im {}.exe -f'

    @staticmethod
    def _parse_iperf_params(cmd: str) -> tuple[int, int]:
        t_match = re.search(r'-t\s+(\d+)', cmd)
        p_match = re.search(r'-P\s+(\d+)', cmd)
        test_time = int(t_match.group(1)) if t_match else 30
        pair = int(p_match.group(1)) if p_match else 1
        return test_time, pair

    IW_LINNK_COMMAND = 'iw dev wlan0 link'
    IX_ENDPOINT_COMMAND = "monkey -p com.ixia.ixchariot 1"
    STOP_IX_ENDPOINT_COMMAND = "am force-stop com.ixia.ixchariot"
    CMD_WIFI_CONNECT = 'cmd wifi connect-network {} {} {}'
    CMD_WIFI_HIDE = ' -h'
    CMD_WIFI_STATUS = 'cmd wifi status'
    CMD_WIFI_START_SAP = 'cmd wifi start-softsap {} {} {} -b {}'
    CMD_WIFI_STOP_SAP = 'cmd wifi stop-softsap'
    CMD_WIFI_LIST_NETWORK = "cmd wifi list-networks |grep -v Network |awk '{print $1}'"
    CMD_WIFI_FORGET_NETWORK = 'cmd wifi forget-network {}'

    CMD_PING = 'ping -n {}'
    SVC_WIFI_DISABLE = 'svc wifi disable'
    SVC_WIFI_ENABLE = 'svc wifi enable'

    SVC_BLUETOOTH_DISABLE = 'svc bluetooth disable'
    SVC_BLUETOOTH_ENABLE = 'svc bluetooth enable'

    MCS_RX_GET_COMMAND = 'iwpriv wlan0 get_last_rx'
    MCS_RX_CLEAR_COMMAND = 'iwpriv wlan0 clear_last_rx'
    MCS_TX_GET_COMMAND = 'iwpriv wlan0 get_rate_info'
    MCS_TX_KEEP_GET_COMMAND = "'for i in `seq 1 10`;do iwpriv wlan0 get_rate_info;sleep 6;done ' & "
    POWERRALAY_COMMAND_FORMAT = './tools/powerRelay /dev/tty{} -all {}'

    GET_COUNTRY_CODE = 'iw reg get'
    SET_COUNTRY_CODE_FORMAT = 'iw reg set {}'

    OPEN_INFO = r'<node index="0" text="Hotspot name" resource-id="android:id/title" class="android.widget.TextView" package="com.(.*?).tv.settings" content-desc="" checkable="false" checked="false" clickable="false" enabled="true"'
    CLOSE_INFO = r'<node index="0" text="Hotspot name" resource-id="android:id/title" class="android.widget.TextView" package="com.(.*?).tv.settings" content-desc="" checkable="false" checked="false" clickable="false" enabled="false"'

    PLAYERACTIVITY_REGU = 'am start -n com.google.android.youtube.tv/com.google.android.apps.youtube.tv.activity.ShellActivity -d https://www.youtube.com/watch?v={}'
    VIDEO_TAG_LIST = [
        {'link': 'r_gV5CHOSBM', 'name': '4K Amazon'},  # 4k
        {'link': 'vX2vsvdq8nw', 'name': '4K HDR 60FPS Sniper Will Smith'},  # 4k hrd 60 fps
        # {'link': '9Auq9mYxFEE', 'name': 'Sky Live'},
        {'link': '-ZMVjKT3-5A', 'name': 'NBC News (vp9)'},  # vp9
        {'link': 'LXb3EKWsInQ', 'name': 'COSTA RICA IN 4K 60fps HDR (ULTRA HD) (vp9)'},  # vp9
        {'link': 'b6fzbyPoNXY', 'name': 'Las Vegas Strip at Night in 4k UHD HLG HDR (vp9)'},  # vp9
        {'link': 'AtZrf_TWmSc', 'name': 'How to Convert,Import,and Edit AVCHD Files for Premiere (H264)'},  # H264
        {'link': 'LXb3EKWsInQ', 'name': 'COSTA RICA IN 4K 60fps HDR(ultra hd) (4k 60fps)'},  # 4k 60fps
        {'link': 'NVhmq-pB_cs', 'name': 'Mr Bean 720 25fps (720 25fps)'},
        {'link': 'bcOgjyHb_5Y', 'name': 'paid video'},
        {'link': 'rf7ft8-nUQQ', 'name': 'stress video'}
        # {'link': 'hNAbQYU0wpg', 'name': 'VR 360 Video of Top 5 Roller (360)'}  # 360
    ]

    WIFI_BUTTON_TAG = 'Available networks'

    def __init__(self):
        self.serialnumber = 'executer'
        cfg = load_config(refresh=True)
        rvr_cfg = cfg.get('rvr', {})
        self.rvr_tool = rvr_cfg.get('tool', 'iperf')
        iperf_cfg = rvr_cfg.get('iperf', {})
        self.iperf_server_cmd = iperf_cfg.get('server_cmd', 'iperf -s -w 2m -i 1')
        self.iperf_client_cmd = iperf_cfg.get('client_cmd', 'iperf -c {ip} -w 2m -i 1 -t 30 -P 5')
        self.iperf_test_time, self.pair = self._parse_iperf_params(self.iperf_client_cmd)
        self.iperf_wait_time = self.iperf_test_time + 5
        self.repest_times = int(rvr_cfg.get('repeat', 0))
        self._dut_ip = ''
        self._pc_ip = ''
        self.rvr_result = None
        self.throughput_threshold = float(rvr_cfg.get('throughput_threshold', 0))
        self.skip_tx = False
        self.skip_rx = False
        self.iperf_server_log_list: list[str] = []
        self.iperf_client_log_list: list[str] = []
        if self.rvr_tool == 'iperf':
            cmds = f"{self.iperf_server_cmd} {self.iperf_client_cmd}"
            self.test_tool = 'iperf3' if 'iperf3' in cmds else 'iperf'
            self.tool_path = iperf_cfg.get('path', '')
            logging.info(f'test_tool {self.test_tool}')

        if self.rvr_tool == 'ixchariot':
            self.ix = ix()
            ix_cfg = rvr_cfg.get('ixchariot', {})
            self.test_tool = ix_cfg
            self.script_path = ix_cfg.get('path', '')
            logging.info(f'path {self.script_path}')
            logging.info(f'test_tool {self.test_tool}')
            self.ix.modify_tcl_script("set ixchariot_installation_dir ",
                                      f"set ixchariot_installation_dir \"{self.script_path}\"\n")

    @property
    def dut_ip(self):
        if self._dut_ip == '': self._dut_ip = self.get_dut_ip()
        return self._dut_ip

    @dut_ip.setter
    def dut_ip(self, value):
        self._dut_ip = value

    @property
    def pc_ip(self):
        if self._pc_ip == '': self._pc_ip = self.get_pc_ip()
        self.ip_target = '.'.join(self._pc_ip.split('.')[:3])
        return self._pc_ip

    @pc_ip.setter
    def pc_ip(self, value):
        self._pc_ip = value

    @property
    def freq_num(self):
        return self._freq_num

    @freq_num.setter
    def freq_num(self, value):
        self._freq_num = int(value)
        self.channel = int((self._freq_num - 2412) / 5 + 1 if self._freq_num < 3000 else (self._freq_num - 5000) / 5)

    @staticmethod
    def _format_result_row(values):
        def normalize(value):
            if value is None:
                return ''
            return str(value)

        return ' '.join(normalize(value) for value in values).replace(' ', ',')

    def step(func):
        def wrapper(*args, **kwargs):
            logging.info('-' * 80)
            dut.count += 1
            logging.info(f"Test Step {dut.count}:")
            logging.info(func.__name__)
            info = func(*args, **kwargs)

            logging.info('-' * 80)
            return info

        return wrapper

    def checkoutput_term(self, command):
        logging.info(f"command:{command}")
        try:
            result = subprocess.Popen(command, shell=True,
                                      stdout=subprocess.PIPE,
                                      stderr=subprocess.PIPE,
                                      encoding='gb2312' if pytest.win_flag else "utf-8",
                                      errors='ignore')
            # logging.info(f'{result.communicate()[0]}')
            return result.communicate()[0]
        except subprocess.TimeoutExpired:
            logging.info("Command timed out")
            return None

    def kill_iperf(self):
        try:
            pytest.dut.subprocess_run(pytest.dut.IPERF_KILL.format(self.test_tool))
        except Exception:
            ...

        try:
            pytest.dut.popen_term(pytest.dut.IPERF_KILL.format(self.test_tool))
        except Exception:
            ...
        # try:
        #     pytest.dut.subprocess_run(pytest.dut.IPERF_KILL.replace('iperf', 'iperf3'))
        #     pytest.dut.popen_term(pytest.dut.IPERF_KILL.replace('iperf', 'iperf3'))
        # except Exception:
        #     ...

        try:
            pytest.dut.popen_term(pytest.dut.IPERF_WIN_KILL.format(self.test_tool))
        except Exception:
            ...
        # try:
        #     pytest.dut.popen_term(pytest.dut.IPERF_WIN_KILL.replace('iperf', 'iperf3'))
        # except Exception:
        #     ...

    def push_iperf(self):
        if pytest.connect_type == 'telnet':
            return
        if self.checkoutput('[ -e /system/bin/iperf ] && echo yes || echo no').strip() != 'yes':
            path = os.path.join(os.getcwd(), 'res/iperf')
            self.push(path, '/system/bin')
            self.checkoutput('chmod a+x /system/bin/iperf')

    def run_iperf(self, command, adb):
        encoding = 'gbk' if pytest.win_flag else 'utf-8'
        use_adb = bool(adb)

        def _extend_logs(target_list: list[str], lines):
            if not lines:
                return
            if isinstance(lines, str):
                iterable = lines.splitlines()
            else:
                iterable = lines
            for line in iterable:
                if line is None:
                    continue
                text = line.rstrip('\r\n') if isinstance(line, str) else str(line)
                if text:
                    target_list.append(text)

        def _read_output(proc, target_list: list[str]):
            if not proc.stdout:
                return
            with proc.stdout:
                for line in iter(proc.stdout.readline, ''):
                    if line:
                        _extend_logs(target_list, [line])

        def _start_background(cmd_list, desc):
            logging.info(f'{desc} {command}')
            process = subprocess.Popen(
                cmd_list,
                stdout=subprocess.PIPE,
                stderr=subprocess.STDOUT,
                encoding=encoding,
                errors='ignore',
            )
            Thread(target=_read_output, args=(process, self.iperf_server_log_list), daemon=True).start()
            return process

        def _run_blocking(cmd_list, desc):
            logging.info(f'{desc} {command}')
            process = subprocess.Popen(
                cmd_list,
                stdout=subprocess.PIPE,
                stderr=subprocess.PIPE,
                encoding=encoding,
                errors='ignore',
            )
            try:
                stdout, stderr = process.communicate(timeout=self.iperf_wait_time)
                if stderr:
                    logging.warning(stderr.strip())
                if stdout:
                    logging.debug(stdout.strip())
                    _extend_logs(self.iperf_client_log_list, stdout.splitlines())
            except subprocess.TimeoutExpired:
                logging.warning(f'{desc} timeout after {self.iperf_wait_time}s')
                process.kill()
                try:
                    process.communicate(timeout=2)
                except Exception:
                    ...

        def _build_cmd_list():
            if use_adb and pytest.connect_type != 'telnet':
                return ['adb', '-s', self.serialnumber, 'shell', *command.split()]
            return command.split()

        if '-s' in command:
            self.iperf_server_log_list = []
            self.iperf_client_log_list = []
            if use_adb:
                if pytest.connect_type == 'telnet':
                    def telnet_iperf():
                        logging.info(f'server telnet command: {command}')
                        tn = telnetlib.Telnet(self.dut_ip)
                        tn.write(command.encode('ascii') + b'\n')
                        try:
                            while True:
                                line = tn.read_until(b'\n', timeout=1).decode('gbk', 'ignore').strip()
                                if line:
                                    _extend_logs(self.iperf_server_log_list, [line])
                        except EOFError:
                            logging.info('telnet server session closed')
                        finally:
                            tn.close()

                    t = Thread(target=telnet_iperf, daemon=True)
                    t.start()
                    return None
                else:
                    return _start_background(_build_cmd_list(), 'server adb command:')
            else:
                return _start_background(_build_cmd_list(), 'server pc command:')
        else:
            if use_adb:
                if pytest.connect_type == 'telnet':
                    logging.info(f'client telnet command: {command}')

                    async def _run_telnet_client():
                        output = await asyncio.wait_for(self.telnet_client(command), timeout=self.iperf_wait_time)
                        _extend_logs(self.iperf_client_log_list, output)

                    try:
                        asyncio.run(_run_telnet_client())
                    except asyncio.TimeoutError:
                        logging.warning(f'client telnet command timeout after {self.iperf_wait_time}s')
                else:
                    _run_blocking(_build_cmd_list(), 'client adb command:')
            else:
                _run_blocking(_build_cmd_list(), 'client pc command:')

    def _parse_iperf_log(self, lines):
        """解析 iperf 日志并计算吞吐量."""
        result_list = []
        for line in lines:
            if '[SUM]' not in line and self.pair != 1:
                continue
            if line.strip():
                logging.info(f'line : {line.strip()}')
            data = re.findall(r'.*?\d+\.\d*-\s*\d+\.\d*.*?(\d+\.*\d*)\s+Mbits/sec.*?', line.strip(), re.S)
            if data:
                result_list.append(float(data[0]))
            data = re.findall('\s0\.0+-\s*3\d+\.\d*.*?(\d+\.*\d*)\s+Mbits/sec.*?', line.strip(), re.S)
            if data:
                return float(data[0])
        throughput = sum(result_list) / len(result_list) if result_list else 0.0
        if self.rssi_num > -60:
            return throughput if throughput else None
        if len(lines) > 30:
            return throughput
        return None

    def get_logcat(self):
        # pytest.dut.kill_iperf()
        # 分析 iperf 测试结果
        lines = self.iperf_server_log_list if self.iperf_server_log_list else self.iperf_client_log_list
        result = self._parse_iperf_log(lines)
        self.iperf_server_log_list.clear()
        self.iperf_client_log_list.clear()
        return round(result, 1) if result is not None else None

    def get_pc_ip(self):
        if pytest.win_flag:
            ipfoncig_info = pytest.dut.checkoutput_term('ipconfig').strip()
            pc_ip = re.findall(r'IPv4.*?(\d+\.\d+\.\d+\.\d+)', ipfoncig_info, re.S)[0]
        else:
            ipfoncig_info = pytest.dut.checkoutput_term('ifconfig')
            pc_ip = re.findall(r'inet\s+(\d+\.\d+\.\d+\.\d+)', ipfoncig_info, re.S)[0]
        if not pc_ip: assert False, "Can't get pc ip"
        return pc_ip

    def get_dut_ip(self):
        if pytest.connect_type == 'telnet':
            return pytest.dut.dut_ip
        dut_info = pytest.dut.checkoutput('ifconfig wlan0')
        dut_ip = re.findall(r'inet addr:(\d+\.\d+\.\d+\.\d+)', dut_info, re.S)
        if dut_ip:
            dut_ip = dut_ip[0]
        if not dut_ip: assert False, "Can't get dut ip"
        return dut_ip

    @step
    def get_rx_rate(self, router_info, type='TCP', corner_tool=None, db_set=''):
        router_cfg = {
            router_info.band: {
                'mode': router_info.wireless_mode,
                'security_mode': router_info.security_mode,
                'bandwidth': router_info.bandwidth,
            }
        }
        expect_rate = handle_expectdata(router_cfg, router_info.band, 'DL', pytest.chip_info)
        if self.skip_rx:
            corner = corner_tool.get_turntanle_current_angle() if corner_tool else ''
            values = [
                self.serialnumber,
                'Throughput',
                router_info.wireless_mode.split()[0],
                router_info.band.split()[0],
                router_info.bandwidth.split()[0],
                'Rate_Adaptation',
                router_info.channel,
                type,
                'DL',
                'NULL',
                db_set,
                self.rssi_num,
                corner,
                'NULL',
                '"NULL"',
                0,
                expect_rate,
            ]
            pytest.testResult.save_result(self._format_result_row(values))
            return 'N/A'

        rx_result_list = []
        self.rvr_result = None
        mcs_rx = None

        if is_database_debug_enabled():
            simulated = round(random.uniform(100, 200), 2)
            logging.info(
                "Database debug mode enabled, skip iperf RX test and return %.2f Mbps",
                simulated,
            )
            rx_result_list.append(f"{simulated:.2f}")
            mcs_rx = "DEBUG"
        else:
            for c in range(self.repest_times + 1):
                logging.info(f'run rx {c} loop')
                rx_result = 0
                mcs_rx = 0
                if self.rvr_tool == 'iperf':
                    pytest.dut.kill_iperf()
                    terminal = pytest.dut.run_iperf(self.tool_path + pytest.dut.iperf_server_cmd, self.serialnumber)
                    time.sleep(1)
                    client_cmd = pytest.dut.iperf_client_cmd.replace('{ip}', self.dut_ip)
                    pytest.dut.run_iperf(client_cmd, '')
                    if pytest.connect_type == 'telnet':
                        time.sleep(5)
                    rx_result = self.get_logcat()
                    self.rvr_result = None
                    try:
                        terminal.terminate()
                    except Exception as e:
                        logging.warning(f'Fail to kill run_iperf terminal \n {e}')
                elif self.rvr_tool == 'ixchariot':
                    ix.ep1 = self.pc_ip
                    ix.ep2 = self.dut_ip
                    ix.pair = self.pair
                    rx_result = ix.run_rvr()

                if rx_result == False:
                    logging.info("Connect failed")
                    if self.rvr_tool == 'ixchariot':
                        pytest.dut.checkoutput(pytest.dut.STOP_IX_ENDPOINT_COMMAND)
                        time.sleep(1)
                        pytest.dut.checkoutput(pytest.dut.IX_ENDPOINT_COMMAND)
                        time.sleep(3)
                    continue

                time.sleep(3)
                logging.info(f'rx result {rx_result}')
                mcs_rx = pytest.dut.get_mcs_rx()
                logging.info(f'{rx_result}, {mcs_rx}')
                rx_result_list.append(rx_result)
                if len(rx_result_list) > self.repest_times:
                    break

        if rx_result_list:
            try:
                rx_val = float(rx_result_list[0])
            except Exception:
                rx_val = 0
            if rx_val < self.throughput_threshold:
                self.skip_rx = True

        corner = corner_tool.get_turntanle_current_angle() if corner_tool else ''
        throughput_values = ','.join(map(str, rx_result_list))
        values = [
            self.serialnumber,
            'Throughput',
            router_info.wireless_mode.split()[0],
            router_info.band.split()[0],
            router_info.bandwidth.split()[0],
            'Rate_Adaptation',
            router_info.channel,
            type,
            'DL',
            'NULL',
            db_set,
            self.rssi_num,
            corner,
            'NULL',
            mcs_rx if mcs_rx else 'NULL',
            throughput_values,
            expect_rate,
        ]
        pytest.testResult.save_result(self._format_result_row(values))
        return ','.join(map(str, rx_result_list)) if rx_result_list else 'N/A'

    @step
    def get_tx_rate(self, router_info, type='TCP', corner_tool=None, db_set=''):
        router_cfg = {
            router_info.band: {
                'mode': router_info.wireless_mode,
                'security_mode': router_info.security_mode,
                'bandwidth': router_info.bandwidth,
            }
        }
        expect_rate = handle_expectdata(router_cfg, router_info.band, 'UL', pytest.chip_info)
        if self.skip_tx:
            corner = corner_tool.get_turntanle_current_angle() if corner_tool else ''
            values = [
                self.serialnumber,
                'Throughput',
                router_info.wireless_mode.split()[0],
                router_info.band.split()[0],
                router_info.bandwidth.split()[0],
                'Rate_Adaptation',
                router_info.channel,
                type,
                'UL',
                'NULL',
                db_set,
                self.rssi_num,
                corner,
                'NULL',
                '"NULL"',
                0,
                expect_rate,
            ]
            formatted = self._format_result_row(values)
            logging.info(formatted)
            pytest.testResult.save_result(formatted)
            return 'N/A'

        tx_result_list = []
        self.rvr_result = None
        mcs_tx = None

        if is_database_debug_enabled():
            simulated = round(random.uniform(100, 200), 2)
            logging.info(
                "Database debug mode enabled, skip iperf TX test and return %.2f Mbps",
                simulated,
            )
            tx_result_list.append(f"{simulated:.2f}")
            mcs_tx = "DEBUG"
        else:
            for c in range(self.repest_times + 1):
                logging.info(f'run tx:  {c} loop ')
                tx_result = 0
                mcs_tx = 0
                if self.rvr_tool == 'iperf':
                    pytest.dut.kill_iperf()
<<<<<<< HEAD
                    time.sleep(1)
                    terminal = pytest.dut.run_iperf(pytest.dut.iperf_server_cmd, '')
                    time.sleep(1)
=======
                    time.sleep(1)
                    terminal = pytest.dut.run_iperf(pytest.dut.iperf_server_cmd, '')
                    time.sleep(1)
>>>>>>> df183937
                    client_cmd = pytest.dut.iperf_client_cmd.replace('{ip}', self.pc_ip)
                    pytest.dut.run_iperf(self.tool_path + client_cmd, self.serialnumber)
                    if pytest.connect_type == 'telnet':
                        time.sleep(5)
                    time.sleep(3)
                    tx_result = self.get_logcat()
                    self.rvr_result = None
                    try:
                        terminal.terminate()
                    except Exception as e:
                        logging.warning(f'Fail to kill run_iperf terminal \n {e}')
                elif self.rvr_tool == 'ixchariot':
                    ix.ep1 = self.dut_ip
                    ix.ep2 = self.pc_ip
                    ix.pair = self.pair
                    tx_result = ix.run_rvr()

                if tx_result == False:
                    logging.info("Connect failed")
                    if self.rvr_tool == 'ixchariot':
                        pytest.dut.checkoutput(pytest.dut.STOP_IX_ENDPOINT_COMMAND)
                        time.sleep(1)
                        pytest.dut.checkoutput(pytest.dut.IX_ENDPOINT_COMMAND)
                        time.sleep(3)
                    continue

                mcs_tx = pytest.dut.get_mcs_tx()
                logging.info(f'{tx_result}, {mcs_tx}')
                tx_result_list.append(tx_result)
                if len(tx_result_list) > self.repest_times:
                    break

        if tx_result_list:
            try:
                tx_val = float(tx_result_list[0])
            except Exception:
                tx_val = 0
            if tx_val < self.throughput_threshold:
                self.skip_tx = True

        corner = corner_tool.get_turntanle_current_angle() if corner_tool else ''

        throughput_values = ','.join(map(str, tx_result_list))
        values = [
            self.serialnumber,
            'Throughput',
            router_info.wireless_mode.split()[0],
            router_info.band.split()[0],
            router_info.bandwidth.split()[0],
            'Rate_Adaptation',
            router_info.channel,
            type,
            'UL',
            'NULL',
            db_set,
            self.rssi_num,
            corner,
            'NULL',
            mcs_tx if mcs_tx else 'NULL',
            throughput_values,
            expect_rate,
        ]
        formatted = self._format_result_row(values)
        logging.info(formatted)
        pytest.testResult.save_result(formatted)
        return ','.join(map(str, tx_result_list)) if tx_result_list else 'N/A'

    def wait_for_wifi_address(self, cmd: str = '', target=''):
        if pytest.connect_type == 'telnet':
            pytest.dut.roku.ser.write('iw wlan0 link')
            logging.info(pytest.dut.roku.ser.recv())
            return True, pytest.dut.roku.ser.get_ip_address('wlan0')
        else:
            # Wait for th wireless adapter to obtaion the ip address
            if not target:
                target = self.ip_target
            logging.info(f"waiting for wifi {target}")
            step = 0
            while True:
                time.sleep(3)
                step += 1
                info = self.checkoutput('ifconfig wlan0')
                # logging.info(f'info {info}')
                ip_address = re.findall(r'inet addr:(\d+\.\d+\.\d+\.\d+)', info, re.S)
                if ip_address:
                    ip_address = ip_address[0]
                if target in ip_address:
                    self.dut_ip = ip_address
                    break
                if step % 3 == 0:
                    logging.info('repeat command')
                    if cmd:
                        info = self.checkoutput(cmd)
                if step > 6:
                    assert False, f"Can't catch the address:{target} "
            logging.info(f'ip address {ip_address}')
            return True, ip_address

    def forget_wifi(self):
        '''
        Remove the network mentioned by <networkId>
        '''
        if pytest.connect_type == 'telnet':
            ...
        else:
            list_networks_cmd = "cmd wifi list-networks"
            output = self.checkoutput(list_networks_cmd)
            if "No networks" in output:
                logging.debug("has no wifi connect")
            else:
                network_id = re.findall("\n(.*?) ", output)
                if network_id:
                    forget_wifi_cmd = "cmd wifi forget-network {}".format(int(network_id[0]))
                    output1 = self.checkoutput(forget_wifi_cmd)
                    if "successful" in output1:
                        logging.info(f"Network id {network_id[0]} closed")

    def wifi_scan(self, ssid):
        if pytest.connect_type == 'telnet':
            return pytest.dut.roku.wifi_scan(ssid)
        else:
            for _ in range(5):
                info = pytest.dut.checkoutput("cmd wifi start-scan;sleep 5;cmd wifi list-scan-results")
                logging.info(info)
                if ssid in info:
                    return True
                time.sleep(1)
            else:
                return False

    def connect_ssid(self, router=""):
        if pytest.connect_type == 'telnet':
            pytest.dut.roku.wifi_conn(ssid=router.ssid, pwd=router.wpa_passwd)
        else:
            pytest.dut.checkoutput(pytest.dut.get_wifi_cmd(router))

    @step
    def get_rssi(self):
        for i in range(3):
            time.sleep(3)
            rssi_info = pytest.dut.checkoutput(pytest.dut.IW_LINNK_COMMAND)
            logging.info(f'Get WiFi link status via command {rssi_info}')
            if 'signal' in rssi_info:
                break
        else:
            rssi_info = ''

        if 'Not connected' in rssi_info:
            assert False, "Wifi is not connected"
        try:
            self.rssi_num = int(re.findall(r'signal:\s+-?(\d+)\s+dBm', rssi_info, re.S)[0])
            self.freq_num = int(re.findall(r'freq:\s+(\d+)\s+', rssi_info, re.S)[0])
        except IndexError as e:
            self.rssi_num = -1
            self.freq_num = -1
        return self.rssi_num

    step = staticmethod(step)<|MERGE_RESOLUTION|>--- conflicted
+++ resolved
@@ -565,15 +565,9 @@
                 mcs_tx = 0
                 if self.rvr_tool == 'iperf':
                     pytest.dut.kill_iperf()
-<<<<<<< HEAD
                     time.sleep(1)
                     terminal = pytest.dut.run_iperf(pytest.dut.iperf_server_cmd, '')
                     time.sleep(1)
-=======
-                    time.sleep(1)
-                    terminal = pytest.dut.run_iperf(pytest.dut.iperf_server_cmd, '')
-                    time.sleep(1)
->>>>>>> df183937
                     client_cmd = pytest.dut.iperf_client_cmd.replace('{ip}', self.pc_ip)
                     pytest.dut.run_iperf(self.tool_path + client_cmd, self.serialnumber)
                     if pytest.connect_type == 'telnet':
