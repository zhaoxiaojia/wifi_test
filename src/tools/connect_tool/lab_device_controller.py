--- conflicted
+++ resolved
@@ -13,13 +13,6 @@
 import subprocess
 import time
 import telnetlib
-<<<<<<< HEAD
-=======
-from urllib.error import URLError
-from urllib.parse import urlencode
-from urllib.request import urlopen
->>>>>>> 17f5308a
-
 import pytest
 
 
@@ -62,11 +55,7 @@
         if self.model == 'LDA-908V-8':
             self._last_set_value = int(value)
             params = {'chnl': 1, 'attn': self._last_set_value}
-<<<<<<< HEAD
             self._run_curl_command('setup.cgi', params)
-=======
-            self._send_http_request('setup.cgi', params)
->>>>>>> 17f5308a
         elif self.model == 'RC4DAT-8G-95':
             self.tn.write(f":CHAN:1:2:3:4:SETATT:{value};".encode('ascii') + b'\r\n')
             self.tn.read_some()
@@ -81,11 +70,7 @@
             params = {'chnl': 1}
             if self._last_set_value is not None:
                 params['attn'] = self._last_set_value
-<<<<<<< HEAD
             response = self._run_curl_command('status.shtm', params)
-=======
-            response = self._send_http_request('status.shtm', params)
->>>>>>> 17f5308a
             if response is None:
                 return None
             match = re.search(r'(\d+)', response)
@@ -102,7 +87,6 @@
             res = self.tn.read_some().decode('utf-8')
             return list(map(int, re.findall(r'\s(\d+);', res)))
 
-<<<<<<< HEAD
     def _run_curl_command(self, endpoint, params):
         url = f"http://{self.ip}/{endpoint}"
         cmd = ['curl', '-G']
@@ -128,21 +112,6 @@
         content = result.stdout.strip()
         logging.debug('Response from %s: %s', endpoint, content)
         return content
-=======
-    def _send_http_request(self, endpoint, params):
-        url = f"http://{self.ip}/{endpoint}"
-        query = urlencode(params)
-        full_url = f"{url}?{query}" if query else url
-        logging.info('Send HTTP request to %s', full_url)
-        try:
-            with urlopen(full_url, timeout=5) as resp:
-                content = resp.read().decode('utf-8', errors='ignore')
-                logging.debug('Response from %s: %s', endpoint, content)
-                return content
-        except URLError as exc:
-            logging.error('Failed to request %s: %s', full_url, exc)
-            raise
->>>>>>> 17f5308a
 
     def execute_turntable_cmd(self, type, angle=''):
         if type not in ['gs', 'rt', 'gcp']:
