--- conflicted
+++ resolved
@@ -30,7 +30,6 @@
         self._last_used_ports = None
         self.tn = None
         if self.model == 'LDA-908V-8':
-<<<<<<< HEAD
             lda_config = pytest.config['rf_solution'].get('LDA-908V-8', {})
             try:
                 self._lda_ports = self._parse_port_config(lda_config.get('ports'))
@@ -42,14 +41,6 @@
                 self.model,
                 ip,
                 sorted(self._lda_ports),
-=======
-            self._channels = self._load_lda_channels()
-            logging.info(
-                'Initialize HTTP attenuator controller %s at %s (channels=%s)',
-                self.model,
-                ip,
-                ','.join(map(str, self._channels)),
->>>>>>> 47be80c1
             )
             return
         try:
@@ -80,17 +71,11 @@
         logging.info(f'Set rf value to {value}')
         if self.model == 'LDA-908V-8':
             self._last_set_value = int(value)
-<<<<<<< HEAD
             self._last_used_ports = set(self._lda_ports)
             for port in sorted(self._last_used_ports):
                 params = {'chnl': port, 'attn': self._last_set_value}
                 logging.debug('Set attenuation for channel %s with params %s', port, params)
                 self._run_curl_command('setup.cgi', params)
-=======
-            for channel in self._channels:
-                params = {'chnl': channel, 'attn': self._last_set_value}
-                self._send_http_request('setup.cgi', params)
->>>>>>> 47be80c1
         elif self.model == 'RC4DAT-8G-95':
             self.tn.write(f":CHAN:1:2:3:4:SETATT:{value};".encode('ascii') + b'\r\n')
             self.tn.read_some()
@@ -102,7 +87,6 @@
 
     def get_rf_current_value(self):
         if self.model == 'LDA-908V-8':
-<<<<<<< HEAD
             ports_to_query = self._last_used_ports or self._lda_ports
             results = {}
             for port in sorted(ports_to_query):
@@ -120,17 +104,6 @@
             if len(results) == 1:
                 return next(iter(results.values()))
             return results
-=======
-            channel = self._channels[0]
-            params = {'chnl': channel}
-            if self._last_set_value is not None:
-                params['attn'] = self._last_set_value
-            response = self._send_http_request('status.shtm', params)
-            if response is None:
-                return None
-            match = re.search(r'(\d+)', response)
-            return int(match.group(1)) if match else response
->>>>>>> 47be80c1
         if self.model == 'RC4DAT-8G-95':
             self.tn.write("ATT?;".encode('ascii') + b'\r')
             # self.tn.read_some().decode('ascii')
@@ -157,7 +130,6 @@
             logging.error('Failed to request %s: %s', full_url, exc)
             raise
 
-<<<<<<< HEAD
     @staticmethod
     def _parse_port_config(raw_ports):
         if raw_ports is None:
@@ -200,53 +172,6 @@
     def _validate_port(port):
         if port < 1 or port > 8:
             raise ValueError(f'port {port} is out of range 1-8')
-=======
-    def _load_lda_channels(self):
-        cfg = pytest.config.get('rf_solution', {})
-        model_cfg = cfg.get(self.model, {}) if isinstance(cfg, dict) else {}
-        raw = model_cfg.get('channels')
-        try:
-            channels = self._parse_channel_values(raw)
-        except ValueError as exc:
-            raise ValueError(
-                'Invalid rf_solution.LDA-908V-8.channels configuration'
-            ) from exc
-        if not channels:
-            raise ValueError('rf_solution.LDA-908V-8.channels must contain at least one valid channel')
-        return channels
-
-    @staticmethod
-    def _parse_channel_values(raw):
-        if raw is None:
-            return [1]
-        if isinstance(raw, str):
-            raw = raw.strip()
-            if not raw:
-                return [1]
-            items = [item for item in re.split(r'[\s,]+', raw) if item]
-        elif isinstance(raw, Iterable) and not isinstance(raw, (bytes, bytearray)):
-            items = list(raw)
-        else:
-            raise ValueError(f'Invalid channel configuration type: {type(raw)!r}')
-
-        channels = []
-        for item in items:
-            if isinstance(item, str):
-                item = item.strip()
-            if item == '' or item is None:
-                continue
-            try:
-                channel = int(item)
-            except (TypeError, ValueError) as exc:
-                raise ValueError(f'Invalid channel value: {item!r}') from exc
-            if not 1 <= channel <= 8:
-                raise ValueError(f'Channel {channel} out of range (1-8)')
-            if channel not in channels:
-                channels.append(channel)
-        if not channels:
-            return [1]
-        return channels
->>>>>>> 47be80c1
 
     def execute_turntable_cmd(self, type, angle=''):
         if type not in ['gs', 'rt', 'gcp']:
