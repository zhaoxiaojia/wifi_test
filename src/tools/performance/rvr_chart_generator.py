--- conflicted
+++ resolved
@@ -148,24 +148,7 @@
             plt.close(fig)
 
     def _save_pie_chart(self, group: pd.DataFrame, title: str, charts_dir: Path) -> Optional[Path]:
-<<<<<<< HEAD
         channel_values = self._aggregate_channel_throughput(group)
-=======
-        channel_values: list[tuple[str, float]] = []
-        for channel, channel_df in group.groupby("__channel_display__", dropna=False):
-            throughput_values = [
-                float(v)
-                for v in channel_df["__throughput_value__"].tolist()
-                if isinstance(v, (int, float))
-                and pd.notna(v)
-                and math.isfinite(float(v))
-            ]
-            if not throughput_values:
-                continue
-            avg_value = sum(throughput_values) / len(throughput_values)
-            label = self._format_pie_channel_label(channel, channel_df)
-            channel_values.append((label, avg_value))
->>>>>>> 7b4b649d
         if not channel_values:
             return self._create_empty_chart(charts_dir, title, [])
         labels, values = zip(*channel_values)
