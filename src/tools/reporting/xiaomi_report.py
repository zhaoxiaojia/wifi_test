﻿from __future__ import annotations

import logging
import math
import re
from collections import Counter, defaultdict
from dataclasses import dataclass, field
from pathlib import Path
from typing import Any, Dict, Iterable, Mapping

import pandas as pd
from openpyxl import load_workbook
from openpyxl.worksheet.merge import MergedCellRange
from openpyxl.worksheet.worksheet import Worksheet

from src.util.constants import BANDWIDTH_ORDER_MAP, FREQ_BAND_ORDER_MAP, STANDARD_ORDER_MAP
from src.util.rvr_chart_logic import RvrChartLogic

"""Utilities to export Xiaomi Wi-Fi performance reports."""
_LOGGER = logging.getLogger(__name__)

_RVR_SCENARIO_MAPPING: Mapping[tuple[str, str, str], str] = {
    ("11n", "2.4g", "20mhz"): "11N HT20",
    ("11n", "2.4g", "40mhz"): "11N HT40",
    ("11ax", "2.4g", "20mhz"): "11AX HE20",
    ("11ax", "2.4g", "40mhz"): "11AX HE40",
    ("11ax", "5g", "80mhz"): "11AX HE80",
    ("11ac", "5g", "80mhz"): "11AC VHT80",
}

_RVO_SCENARIO_MAPPING: Mapping[tuple[str, str, str], str] = {
    ("11n", "2.4g", "20mhz"): "11N HT20",
    ("11n", "2.4g", "40mhz"): "11N HT40",
    ("11ax", "2.4g", "20mhz"): "11AX HE20",
    ("11ax", "2.4g", "40mhz"): "11AX HE40",
    ("11ax", "5g", "80mhz"): "11AX HE80",
}


def _normalize_text(value) -> str:
    if value is None:
        return ""
    return str(value).strip()


def _normalize_key(value) -> str:
    return _normalize_text(value).lower()


def _normalize_header_label(value) -> str:
    text = _normalize_text(value)
    if not text:
        return ""
    sanitized = re.sub(r"\s+", "", text).upper()
    if sanitized.startswith("RX"):
        return "RX"
    if sanitized.startswith("TX"):
        return "TX"
    return ""


_CHANNEL_PATTERN = re.compile(r"(?:CH)?\s*(-?\d+(?:\.\d+)?)", re.IGNORECASE)
_NUMERIC_PATTERN = re.compile(r"-?\d+(?:\.\d+)?")


def _sanitize_channel(value) -> str:
    text = _normalize_text(value)
    if not text:
        return ""
    match = _CHANNEL_PATTERN.search(text)
    if not match:
        return ""
    number = match.group(1)
    return number.strip()


def _normalize_db(value) -> str:
    if value is None:
        return ""
    if isinstance(value, (int, float)):
        if math.isnan(value):
            return ""
        if float(value).is_integer():
            return str(int(value))
        return f"{float(value):.2f}".rstrip("0").rstrip(".")
    text = _normalize_text(value)
    if not text:
        return ""
    match = _NUMERIC_PATTERN.search(text)
    if not match:
        return ""
    number = match.group(0)
    if number.endswith(".0"):
        number = number[:-2]
    return number


def _normalize_angle(value) -> str:
    if value is None:
        return ""
    if isinstance(value, (int, float)):
        if math.isnan(value):
            return ""
        return str(int(value)) if float(value).is_integer() else f"{float(value):.2f}".rstrip("0").rstrip(".")
    text = _normalize_text(value)
    if not text:
        return ""
    match = _NUMERIC_PATTERN.search(text)
    if not match:
        return ""
    number = match.group(0)
    if number.endswith(".0"):
        number = number[:-2]
    return number


def _is_finite_number(value) -> bool:
    try:
        numeric = float(value)
    except (TypeError, ValueError):
        return False
    return math.isfinite(numeric)


def _write_cell_if_higher(ws: Worksheet, row: int, column: int, value: float) -> None:
    if not _is_finite_number(value):
        return
    numeric = float(value)
    cell = ws.cell(row=row, column=column)
    existing = cell.value
    if existing is None:
        cell.value = round(numeric, 2)
        return
    if _is_finite_number(existing):
        if numeric > float(existing):
            cell.value = round(numeric, 2)


def _select_closest_label(value: str, candidates: Iterable[str]) -> tuple[str | None, bool]:
    """Return the closest candidate label for *value* and whether an adjustment was required."""
    candidate_list = [c for c in candidates if c is not None and str(c).strip() != ""]
    if not value:
        return (None, False)
    if value in candidate_list:
        return (value, False)
    try:
        target = float(value)
    except (TypeError, ValueError):
        return (None, False)
    best_label: str | None = None
    best_diff: float | None = None
    for candidate in candidate_list:
        try:
            candidate_value = float(candidate)
        except (TypeError, ValueError):
            continue
        diff = abs(candidate_value - target)
        if best_diff is None or diff < best_diff or (math.isclose(diff, best_diff) and candidate_value < float(best_label or candidate_value)):
            best_diff = diff
            best_label = str(int(candidate_value)) if float(candidate_value).is_integer() else str(candidate_value)
    return (best_label, best_label is not None and best_label != value)


@dataclass
class _RvrBlock:
    sheet: Worksheet
    scenario: str
    rows_by_db: Dict[str, int] = field(default_factory=dict)
    rx_columns: Dict[str, int] = field(default_factory=dict)
    tx_columns: Dict[str, int] = field(default_factory=dict)
    rx_rssi_columns: Dict[str, int] = field(default_factory=dict)
    tx_rssi_columns: Dict[str, int] = field(default_factory=dict)
    template_row: int = 0
    start_row: int = 0
    end_row: int = 0
    identifier: str | None = None


@dataclass
class _RvoDirectionBlock:
    rows_by_channel: Dict[str, Dict[str, int]] = field(default_factory=dict)
    angle_columns: Dict[str, int] = field(default_factory=dict)
    header_row: int = 0
    angle_row: int = 0
    data_start_row: int = 0
    data_end_row: int = 0
    summary_start_col: int = 0


@dataclass
class _RvoBlock:
    sheet: Worksheet
    scenario: str
    directions: Dict[str, _RvoDirectionBlock] = field(default_factory=dict)
    start_row: int = 0
    end_row: int = 0
    identifier: str | None = None


@dataclass
class _ScenarioDefinition:
    identifier: str
    raw_key: str
    freq_key: str
    freq_display: str
    standard_key: str
    standard_display: str
    bandwidth_key: str
    bandwidth_display: str
    interface: str
    template_name: str | None = None

    def title(self) -> str:
        parts = [
            part
            for part in (
                self.freq_display,
                self.standard_display,
                self.bandwidth_display,
                self.interface,
            )
            if part
        ]
        return " ".join(parts)

    def assign_block(
        self,
        section: str,
        block_key: str,
        block: _RvrBlock | _RvoBlock | None,
    ) -> None:
        if not block:
            return
        sheet_name = getattr(getattr(block, "sheet", None), "title", "")
        self.assignments[section.upper()] = {
            "block_key": block_key,
            "sheet_name": sheet_name,
            "start_row": getattr(block, "start_row", None),
            "end_row": getattr(block, "end_row", None),
            "block": block,
        }


def _format_interface_label(value: str | None) -> str:
    if not value:
        return ""
    text = str(value).strip()
    if not text:
        return ""
    return text.replace("_", " ").strip()


def _get_row_value(row: Mapping[str, object] | pd.Series | dict, key: str):
    getter = getattr(row, "get", None)
    if callable(getter):
        try:
            return getter(key)
        except Exception:
            pass
    if isinstance(row, Mapping):
        return row.get(key)
    try:
        return row[key]  # type: ignore[index]
    except Exception:
        return None


def _parse_scenario_group_tokens(raw_key: str | None) -> dict[str, str]:
    tokens: dict[str, str] = {}
    if not raw_key:
        return tokens
    text = str(raw_key).strip()
    if not text:
        return tokens
    for part in text.split("|"):
        if not part or "=" not in part:
            continue
        label, value = part.split("=", 1)
        label = label.strip().lower()
        value = value.strip()
        if label:
            tokens[label] = value
    return tokens


def _extract_interface_value(row: Mapping[str, object], tokens: Mapping[str, str]) -> str:
    preferred_keys = (
        "interface",
        "iface",
        "client_interface",
        "client",
        "station",
    )
    for key in preferred_keys:
        value = tokens.get(key)
        if value:
            return _format_interface_label(value)
    column_candidates = (
        "Interface",
        "interface",
        "Client_Interface",
        "Client",
        "Station",
    )
    for column in column_candidates:
        value = _get_row_value(row, column)
        if value not in (None, ""):
            return _format_interface_label(value)
    return ""


def _build_scenario_identifier(row: Mapping[str, object]) -> tuple[str, str]:
    raw_key = _get_row_value(row, "Scenario_Group_Key")
    normalized_raw = _normalize_text(raw_key)
    if normalized_raw:
        return normalized_raw.upper(), normalized_raw
    freq_key = _normalize_key(_get_row_value(row, "__freq_key__"))
    standard_key = _normalize_key(_get_row_value(row, "__standard_key__"))
    bandwidth_key = _normalize_key(_get_row_value(row, "__bandwidth_key__"))
    interface = _normalize_key(_get_row_value(row, "Interface"))
    if not any((freq_key, standard_key, bandwidth_key)):
        return "", ""
    parts = [part for part in (freq_key, standard_key, bandwidth_key, interface) if part]
    identifier = "|".join(parts)
    return identifier.upper(), identifier


def _scenario_sort_key(definition: _ScenarioDefinition) -> tuple[int, int, int, str, str]:
    return (
        FREQ_BAND_ORDER_MAP.get(definition.freq_key, 999),
        STANDARD_ORDER_MAP.get(definition.standard_key, 999),
        BANDWIDTH_ORDER_MAP.get(definition.bandwidth_key, 999),
        definition.interface.lower(),
        definition.title().lower(),
    )


def _collect_scenario_definitions(
    df: pd.DataFrame, mapping: Mapping[tuple[str, str, str], str]
) -> dict[str, _ScenarioDefinition]:
    definitions: dict[str, _ScenarioDefinition] = {}
    missing_templates: set[tuple[str, str, str]] = set()
    if df is None or df.empty:
        return definitions
    for _, row in df.iterrows():
        identifier, raw_key = _build_scenario_identifier(row)
        if not identifier or identifier in definitions:
            continue
        freq_key = _normalize_key(_get_row_value(row, "__freq_key__"))
        standard_key = _normalize_key(_get_row_value(row, "__standard_key__"))
        bandwidth_key = _normalize_key(_get_row_value(row, "__bandwidth_key__"))
        combo_key = (standard_key, freq_key, bandwidth_key)
        template_name = mapping.get(combo_key)
        if not template_name and combo_key not in missing_templates:
            missing_templates.add(combo_key)
            _LOGGER.info(
                "动态场景缺少模板映射：standard=%s freq=%s bandwidth=%s (raw_key=%s)",
                standard_key or "<empty>",
                freq_key or "<empty>",
                bandwidth_key or "<empty>",
                raw_key or "",
            )
        tokens = _parse_scenario_group_tokens(raw_key)
        interface = _extract_interface_value(row, tokens)
        freq_display = _normalize_text(_get_row_value(row, "__freq_band_display__")) or tokens.get("band", "")
        standard_display = _normalize_text(_get_row_value(row, "__standard_display__")) or tokens.get("mode", "")
        bandwidth_display = _normalize_text(_get_row_value(row, "__bandwidth_display__")) or tokens.get("bandwidth", "")
        definition = _ScenarioDefinition(
            identifier=identifier,
            raw_key=raw_key,
            freq_key=freq_key,
            freq_display=_format_interface_label(freq_display),
            standard_key=standard_key,
            standard_display=_format_interface_label(standard_display),
            bandwidth_key=bandwidth_key,
            bandwidth_display=_format_interface_label(bandwidth_display),
            interface=interface,
            template_name=template_name,
        )
        definitions[identifier] = definition
        _LOGGER.debug(
            "收集到动态场景定义：identifier=%s title=%s 使用模板=%s",
            identifier,
            definition.title(),
            template_name,
        )
    return definitions


def _resolve_template_name(
    combo: tuple[str, str, str],
    mapping: Mapping[tuple[str, str, str], str],
    blocks: Mapping[str, object],
    block_order: Iterable[str],
    original_titles: Mapping[str, str],
    section: str,
) -> tuple[str | None, bool]:
    template_name = mapping.get(combo)
    if template_name:
        block_key = template_name.upper()
        if block_key in blocks:
            return template_name, True
    standard_key, freq_key, bandwidth_key = combo
    order_lookup = {key: index for index, key in enumerate(block_order)}
    best_name: str | None = None
    best_source: tuple[str, str, str] | None = None
    best_score = -1
    best_order = len(order_lookup) + 1
    target_bw_index = BANDWIDTH_ORDER_MAP.get(bandwidth_key, None)
    for source_combo, candidate_name in mapping.items():
        candidate_key = candidate_name.upper()
        if candidate_key not in blocks:
            continue
        score = 0
        if freq_key:
            if source_combo[1] != freq_key:
                continue
            score += 100
        else:
            score += 10
        if standard_key and source_combo[0] == standard_key:
            score += 10
        if bandwidth_key:
            if source_combo[2] == bandwidth_key:
                score += 6
            else:
                candidate_bw_index = BANDWIDTH_ORDER_MAP.get(source_combo[2], None)
                if (
                    target_bw_index is not None
                    and candidate_bw_index is not None
                ):
                    distance = abs(target_bw_index - candidate_bw_index)
                    score += max(0, 4 - distance)
        order_index = order_lookup.get(candidate_key, len(order_lookup))
        if score > best_score or (score == best_score and order_index < best_order):
            best_score = score
            best_name = candidate_name
            best_source = source_combo
            best_order = order_index
    if best_name and best_source:
        _LOGGER.info(
            "%s 组合 standard=%s freq=%s bandwidth=%s 缺少模板映射，复用模板 %s (参考 standard=%s freq=%s bandwidth=%s)",
            section,
            standard_key or "<empty>",
            freq_key or "<empty>",
            bandwidth_key or "<empty>",
            best_name,
            best_source[0] or "<empty>",
            best_source[1] or "<empty>",
            best_source[2] or "<empty>",
        )
        return best_name, False
    for key in block_order:
        if key not in blocks:
            continue
        fallback_name = original_titles.get(key) or getattr(blocks[key], "scenario", "")
        if fallback_name:
            _LOGGER.warning(
                "%s 组合 standard=%s freq=%s bandwidth=%s 无模板映射，默认使用模板 %s",
                section,
                standard_key or "<empty>",
                freq_key or "<empty>",
                bandwidth_key or "<empty>",
                fallback_name,
            )
            return fallback_name, False
    _LOGGER.error(
        "%s 组合 standard=%s freq=%s bandwidth=%s 无可用模板，跳过写入",
        section,
        standard_key or "<empty>",
        freq_key or "<empty>",
        bandwidth_key or "<empty>",
    )
    return (None, False)


def _prepare_rvr_dynamic_blocks(
    layout: _TemplateLayout, df: pd.DataFrame
) -> dict[str, _RvrBlock]:
    definitions = _collect_scenario_definitions(df, _RVR_SCENARIO_MAPPING)
    if not definitions:
        return {}
    grouped: dict[tuple[str, str, str], list[_ScenarioDefinition]] = defaultdict(list)
    for definition in definitions.values():
        key = (definition.standard_key, definition.freq_key, definition.bandwidth_key)
        grouped[key].append(definition)
    scenario_blocks: dict[str, _RvrBlock] = {}
    base_blocks: dict[str, _RvrBlock] = dict(layout.rvr_blocks)
    original_titles = {key: block.scenario for key, block in layout.rvr_blocks.items()}
    original_order = list(layout.rvr_block_order)
    template_usage: defaultdict[str, int] = defaultdict(int)
    template_last_key: dict[str, str] = {}
    for combo, items in grouped.items():
        template_name, is_direct_match = _resolve_template_name(
            combo,
            _RVR_SCENARIO_MAPPING,
            base_blocks,
            original_order,
            original_titles,
            "RVR",
        )
        if not template_name:
            continue
        base_key = template_name.upper()
        template_block = base_blocks.get(base_key)
        if template_block is None:
            _LOGGER.warning("Missing RVR template block for %s", template_name)
            continue
        usage_count = template_usage.get(base_key, 0)
        current_block: _RvrBlock
        current_key: str
        if force_clone or usage_count > 0:
            anchor_key = template_last_key.get(base_key)
            anchor_block = layout.rvr_blocks.get(anchor_key) if anchor_key else None
            if anchor_block is None:
                anchor_block = template_block
                anchor_key = anchor_block.scenario.upper()
            cloned_block = layout.clone_rvr_block(template_block, anchor_block)
            temp_key = f"{base_key}__DUP_{usage_count}"
            layout._register_rvr_block_after(temp_key, cloned_block, anchor_key)
            current_block = cloned_block
            current_key = temp_key
        else:
            current_block = template_block
            current_key = base_key
        layout.clear_rvr_block_measurements(current_block)
        sorted_items = sorted(items, key=_scenario_sort_key)
        if not sorted_items:
            continue
        usage_count = template_usage.get(base_key, 0)
        current_block: _RvrBlock
        current_key: str
        template_label = original_titles.get(base_key, template_name)
<<<<<<< HEAD
        force_clone = not is_direct_match
        reuse_original = not force_clone and usage_count == 0
=======
        reuse_original = is_direct_match and usage_count == 0
>>>>>>> c561e208
        if reuse_original:
            current_block = template_block
            current_key = base_key
        else:
            anchor_key = template_last_key.get(base_key)
            anchor_block = layout.rvr_blocks.get(anchor_key) if anchor_key else None
            if anchor_block is None:
                anchor_block = template_block
                anchor_key = anchor_block.scenario.upper()
            cloned_block = layout.clone_rvr_block(template_block, anchor_block)
            temp_key = f"{base_key}__DUP_{usage_count}"
            layout._register_rvr_block_after(temp_key, cloned_block, anchor_key)
<<<<<<< HEAD
            message = (
                "RVR 模板 %s 因缺少模板映射被克隆用于场景：%s"
                if force_clone
                else "RVR 模板 %s 克隆用于额外场景：%s"
            )
            _LOGGER.info(
                message,
=======
            _LOGGER.info(
                "RVR 模板 %s 克隆用于场景：%s",
>>>>>>> c561e208
                template_label or template_name,
                sorted_items[0].title() or template_name,
            )
            current_block = cloned_block
            current_key = temp_key
        layout.clear_rvr_block_measurements(current_block)
        template_reference = template_block
        for index, definition in enumerate(sorted_items):
            title = definition.title() or template_block.scenario
            block_key = title.upper() if title else current_key
            if index == 0:
                layout._set_rvr_block_title(current_block, title)
                layout._rename_rvr_block_key(current_key, block_key, current_block)
                current_block.identifier = definition.identifier
                definition.assign_block("RVR", block_key, current_block)
                scenario_blocks[definition.identifier] = current_block
                current_key = block_key
            else:
                new_block = layout.clone_rvr_block(template_reference, current_block)
                layout.clear_rvr_block_measurements(new_block)
                layout._set_rvr_block_title(new_block, title)
                new_key = title.upper() if title else f"{current_key}_{index}"
                layout._register_rvr_block_after(new_key, new_block, current_key)
                template_label = original_titles.get(base_key, template_name)
<<<<<<< HEAD
                message = (
                    "RVR 模板 %s 因缺少模板映射被克隆用于场景：%s"
                    if force_clone
                    else "RVR 模板 %s 克隆用于额外场景：%s"
                )
                _LOGGER.info(
                    message,
=======
                _LOGGER.info(
                    "RVR 模板 %s 克隆用于场景：%s",
>>>>>>> c561e208
                    template_label or template_name,
                    title,
                )
                new_block.identifier = definition.identifier
                definition.assign_block("RVR", new_key, new_block)
                scenario_blocks[definition.identifier] = new_block
                current_block = new_block
                current_key = new_key
            definition.template_name = template_name
        template_usage[base_key] = usage_count + 1
        template_last_key[base_key] = current_key
    return scenario_blocks


def _prepare_rvo_dynamic_blocks(
    layout: _TemplateLayout, df: pd.DataFrame
) -> dict[str, _RvoBlock]:
    definitions = _collect_scenario_definitions(df, _RVO_SCENARIO_MAPPING)
    if not definitions:
        return {}
    grouped: dict[tuple[str, str, str], list[_ScenarioDefinition]] = defaultdict(list)
    for definition in definitions.values():
        key = (definition.standard_key, definition.freq_key, definition.bandwidth_key)
        grouped[key].append(definition)
    scenario_blocks: dict[str, _RvoBlock] = {}
    base_blocks: dict[str, _RvoBlock] = dict(layout.rvo_blocks)
    original_titles = {key: block.scenario for key, block in layout.rvo_blocks.items()}
    original_order = list(layout.rvo_block_order)
    template_usage: defaultdict[str, int] = defaultdict(int)
    template_last_key: dict[str, str] = {}
    for combo, items in grouped.items():
        template_name, is_direct_match = _resolve_template_name(
            combo,
            _RVO_SCENARIO_MAPPING,
            base_blocks,
            original_order,
            original_titles,
            "RVO",
        )
        if not template_name:
            continue
        base_key = template_name.upper()
        template_block = base_blocks.get(base_key)
        if template_block is None:
            _LOGGER.warning("Missing RVO template block for %s", template_name)
            continue
        usage_count = template_usage.get(base_key, 0)
        current_block: _RvoBlock
        current_key: str
        if force_clone or usage_count > 0:
            anchor_key = template_last_key.get(base_key)
            anchor_block = layout.rvo_blocks.get(anchor_key) if anchor_key else None
            if anchor_block is None:
                anchor_block = template_block
                anchor_key = anchor_block.scenario.upper()
            cloned_block = layout.clone_rvo_block(template_block, anchor_block)
            temp_key = f"{base_key}__DUP_{usage_count}"
            layout._register_rvo_block_after(temp_key, cloned_block, anchor_key)
            current_block = cloned_block
            current_key = temp_key
        else:
            current_block = template_block
            current_key = base_key
        layout.clear_rvo_block_measurements(current_block)
        sorted_items = sorted(items, key=_scenario_sort_key)
        if not sorted_items:
            continue
        usage_count = template_usage.get(base_key, 0)
        current_block: _RvoBlock
        current_key: str
        template_label = original_titles.get(base_key, template_name)
<<<<<<< HEAD
        force_clone = not is_direct_match
        reuse_original = not force_clone and usage_count == 0
=======
        reuse_original = is_direct_match and usage_count == 0
>>>>>>> c561e208
        if reuse_original:
            current_block = template_block
            current_key = base_key
        else:
            anchor_key = template_last_key.get(base_key)
            anchor_block = layout.rvo_blocks.get(anchor_key) if anchor_key else None
            if anchor_block is None:
                anchor_block = template_block
                anchor_key = anchor_block.scenario.upper()
            cloned_block = layout.clone_rvo_block(template_block, anchor_block)
            temp_key = f"{base_key}__DUP_{usage_count}"
            layout._register_rvo_block_after(temp_key, cloned_block, anchor_key)
<<<<<<< HEAD
            message = (
                "RVO 模板 %s 因缺少模板映射被克隆用于场景：%s"
                if force_clone
                else "RVO 模板 %s 克隆用于额外场景：%s"
            )
            _LOGGER.info(
                message,
=======
            _LOGGER.info(
                "RVO 模板 %s 克隆用于场景：%s",
>>>>>>> c561e208
                template_label or template_name,
                sorted_items[0].title() or template_name,
            )
            current_block = cloned_block
            current_key = temp_key
        layout.clear_rvo_block_measurements(current_block)
        template_reference = template_block
        for index, definition in enumerate(sorted_items):
            title = definition.title() or template_block.scenario
            block_key = title.upper() if title else current_key
            if index == 0:
                layout._set_rvo_block_title(current_block, title)
                layout._rename_rvo_block_key(current_key, block_key, current_block)
                current_block.identifier = definition.identifier
                definition.assign_block("RVO", block_key, current_block)
                scenario_blocks[definition.identifier] = current_block
                current_key = block_key
            else:
                new_block = layout.clone_rvo_block(template_reference, current_block)
                layout.clear_rvo_block_measurements(new_block)
                layout._set_rvo_block_title(new_block, title)
                new_key = title.upper() if title else f"{current_key}_{index}"
                layout._register_rvo_block_after(new_key, new_block, current_key)
<<<<<<< HEAD
                message = (
                    "RVO 模板 %s 因缺少模板映射被克隆用于场景：%s"
                    if force_clone
                    else "RVO 模板 %s 克隆用于额外场景：%s"
                )
                _LOGGER.info(
                    message,
=======
                _LOGGER.info(
                    "RVO 模板 %s 克隆用于场景：%s",
>>>>>>> c561e208
                    template_label or template_name,
                    title,
                )
                new_block.identifier = definition.identifier
                definition.assign_block("RVO", new_key, new_block)
                scenario_blocks[definition.identifier] = new_block
                current_block = new_block
                current_key = new_key
            definition.template_name = template_name
        template_usage[base_key] = usage_count + 1
        template_last_key[base_key] = current_key
    return scenario_blocks


class _TemplateLayout:
    """Parse Xiaomi template structure for RVR/RVO sections."""

    def __init__(self, workbook):
        self.workbook = workbook
        self.rvr_sheet = workbook["Coffey RVR"]
        self.rvo_sheet = workbook["Coffey RVO"]
        self.rvr_block_order: list[str] = []
        self.rvo_block_order: list[str] = []
        self.rvr_blocks = self._parse_rvr_blocks()
        self.rvo_blocks = self._parse_rvo_blocks()

    def _parse_rvr_blocks(self) -> Dict[str, _RvrBlock]:
        sheet = self.rvr_sheet
        item_rows = [
            cell.row for cell in sheet["A"] if _normalize_text(cell.value) == "Item"
        ]
        max_row = sheet.max_row
        blocks: Dict[str, _RvrBlock] = {}
        for index, item_row in enumerate(item_rows):
            scenario_value = sheet.cell(row=item_row + 2, column=1).value
            scenario = _normalize_text(scenario_value)
            if not scenario:
                continue
            next_row = item_rows[index + 1] if index + 1 < len(item_rows) else max_row + 1
            rows_by_db = self._collect_rvr_rows(sheet, item_row + 2, next_row - 1)
            rx_columns, tx_columns, rx_rssi_columns, tx_rssi_columns = self._extract_rvr_channel_columns(
                sheet, item_row, item_row + 1
            )
            template_row = min(rows_by_db.values()) if rows_by_db else item_row + 2
            key = scenario.upper()
            blocks[key] = _RvrBlock(
                sheet=sheet,
                scenario=scenario,
                rows_by_db=rows_by_db,
                rx_columns=rx_columns,
                tx_columns=tx_columns,
                rx_rssi_columns=rx_rssi_columns,
                tx_rssi_columns=tx_rssi_columns,
                template_row=template_row,
                start_row=item_row,
                end_row=next_row - 1,
            )
            self.rvr_block_order.append(key)
        return blocks

    @staticmethod
    def _collect_rvr_rows(sheet: Worksheet, start_row: int, end_row: int) -> Dict[str, int]:
        mapping: Dict[str, int] = {}
        for row in range(start_row, end_row + 1):
            db_value = sheet.cell(row=row, column=2).value
            normalized = _normalize_db(db_value)
            if normalized:
                mapping[normalized] = row
        return mapping

    @staticmethod
    def _extract_rvr_channel_columns(
        sheet: Worksheet, header_row: int, channel_row: int
    ) -> tuple[Dict[str, int], Dict[str, int], Dict[str, int], Dict[str, int]]:
        rx_columns: Dict[str, int] = {}
        tx_columns: Dict[str, int] = {}
        rx_rssi_columns: Dict[str, int] = {}
        tx_rssi_columns: Dict[str, int] = {}
        max_col = sheet.max_column
        last_section: str | None = None
        for column in range(1, max_col + 1):
            header_val = sheet.cell(row=header_row, column=column).value
            header_text = _normalize_text(header_val).upper()
            if header_text and "ITEM" in header_text and column > 1:
                last_section = None
                continue

            section: str | None = None
            if "RSSI" in header_text:
                if "RX" in header_text:
                    section = "RX_RSSI"
                elif "TX" in header_text:
                    section = "TX_RSSI"
            elif "RX" in header_text and "MBPS" in header_text:
                section = "RX_TPUT"
            elif "TX" in header_text and "MBPS" in header_text:
                section = "TX_TPUT"

            if section is None:
                # inherit previous section unless header explicitly resets
                section = last_section
            else:
                last_section = section

            if section not in {"RX_TPUT", "TX_TPUT", "RX_RSSI", "TX_RSSI"}:
                continue

            channel_value = sheet.cell(row=channel_row, column=column).value
            channel_id = _sanitize_channel(channel_value)
            if not channel_id:
                continue
            if section == "RX_TPUT":
                rx_columns[channel_id] = column
            elif section == "TX_TPUT":
                tx_columns[channel_id] = column
            elif section == "RX_RSSI":
                rx_rssi_columns[channel_id] = column
            elif section == "TX_RSSI":
                tx_rssi_columns[channel_id] = column
        return rx_columns, tx_columns, rx_rssi_columns, tx_rssi_columns

    def _parse_rvo_blocks(self) -> Dict[str, _RvoBlock]:
        sheet = self.rvo_sheet
        item_rows = [
            cell.row for cell in sheet["A"] if _normalize_text(cell.value) == "Item"
        ]
        max_row = sheet.max_row
        blocks: Dict[str, _RvoBlock] = {}
        for index, item_row in enumerate(item_rows):
            scenario_value = sheet.cell(row=item_row + 2, column=1).value
            scenario = _normalize_text(scenario_value)
            if not scenario:
                continue
            next_row = item_rows[index + 1] if index + 1 < len(item_rows) else max_row + 1
            directions = self._extract_rvo_directions(sheet, item_row, next_row)
            key = scenario.upper()
            blocks[key] = _RvoBlock(
                sheet=sheet,
                scenario=scenario,
                directions=directions,
                start_row=item_row,
                end_row=next_row - 1,
            )
            self.rvo_block_order.append(key)
        return blocks

    def _extract_rvo_directions(self, sheet: Worksheet, start_row: int, stop_row: int) -> Dict[str, _RvoDirectionBlock]:
        directions: Dict[str, _RvoDirectionBlock] = {}
        row = start_row
        while row < stop_row:
            header_label = _normalize_header_label(sheet.cell(row=row, column=4).value)
            if header_label not in {"RX", "TX"}:
                row += 1
                continue
            header_row = row
            angle_row = row + 1
            angle_columns = self._extract_angle_columns(sheet, angle_row)
            rows_by_channel: Dict[str, Dict[str, int]] = {}
            current_channel = ""
            data_row = angle_row + 1
            data_start_row = data_row
            last_data_row = angle_row
            while data_row < stop_row:
                next_header = _normalize_header_label(sheet.cell(row=data_row, column=4).value)
                if next_header in {"RX", "TX"}:
                    break
                att_value = sheet.cell(row=data_row, column=3).value
                if not _normalize_text(att_value):
                    data_row += 1
                    continue
                channel_cell = sheet.cell(row=data_row, column=2).value
                channel_id = _sanitize_channel(channel_cell) or current_channel
                if not channel_id:
                    data_row += 1
                    continue
                current_channel = channel_id
                db_key = _normalize_db(att_value)
                if not db_key:
                    data_row += 1
                    continue
                rows_by_channel.setdefault(channel_id, {})[db_key] = data_row
                last_data_row = data_row
                data_row += 1
            summary_start_col = (max(angle_columns.values()) + 1) if angle_columns else 0
            directions[header_label] = _RvoDirectionBlock(
                rows_by_channel=rows_by_channel,
                angle_columns=angle_columns,
                header_row=header_row,
                angle_row=angle_row,
                data_start_row=data_start_row,
                data_end_row=last_data_row if last_data_row >= data_start_row else data_start_row - 1,
                summary_start_col=summary_start_col,
            )
            row = data_row
        return directions

    @staticmethod
    def _extract_angle_columns(sheet: Worksheet, angle_row: int) -> Dict[str, int]:
        mapping: Dict[str, int] = {}
        max_col = sheet.max_column
        for column in range(1, max_col + 1):
            angle_value = sheet.cell(row=angle_row, column=column).value
            normalized = _normalize_angle(angle_value)
            if normalized:
                mapping[normalized] = column
        return mapping

    @staticmethod
    def _relocate_formula(value, source_row: int, target_row: int):
        if not isinstance(value, str) or not value.startswith("="):
            return value

        def repl(match: re.Match[str]) -> str:
            col = match.group(1)
            row_str = match.group(2)
            try:
                row_val = int(row_str)
            except ValueError:
                return match.group(0)
            if row_val == source_row:
                return f"{col}{target_row}"
            return match.group(0)

        return re.sub(r"(\$?[A-Z]{1,3})\$?(\d+)", repl, value)

    @staticmethod
    def _copy_row(sheet: Worksheet, source_row: int, target_row: int) -> None:
        max_col = sheet.max_column
        for column in range(1, max_col + 1):
            source = sheet.cell(row=source_row, column=column)
            target = sheet.cell(row=target_row, column=column)
            if source.has_style:
                target._style = source._style
            target.value = _TemplateLayout._relocate_formula(source.value, source_row, target_row)
            target.number_format = source.number_format
            try:
                target.protection = source.protection
            except TypeError:
                pass
            try:
                target.alignment = source.alignment
            except TypeError:
                pass
            try:
                target.font = source.font
            except TypeError:
                pass
            try:
                target.fill = source.fill
            except TypeError:
                pass
            try:
                target.border = source.border
            except TypeError:
                pass
        source_dimension = sheet.row_dimensions.get(source_row)
        if source_dimension and source_dimension.height is not None:
            sheet.row_dimensions[target_row].height = source_dimension.height

    @staticmethod
    def _capture_merged_ranges(
        sheet: Worksheet, start_row: int, end_row: int
    ) -> list[tuple[int, int, int, int]]:
        captured: list[tuple[int, int, int, int]] = []
        for merged_range in sheet.merged_cells.ranges:
            if (
                merged_range.min_row >= start_row
                and merged_range.max_row <= end_row
            ):
                captured.append(
                    (
                        merged_range.min_row,
                        merged_range.max_row,
                        merged_range.min_col,
                        merged_range.max_col,
                    )
                )
        return captured

    @staticmethod
    def _apply_merged_ranges(
        sheet: Worksheet,
        ranges: Iterable[tuple[int, int, int, int]],
        row_offset: int,
        col_offset: int = 0,
    ) -> None:
        if not ranges:
            return
        existing = {str(rng) for rng in sheet.merged_cells.ranges}
        for min_row, max_row, min_col, max_col in ranges:
            new_range = MergedCellRange(
                sheet,
                min_row=min_row + row_offset,
                max_row=max_row + row_offset,
                min_col=min_col + col_offset,
                max_col=max_col + col_offset,
            )
            ref = str(new_range)
            if ref in existing:
                continue
            sheet.merged_cells.add(new_range)
            existing.add(ref)

    @staticmethod
    def _copy_column_styles(
        sheet: Worksheet,
        source_col: int,
        target_col: int,
        start_row: int,
        end_row: int,
    ) -> None:
        for row in range(start_row, end_row + 1):
            source = sheet.cell(row=row, column=source_col)
            target = sheet.cell(row=row, column=target_col)
            if source.has_style:
                target._style = source._style
            target.value = source.value
            target.number_format = source.number_format
            try:
                target.protection = source.protection
            except TypeError:
                pass
            try:
                target.alignment = source.alignment
            except TypeError:
                pass
            try:
                target.font = source.font
            except TypeError:
                pass
            try:
                target.fill = source.fill
            except TypeError:
                pass
            try:
                target.border = source.border
            except TypeError:
                pass

    def _rename_rvr_block_key(self, old_key: str, new_key: str, block: _RvrBlock) -> None:
        if old_key == new_key:
            return
        if old_key in self.rvr_blocks:
            self.rvr_blocks.pop(old_key)
        self.rvr_blocks[new_key] = block
        for index, key in enumerate(self.rvr_block_order):
            if key == old_key:
                self.rvr_block_order[index] = new_key
                break

    def _register_rvr_block_after(self, new_key: str, block: _RvrBlock, after_key: str) -> None:
        self.rvr_blocks[new_key] = block
        if after_key in self.rvr_block_order:
            index = self.rvr_block_order.index(after_key)
            self.rvr_block_order.insert(index + 1, new_key)
        else:
            self.rvr_block_order.append(new_key)

    def _set_rvr_block_title(self, block: _RvrBlock, title: str) -> None:
        block.scenario = title
        title_cell = block.sheet.cell(row=block.start_row + 2, column=1)
        title_cell.value = title

    def clone_rvr_block(self, template_block: _RvrBlock, anchor_block: _RvrBlock) -> _RvrBlock:
        sheet = template_block.sheet
        row_count = template_block.end_row - template_block.start_row + 1
        insert_position = anchor_block.end_row + 1
        merged_ranges = self._capture_merged_ranges(
            sheet, template_block.start_row, template_block.end_row
        )
        sheet.insert_rows(insert_position, amount=row_count)
        self._adjust_rvr_mappings(insert_position, row_count)
        for offset in range(row_count):
            source_row = template_block.start_row + offset
            target_row = insert_position + offset
            self._copy_row(sheet, source_row, target_row)
        offset = insert_position - template_block.start_row
        self._apply_merged_ranges(sheet, merged_ranges, offset)
        new_rows_by_db = {key: row + offset for key, row in template_block.rows_by_db.items()}
        new_block = _RvrBlock(
            sheet=sheet,
            scenario=template_block.scenario,
            rows_by_db=new_rows_by_db,
            rx_columns=dict(template_block.rx_columns),
            tx_columns=dict(template_block.tx_columns),
            rx_rssi_columns=dict(template_block.rx_rssi_columns),
            tx_rssi_columns=dict(template_block.tx_rssi_columns),
            template_row=template_block.template_row + offset,
            start_row=insert_position,
            end_row=insert_position + row_count - 1,
        )
        return new_block

    def _rename_rvo_block_key(self, old_key: str, new_key: str, block: _RvoBlock) -> None:
        if old_key == new_key:
            return
        if old_key in self.rvo_blocks:
            self.rvo_blocks.pop(old_key)
        self.rvo_blocks[new_key] = block
        for index, key in enumerate(self.rvo_block_order):
            if key == old_key:
                self.rvo_block_order[index] = new_key
                break

    def _register_rvo_block_after(self, new_key: str, block: _RvoBlock, after_key: str) -> None:
        self.rvo_blocks[new_key] = block
        if after_key in self.rvo_block_order:
            index = self.rvo_block_order.index(after_key)
            self.rvo_block_order.insert(index + 1, new_key)
        else:
            self.rvo_block_order.append(new_key)

    def _set_rvo_block_title(self, block: _RvoBlock, title: str) -> None:
        block.scenario = title
        title_cell = block.sheet.cell(row=block.start_row + 2, column=1)
        title_cell.value = title

    def clone_rvo_block(self, template_block: _RvoBlock, anchor_block: _RvoBlock) -> _RvoBlock:
        sheet = template_block.sheet
        row_count = template_block.end_row - template_block.start_row + 1
        insert_position = anchor_block.end_row + 1
        merged_ranges = self._capture_merged_ranges(
            sheet, template_block.start_row, template_block.end_row
        )
        sheet.insert_rows(insert_position, amount=row_count)
        self._adjust_rvo_mappings(insert_position, row_count)
        for offset in range(row_count):
            source_row = template_block.start_row + offset
            target_row = insert_position + offset
            self._copy_row(sheet, source_row, target_row)
        offset = insert_position - template_block.start_row
        self._apply_merged_ranges(sheet, merged_ranges, offset)
        new_directions: Dict[str, _RvoDirectionBlock] = {}
        for dir_name, dir_block in template_block.directions.items():
            updated_rows_by_channel = {
                channel: {db_key: row + offset for db_key, row in rows.items()}
                for channel, rows in dir_block.rows_by_channel.items()
            }
            new_directions[dir_name] = _RvoDirectionBlock(
                rows_by_channel=updated_rows_by_channel,
                angle_columns=dict(dir_block.angle_columns),
                header_row=dir_block.header_row + offset,
                angle_row=dir_block.angle_row + offset,
                data_start_row=dir_block.data_start_row + offset,
                data_end_row=dir_block.data_end_row + offset,
                summary_start_col=dir_block.summary_start_col,
            )
        new_block = _RvoBlock(
            sheet=sheet,
            scenario=template_block.scenario,
            directions=new_directions,
            start_row=insert_position,
            end_row=insert_position + row_count - 1,
        )
        return new_block

    def _adjust_rvr_mappings(self, start_row: int, delta: int) -> None:
        for block in self.rvr_blocks.values():
            for key, row in list(block.rows_by_db.items()):
                if row >= start_row:
                    block.rows_by_db[key] = row + delta
            if block.template_row >= start_row:
                block.template_row += delta
            if block.start_row >= start_row:
                block.start_row += delta
                block.end_row += delta
            elif block.end_row >= start_row:
                block.end_row += delta

    def _adjust_rvo_mappings(self, start_row: int, delta: int) -> None:
        for block in self.rvo_blocks.values():
            if block.start_row >= start_row:
                block.start_row += delta
                block.end_row += delta
            elif block.end_row >= start_row:
                block.end_row += delta
            for dir_block in block.directions.values():
                if dir_block.header_row >= start_row:
                    dir_block.header_row += delta
                if dir_block.angle_row >= start_row:
                    dir_block.angle_row += delta
                if dir_block.data_start_row >= start_row:
                    dir_block.data_start_row += delta
                if dir_block.data_end_row >= start_row:
                    dir_block.data_end_row += delta
                updated_channels: Dict[str, Dict[str, int]] = {}
                for channel_id, rows in dir_block.rows_by_channel.items():
                    updated_rows: Dict[str, int] = {}
                    for db_key, row in rows.items():
                        updated_rows[db_key] = row + delta if row >= start_row else row
                    updated_channels[channel_id] = updated_rows
                dir_block.rows_by_channel = updated_channels

    def _set_rvr_label(self, block: _RvrBlock, row_index: int, db_key: str) -> None:
        sheet = block.sheet
        primary = sheet.cell(row=row_index, column=2)
        secondary = sheet.cell(row=row_index, column=24)
        try:
            numeric = float(db_key)
        except (TypeError, ValueError):
            primary.value = db_key
            secondary.value = db_key
            return
        if math.isfinite(numeric) and numeric.is_integer():
            value = int(numeric)
        else:
            value = numeric
        primary.value = value
        secondary.value = value

    @staticmethod
    def _format_db_label(db_key: str) -> str:
        try:
            numeric = float(db_key)
        except (TypeError, ValueError):
            return str(db_key)
        if math.isfinite(numeric) and numeric.is_integer():
            return f"{int(numeric)}"
        return f"{numeric:.2f}".rstrip("0").rstrip(".")

    @staticmethod
    def _format_angle_label(angle_key: str) -> str:
        try:
            numeric = float(angle_key)
        except (TypeError, ValueError):
            return str(angle_key)
        if math.isfinite(numeric) and numeric.is_integer():
            return f"{int(numeric)}"
        return f"{numeric:.2f}".rstrip("0").rstrip(".")

    def _clear_rvr_measurements(self, block: _RvrBlock, row_index: int) -> None:
        columns = (
            set(block.rx_columns.values())
            | set(block.tx_columns.values())
            | set(block.rx_rssi_columns.values())
            | set(block.tx_rssi_columns.values())
        )
        for column in columns:
            block.sheet.cell(row=row_index, column=column).value = None

    def clear_rvr_block_measurements(self, block: _RvrBlock) -> None:
        if not block:
            return
        for row_index in set(block.rows_by_db.values()):
            self._clear_rvr_measurements(block, row_index)

    def _insert_rvr_row(self, block: _RvrBlock, db_key: str) -> int:
        try:
            target_value = float(db_key)
        except (TypeError, ValueError):
            target_value = math.inf
        sorted_rows = sorted(
            ((float(k), row) for k, row in block.rows_by_db.items() if k not in ("", None)),
            key=lambda item: item[0],
        )
        insert_position = None
        for value, row in sorted_rows:
            if target_value < value:
                insert_position = row
                break
        if insert_position is None:
            insert_position = max(block.rows_by_db.values(), default=block.template_row) + 1
        block.sheet.insert_rows(insert_position)
        self._adjust_rvr_mappings(insert_position, 1)
        self._copy_row(block.sheet, block.template_row, insert_position)
        self._clear_rvr_measurements(block, insert_position)
        self._set_rvr_label(block, insert_position, db_key)
        block.rows_by_db[db_key] = insert_position
        _LOGGER.info(
            "Inserted RVR row for scenario %s at attenuation %s dB (row %s)",
            block.scenario,
            db_key,
            insert_position,
        )
        return insert_position

    def ensure_rvr_row(self, block: _RvrBlock, db_key: str) -> int:
        if db_key in block.rows_by_db:
            row_index = block.rows_by_db[db_key]
            self._set_rvr_label(block, row_index, db_key)
            return row_index
        resolved_key, _ = _select_closest_label(db_key, block.rows_by_db.keys())
        if resolved_key:
            row_index = block.rows_by_db.pop(resolved_key)
            block.rows_by_db[db_key] = row_index
            self._set_rvr_label(block, row_index, db_key)
            self._clear_rvr_measurements(block, row_index)
            return row_index
        return self._insert_rvr_row(block, db_key)

    def _adjust_rvo_column_mappings(self, insert_col: int, delta: int) -> None:
        for block in self.rvo_blocks.values():
            for dir_block in block.directions.values():
                for key, col in list(dir_block.angle_columns.items()):
                    if col >= insert_col:
                        dir_block.angle_columns[key] = col + delta
                if dir_block.summary_start_col and dir_block.summary_start_col >= insert_col:
                    dir_block.summary_start_col += delta

    def _set_rvo_angle_label(self, block: _RvoBlock, dir_block: _RvoDirectionBlock, column: int, angle_key: str) -> None:
        label = self._format_angle_label(angle_key)
        block.sheet.cell(row=dir_block.angle_row, column=column).value = f"{label}锟斤拷"

    def _clear_rvo_column(self, block: _RvoBlock, dir_block: _RvoDirectionBlock, column: int) -> None:
        for row_index in range(dir_block.data_start_row, dir_block.data_end_row + 1):
            block.sheet.cell(row=row_index, column=column).value = None

    def _insert_rvo_angle(self, block: _RvoBlock, dir_block: _RvoDirectionBlock, angle_key: str) -> int:
        try:
            target_value = float(angle_key)
        except (TypeError, ValueError):
            target_value = math.inf
        sorted_cols = sorted(
            ((float(k), col) for k, col in dir_block.angle_columns.items() if k not in ("", None)),
            key=lambda item: item[0],
        )
        insert_col = dir_block.summary_start_col if dir_block.summary_start_col else (sorted_cols[0][1] if sorted_cols else 4)
        for value, col in sorted_cols:
            if target_value < value:
                insert_col = col
                break
        block.sheet.insert_cols(insert_col)
        self._adjust_rvo_column_mappings(insert_col, 1)
        existing_columns = [col for col in dir_block.angle_columns.values()]
        reference_col = min(existing_columns) if existing_columns else insert_col + 1
        reference_col = max(reference_col, 1)
        self._copy_column_styles(
            block.sheet,
            reference_col,
            insert_col,
            dir_block.header_row,
            dir_block.data_end_row if dir_block.data_end_row >= dir_block.data_start_row else dir_block.header_row,
        )
        if dir_block.summary_start_col == 0:
            dir_block.summary_start_col = insert_col + 1
        dir_block.angle_columns[angle_key] = insert_col
        self._set_rvo_angle_label(block, dir_block, insert_col, angle_key)
        self._clear_rvo_column(block, dir_block, insert_col)
        _LOGGER.info(
            "Inserted RVO angle column for scenario %s (%s) at %s° (column %s)",
            block.scenario,
            dir_block,
            angle_key,
            insert_col,
        )
        return insert_col

    def ensure_rvo_angle(self, block: _RvoBlock, dir_block: _RvoDirectionBlock, angle_key: str) -> int:
        angle_key = angle_key or ""
        if angle_key in dir_block.angle_columns:
            column = dir_block.angle_columns[angle_key]
            self._set_rvo_angle_label(block, dir_block, column, angle_key)
            return column
        resolved_key, _ = _select_closest_label(angle_key, dir_block.angle_columns.keys())
        if resolved_key:
            column = dir_block.angle_columns.pop(resolved_key)
            dir_block.angle_columns[angle_key] = column
            self._set_rvo_angle_label(block, dir_block, column, angle_key)
            self._clear_rvo_column(block, dir_block, column)
            return column
        return self._insert_rvo_angle(block, dir_block, angle_key)

    def _adjust_rvo_row_mappings(self, insert_row: int, delta: int) -> None:
        for block in self.rvo_blocks.values():
            for dir_block in block.directions.values():
                for channel, mappings in dir_block.rows_by_channel.items():
                    for key, row in list(mappings.items()):
                        if row >= insert_row:
                            mappings[key] = row + delta
                if dir_block.header_row >= insert_row:
                    dir_block.header_row += delta
                    dir_block.angle_row += delta
                    dir_block.data_start_row += delta
                    dir_block.data_end_row += delta
                elif dir_block.data_end_row >= insert_row:
                    dir_block.data_end_row += delta

    def _set_rvo_row_label(
        self,
        block: _RvoBlock,
        dir_block: _RvoDirectionBlock,
        channel_id: str,
        row_index: int,
        db_key: str,
    ) -> None:
        sheet = block.sheet
        sheet.cell(row=row_index, column=2).value = f"CH{channel_id}"
        sheet.cell(row=row_index, column=3).value = f"{self._format_db_label(db_key)}dB"

    def _clear_rvo_row(self, block: _RvoBlock, dir_block: _RvoDirectionBlock, row_index: int) -> None:
        for column in dir_block.angle_columns.values():
            block.sheet.cell(row=row_index, column=column).value = None

    def clear_rvo_block_measurements(self, block: _RvoBlock) -> None:
        if not block:
            return
        for dir_block in block.directions.values():
            rows = {
                row_index for channel_rows in dir_block.rows_by_channel.values() for row_index in channel_rows.values()
            }
            for row_index in rows:
                self._clear_rvo_row(block, dir_block, row_index)

    def _insert_rvo_row(
        self,
        block: _RvoBlock,
        dir_block: _RvoDirectionBlock,
        channel_id: str,
        db_key: str,
    ) -> int:
        channel_rows = dir_block.rows_by_channel.setdefault(channel_id, {})
        try:
            target_value = float(db_key)
        except (TypeError, ValueError):
            target_value = math.inf
        sorted_rows = sorted(
            ((float(k), row, k) for k, row in channel_rows.items() if k not in ("", None)),
            key=lambda item: item[0],
        )
        insert_position: int
        for value, row_index, _ in sorted_rows:
            if target_value < value:
                insert_position = row_index
                break
        else:
            existing_rows = [row for _, row, _ in sorted_rows]
            max_current_row = max(existing_rows) if existing_rows else dir_block.data_start_row - 1
            subsequent_rows = [
                row
                for other_channel, mappings in dir_block.rows_by_channel.items()
                if other_channel != channel_id
                for row in mappings.values()
                if row > max_current_row
            ]
            insert_position = min(subsequent_rows) if subsequent_rows else dir_block.data_end_row + 1
        block.sheet.insert_rows(insert_position)
        self._adjust_rvo_row_mappings(insert_position, 1)
        reference_row = sorted_rows[0][1] if sorted_rows else dir_block.data_start_row
        self._copy_row(block.sheet, reference_row, insert_position)
        self._clear_rvo_row(block, dir_block, insert_position)
        self._set_rvo_row_label(block, dir_block, channel_id, insert_position, db_key)
        channel_rows[db_key] = insert_position
        _LOGGER.info(
            "Inserted RVO attenuation row for scenario %s channel %s at %s dB (row %s)",
            block.scenario,
            channel_id,
            db_key,
            insert_position,
        )
        return insert_position

    def ensure_rvo_row(
        self,
        block: _RvoBlock,
        dir_block: _RvoDirectionBlock,
        channel_id: str,
        db_key: str,
    ) -> int:
        channel_rows = dir_block.rows_by_channel.setdefault(channel_id, {})
        if db_key in channel_rows:
            row_index = channel_rows[db_key]
            self._set_rvo_row_label(block, dir_block, channel_id, row_index, db_key)
            return row_index
        resolved_key, _ = _select_closest_label(db_key, channel_rows.keys())
        if resolved_key:
            row_index = channel_rows.pop(resolved_key)
            channel_rows[db_key] = row_index
            self._set_rvo_row_label(block, dir_block, channel_id, row_index, db_key)
            self._clear_rvo_row(block, dir_block, row_index)
            return row_index
        return self._insert_rvo_row(block, dir_block, channel_id, db_key)


class _DataLoader(RvrChartLogic):
    """Load and prepare CSV data."""

    def __init__(self, forced_type: str | None = None) -> None:
        super().__init__()
        self._forced_type = forced_type.upper() if forced_type else None
        if self._forced_type:
            self._selected_test_type = self._forced_type

    def load(self, path: Path) -> pd.DataFrame:
        df = self._load_rvr_dataframe(path)
        if df is None or df.empty:
            return pd.DataFrame()
        if self._forced_type:
            df["__test_type_display__"] = self._forced_type
        df["__standard_key__"] = df["__standard_display__"].astype(str).str.lower()
        df["__bandwidth_key__"] = df["__bandwidth_display__"].astype(str).str.lower()
        df["__freq_key__"] = df["__freq_band_display__"].astype(str).str.lower()
        df["__direction_key__"] = df["__direction_display__"].astype(str).str.upper()
        df["__channel_key__"] = df["__channel_display__"].apply(_sanitize_channel)
        df["__db_key__"] = df["__step__"].apply(_normalize_db)
        df["__angle_key__"] = df["__angle_display__"].apply(_normalize_angle)
        return df


def _populate_rvr_dynamic(
    layout: _TemplateLayout, df: pd.DataFrame, scenario_blocks: Mapping[str, _RvrBlock]
) -> None:
    sheet = layout.rvr_sheet
    scenario_stats: dict[str, Counter] = defaultdict(Counter)
    for identifier, block in scenario_blocks.items():
        _LOGGER.debug(
            "RVR dynamic block [%s]: title=%s rows=%s", identifier, block.scenario, len(block.rows_by_db)
        )
    for _, row_data in df.iterrows():
        scenario_id, _ = _build_scenario_identifier(row_data)
        if not scenario_id:
            scenario_stats["_UNKNOWN"]["unknown_scenario"] += 1
            continue
        block = scenario_blocks.get(scenario_id)
        if block is None:
            scenario_stats[scenario_id]["missing_block"] += 1
            continue
        direction = row_data.get("__direction_key__", "")
        stats = scenario_stats[block.scenario]
        stats["total"] += 1
        if direction not in {"RX", "TX"}:
            stats["bad_direction"] += 1
            continue
        channel_id = row_data.get("__channel_key__", "")
        db_key = row_data.get("__db_key__", "")
        if not channel_id or not db_key:
            stats["missing_channel_or_db"] += 1
            continue
        columns_map = block.rx_columns if direction == "RX" else block.tx_columns
        column_index = columns_map.get(channel_id)
        if not column_index:
            stats["missing_channel_column"] += 1
            continue
        row_index = layout.ensure_rvr_row(block, db_key)
        throughput = row_data.get("__throughput_value__", None)
        if throughput is None:
            stats["missing_throughput"] += 1
            continue
        stats["written"] += 1
        _write_cell_if_higher(sheet, row_index, column_index, throughput)

        rssi_value = row_data.get("RSSI")
        if rssi_value is None or (isinstance(rssi_value, float) and pd.isna(rssi_value)):
            rssi_value = row_data.get("__rssi_display__")
        if rssi_value not in (None, ""):
            try:
                rssi_numeric = float(rssi_value)
            except (TypeError, ValueError):
                rssi_numeric = None
            if rssi_numeric is not None:
                rssi_map = block.rx_rssi_columns if direction == "RX" else block.tx_rssi_columns
                rssi_col = rssi_map.get(channel_id)
                if rssi_col:
                    sheet.cell(row=row_index, column=rssi_col).value = rssi_numeric
                    stats["written_rssi"] += 1
                else:
                    stats["missing_rssi_column"] += 1
    for scenario_name, counts in scenario_stats.items():
        _LOGGER.info("RVR populate summary [%s]: %s", scenario_name, dict(counts))


def _populate_rvr_legacy(layout: _TemplateLayout, df: pd.DataFrame) -> None:
    sheet = layout.rvr_sheet
    scenario_stats: dict[str, Counter] = defaultdict(Counter)
    for name, block in layout.rvr_blocks.items():
        _LOGGER.debug(
            "RVR block mapping [%s]: rows=%s rx=%s tx=%s rx_rssi=%s tx_rssi=%s",
            name,
            len(block.rows_by_db),
            block.rx_columns,
            block.tx_columns,
            block.rx_rssi_columns,
            block.tx_rssi_columns,
        )
    for _, row_data in df.iterrows():
        scenario_key = (
            row_data.get("__standard_key__", ""),
            row_data.get("__freq_key__", ""),
            row_data.get("__bandwidth_key__", ""),
        )
        scenario_name = _RVR_SCENARIO_MAPPING.get(scenario_key)
        if not scenario_name:
            scenario_stats["_UNKNOWN"]["unknown_scenario"] += 1
            continue
        block = layout.rvr_blocks.get(scenario_name.upper())
        if block is None:
            scenario_stats[scenario_name]["missing_block"] += 1
            continue
        direction = row_data.get("__direction_key__", "")
        stats = scenario_stats[scenario_name]
        stats["total"] += 1
        if direction not in {"RX", "TX"}:
            stats["bad_direction"] += 1
            continue
        channel_id = row_data.get("__channel_key__", "")
        db_key = row_data.get("__db_key__", "")
        if not channel_id or not db_key:
            stats["missing_channel_or_db"] += 1
            continue
        columns_map = block.rx_columns if direction == "RX" else block.tx_columns
        column_index = columns_map.get(channel_id)
        if not column_index:
            stats["missing_channel_column"] += 1
            continue
        row_index = layout.ensure_rvr_row(block, db_key)
        throughput = row_data.get("__throughput_value__", None)
        if throughput is None:
            stats["missing_throughput"] += 1
            continue
        stats["written"] += 1
        _write_cell_if_higher(sheet, row_index, column_index, throughput)

        rssi_value = row_data.get("RSSI")
        if rssi_value is None or (isinstance(rssi_value, float) and pd.isna(rssi_value)):
            rssi_value = row_data.get("__rssi_display__")
        if rssi_value not in (None, ""):
            try:
                rssi_numeric = float(rssi_value)
            except (TypeError, ValueError):
                rssi_numeric = None
            if rssi_numeric is not None:
                rssi_map = block.rx_rssi_columns if direction == "RX" else block.tx_rssi_columns
                rssi_col = rssi_map.get(channel_id)
                if rssi_col:
                    sheet.cell(row=row_index, column=rssi_col).value = rssi_numeric
                    stats["written_rssi"] += 1
                else:
                    stats["missing_rssi_column"] += 1
    for scenario_name, counts in scenario_stats.items():
        _LOGGER.info("RVR populate summary [%s]: %s", scenario_name, dict(counts))


def _populate_rvr(layout: _TemplateLayout, df: pd.DataFrame) -> None:
    if df.empty:
        _LOGGER.info("Populate RVR skipped: dataframe empty")
        return
    scenario_blocks = _prepare_rvr_dynamic_blocks(layout, df)
    if scenario_blocks:
        _populate_rvr_dynamic(layout, df, scenario_blocks)
    else:
        _LOGGER.info("RVR 动态模板未生成，回退至旧版写入逻辑")
        _populate_rvr_legacy(layout, df)


def _populate_rvo_dynamic(
    layout: _TemplateLayout, df: pd.DataFrame, scenario_blocks: Mapping[str, _RvoBlock]
) -> None:
    sheet = layout.rvo_sheet
    scenario_stats: dict[str, Counter] = defaultdict(Counter)
    for identifier, block in scenario_blocks.items():
        _LOGGER.debug(
            "RVO dynamic block [%s]: title=%s directions=%s",
            identifier,
            block.scenario,
            list(block.directions.keys()),
        )
    for _, row_data in df.iterrows():
        scenario_id, _ = _build_scenario_identifier(row_data)
        if not scenario_id:
            scenario_stats["_UNKNOWN"]["unknown_scenario"] += 1
            continue
        block = scenario_blocks.get(scenario_id)
        if block is None:
            scenario_stats[scenario_id]["missing_block"] += 1
            continue
        direction = row_data.get("__direction_key__", "")
        dir_block = block.directions.get(direction)
        stats = scenario_stats[block.scenario]
        if dir_block is None:
            stats["bad_direction"] += 1
            continue
        channel_id = row_data.get("__channel_key__", "")
        db_key = row_data.get("__db_key__", "")
        angle_key = row_data.get("__angle_key__", "")
        if not channel_id or not db_key or not angle_key:
            stats["missing_channel_or_db_or_angle"] += 1
            continue
        column_index = layout.ensure_rvo_angle(block, dir_block, angle_key)
        row_index = layout.ensure_rvo_row(block, dir_block, channel_id, db_key)
        throughput = row_data.get("__throughput_value__", None)
        if throughput is None:
            stats["missing_throughput"] += 1
            continue
        stats["written"] += 1
        _write_cell_if_higher(sheet, row_index, column_index, throughput)
    for scenario_name, counts in scenario_stats.items():
        _LOGGER.info("RVO populate summary [%s]: %s", scenario_name, dict(counts))


def _populate_rvo_legacy(layout: _TemplateLayout, df: pd.DataFrame) -> None:
    sheet = layout.rvo_sheet
    scenario_stats: dict[str, Counter] = defaultdict(Counter)
    for _, row_data in df.iterrows():
        scenario_key = (
            row_data.get("__standard_key__", ""),
            row_data.get("__freq_key__", ""),
            row_data.get("__bandwidth_key__", ""),
        )
        scenario_name = _RVO_SCENARIO_MAPPING.get(scenario_key)
        if not scenario_name:
            scenario_stats["_UNKNOWN"]["unknown_scenario"] += 1
            continue
        block = layout.rvo_blocks.get(scenario_name.upper())
        if block is None:
            scenario_stats[scenario_name]["missing_block"] += 1
            continue
        direction = row_data.get("__direction_key__", "")
        dir_block = block.directions.get(direction)
        if dir_block is None:
            scenario_stats[scenario_name]["bad_direction"] += 1
            continue
        channel_id = row_data.get("__channel_key__", "")
        db_key = row_data.get("__db_key__", "")
        angle_key = row_data.get("__angle_key__", "")
        if not channel_id or not db_key or not angle_key:
            scenario_stats[scenario_name]["missing_channel_or_db_or_angle"] += 1
            continue
        column_index = layout.ensure_rvo_angle(block, dir_block, angle_key)
        row_index = layout.ensure_rvo_row(block, dir_block, channel_id, db_key)
        throughput = row_data.get("__throughput_value__", None)
        if throughput is None:
            scenario_stats[scenario_name]["missing_throughput"] += 1
            continue
        scenario_stats[scenario_name]["written"] += 1
        _write_cell_if_higher(sheet, row_index, column_index, throughput)
    for scenario_name, counts in scenario_stats.items():
        _LOGGER.info("RVO populate summary [%s]: %s", scenario_name, dict(counts))


def _populate_rvo(layout: _TemplateLayout, df: pd.DataFrame) -> None:
    if df.empty:
        _LOGGER.info("Populate RVO skipped: dataframe empty")
        return
    scenario_blocks = _prepare_rvo_dynamic_blocks(layout, df)
    if scenario_blocks:
        _populate_rvo_dynamic(layout, df, scenario_blocks)
    else:
        _LOGGER.info("RVO 动态模板未生成，回退至旧版写入逻辑")
        _populate_rvo_legacy(layout, df)


def generate_xiaomi_report(
    result_file: Path | str,
    template_path: Path | str,
    output_path: Path | str,
    forced_test_type: str | None = None,
) -> Path:
    """Populate Xiaomi Wi-Fi report template with available performance data.

    Parameters
    ----------
    result_file:
        Path to the aggregated CSV file produced by the performance runner.
    template_path:
        Baseline Excel template path.
    output_path:
        Destination path for the generated workbook.
    forced_test_type:
        Optional explicit test type selected by the user (`"RVR"` or `"RVO"`). When
        provided, the data loader skips heuristic detection and treats all rows as
        belonging to the specified type.

    Returns
    -------
    Path
        The absolute path to the saved report.
    """

    template = Path(template_path)
    output = Path(output_path)
    result_path = Path(result_file)

    if forced_test_type:
        _LOGGER.info("Forced test type received: %s", forced_test_type)

    if not template.exists():
        raise FileNotFoundError(f"Template file not found: {template}")

    workbook = load_workbook(template, data_only=False)
    layout = _TemplateLayout(workbook)

    if result_path.exists():
        loader = _DataLoader(forced_type=forced_test_type)
        df = loader.load(result_path)
        if not df.empty:
            type_series = df.get("__test_type_display__")
            if type_series is not None:
                type_counts = (
                    type_series.fillna("UNKNOWN")
                    .astype(str)
                    .str.upper()
                    .value_counts()
                    .to_dict()
                )
            else:
                type_counts = {}
            _LOGGER.info(
                "Loaded %s rows from %s (test types=%s)",
                len(df),
                result_path,
                ", ".join(f"{k}:{v}" for k, v in type_counts.items()) or "NONE",
            )
            if type_counts:
                df["_type_key"] = df["__test_type_display__"].astype(str).str.upper()
                rvr_df = df[df["_type_key"] == "RVR"]
                rvo_df = df[df["_type_key"] == "RVO"]
                _LOGGER.info("RVR rows detected: %s | RVO rows detected: %s", len(rvr_df), len(rvo_df))
                if not rvr_df.empty:
                    _populate_rvr(layout, rvr_df)
                if not rvo_df.empty:
                    _populate_rvo(layout, rvo_df)
            else:
                _LOGGER.info("Test type column missing; default to RVR population.")
                _populate_rvr(layout, df)
        else:
            _LOGGER.warning("Result CSV %s contains no rows after parsing.", result_path)
            _populate_rvr(layout, df)
    else:
        _LOGGER.warning("Result CSV not found for Xiaomi report: %s", result_path)

    output.parent.mkdir(parents=True, exist_ok=True)
    workbook.save(output)
    return output.resolve()


__all__ = ["generate_xiaomi_report"]<|MERGE_RESOLUTION|>--- conflicted
+++ resolved
@@ -531,12 +531,8 @@
         current_block: _RvrBlock
         current_key: str
         template_label = original_titles.get(base_key, template_name)
-<<<<<<< HEAD
         force_clone = not is_direct_match
         reuse_original = not force_clone and usage_count == 0
-=======
-        reuse_original = is_direct_match and usage_count == 0
->>>>>>> c561e208
         if reuse_original:
             current_block = template_block
             current_key = base_key
@@ -549,7 +545,6 @@
             cloned_block = layout.clone_rvr_block(template_block, anchor_block)
             temp_key = f"{base_key}__DUP_{usage_count}"
             layout._register_rvr_block_after(temp_key, cloned_block, anchor_key)
-<<<<<<< HEAD
             message = (
                 "RVR 模板 %s 因缺少模板映射被克隆用于场景：%s"
                 if force_clone
@@ -557,10 +552,6 @@
             )
             _LOGGER.info(
                 message,
-=======
-            _LOGGER.info(
-                "RVR 模板 %s 克隆用于场景：%s",
->>>>>>> c561e208
                 template_label or template_name,
                 sorted_items[0].title() or template_name,
             )
@@ -585,7 +576,6 @@
                 new_key = title.upper() if title else f"{current_key}_{index}"
                 layout._register_rvr_block_after(new_key, new_block, current_key)
                 template_label = original_titles.get(base_key, template_name)
-<<<<<<< HEAD
                 message = (
                     "RVR 模板 %s 因缺少模板映射被克隆用于场景：%s"
                     if force_clone
@@ -593,10 +583,6 @@
                 )
                 _LOGGER.info(
                     message,
-=======
-                _LOGGER.info(
-                    "RVR 模板 %s 克隆用于场景：%s",
->>>>>>> c561e208
                     template_label or template_name,
                     title,
                 )
@@ -668,12 +654,8 @@
         current_block: _RvoBlock
         current_key: str
         template_label = original_titles.get(base_key, template_name)
-<<<<<<< HEAD
         force_clone = not is_direct_match
         reuse_original = not force_clone and usage_count == 0
-=======
-        reuse_original = is_direct_match and usage_count == 0
->>>>>>> c561e208
         if reuse_original:
             current_block = template_block
             current_key = base_key
@@ -686,7 +668,6 @@
             cloned_block = layout.clone_rvo_block(template_block, anchor_block)
             temp_key = f"{base_key}__DUP_{usage_count}"
             layout._register_rvo_block_after(temp_key, cloned_block, anchor_key)
-<<<<<<< HEAD
             message = (
                 "RVO 模板 %s 因缺少模板映射被克隆用于场景：%s"
                 if force_clone
@@ -694,10 +675,6 @@
             )
             _LOGGER.info(
                 message,
-=======
-            _LOGGER.info(
-                "RVO 模板 %s 克隆用于场景：%s",
->>>>>>> c561e208
                 template_label or template_name,
                 sorted_items[0].title() or template_name,
             )
@@ -721,7 +698,6 @@
                 layout._set_rvo_block_title(new_block, title)
                 new_key = title.upper() if title else f"{current_key}_{index}"
                 layout._register_rvo_block_after(new_key, new_block, current_key)
-<<<<<<< HEAD
                 message = (
                     "RVO 模板 %s 因缺少模板映射被克隆用于场景：%s"
                     if force_clone
@@ -729,10 +705,6 @@
                 )
                 _LOGGER.info(
                     message,
-=======
-                _LOGGER.info(
-                    "RVO 模板 %s 克隆用于场景：%s",
->>>>>>> c561e208
                     template_label or template_name,
                     title,
                 )
