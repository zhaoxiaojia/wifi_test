--- conflicted
+++ resolved
@@ -209,10 +209,6 @@
     bandwidth_display: str
     interface: str
     template_name: str | None = None
-<<<<<<< HEAD
-=======
-    assignments: dict[str, dict[str, Any]] = field(default_factory=dict)
->>>>>>> 3b23006d
 
     def title(self) -> str:
         parts = [
@@ -403,11 +399,7 @@
     if template_name:
         block_key = template_name.upper()
         if block_key in blocks:
-<<<<<<< HEAD
             return template_name, True
-=======
-            return template_name, False
->>>>>>> 3b23006d
     standard_key, freq_key, bandwidth_key = combo
     order_lookup = {key: index for index, key in enumerate(block_order)}
     best_name: str | None = None
@@ -457,11 +449,7 @@
             best_source[1] or "<empty>",
             best_source[2] or "<empty>",
         )
-<<<<<<< HEAD
         return best_name, False
-=======
-        return best_name, True
->>>>>>> 3b23006d
     for key in block_order:
         if key not in blocks:
             continue
@@ -475,11 +463,7 @@
                 bandwidth_key or "<empty>",
                 fallback_name,
             )
-<<<<<<< HEAD
             return fallback_name, False
-=======
-            return fallback_name, True
->>>>>>> 3b23006d
     _LOGGER.error(
         "%s 组合 standard=%s freq=%s bandwidth=%s 无可用模板，跳过写入",
         section,
@@ -487,11 +471,7 @@
         freq_key or "<empty>",
         bandwidth_key or "<empty>",
     )
-<<<<<<< HEAD
     return (None, False)
-=======
-    return None, False
->>>>>>> 3b23006d
 
 
 def _prepare_rvr_dynamic_blocks(
@@ -511,11 +491,7 @@
     template_usage: defaultdict[str, int] = defaultdict(int)
     template_last_key: dict[str, str] = {}
     for combo, items in grouped.items():
-<<<<<<< HEAD
         template_name, is_direct_match = _resolve_template_name(
-=======
-        template_name, force_clone = _resolve_template_name(
->>>>>>> 3b23006d
             combo,
             _RVR_SCENARIO_MAPPING,
             base_blocks,
@@ -549,7 +525,6 @@
             current_key = base_key
         layout.clear_rvr_block_measurements(current_block)
         sorted_items = sorted(items, key=_scenario_sort_key)
-<<<<<<< HEAD
         if not sorted_items:
             continue
         usage_count = template_usage.get(base_key, 0)
@@ -577,14 +552,6 @@
             current_block = cloned_block
             current_key = temp_key
         layout.clear_rvr_block_measurements(current_block)
-=======
-        if force_clone and sorted_items:
-            _LOGGER.info(
-                "RVR 模板 %s 克隆用于场景：%s",
-                template_name,
-                ", ".join(defn.title() or template_block.scenario for defn in sorted_items),
-            )
->>>>>>> 3b23006d
         template_reference = template_block
         for index, definition in enumerate(sorted_items):
             title = definition.title() or template_block.scenario
@@ -636,11 +603,7 @@
     template_usage: defaultdict[str, int] = defaultdict(int)
     template_last_key: dict[str, str] = {}
     for combo, items in grouped.items():
-<<<<<<< HEAD
         template_name, is_direct_match = _resolve_template_name(
-=======
-        template_name, force_clone = _resolve_template_name(
->>>>>>> 3b23006d
             combo,
             _RVO_SCENARIO_MAPPING,
             base_blocks,
@@ -674,7 +637,6 @@
             current_key = base_key
         layout.clear_rvo_block_measurements(current_block)
         sorted_items = sorted(items, key=_scenario_sort_key)
-<<<<<<< HEAD
         if not sorted_items:
             continue
         usage_count = template_usage.get(base_key, 0)
@@ -702,14 +664,6 @@
             current_block = cloned_block
             current_key = temp_key
         layout.clear_rvo_block_measurements(current_block)
-=======
-        if force_clone and sorted_items:
-            _LOGGER.info(
-                "RVO 模板 %s 克隆用于场景：%s",
-                template_name,
-                ", ".join(defn.title() or template_block.scenario for defn in sorted_items),
-            )
->>>>>>> 3b23006d
         template_reference = template_block
         for index, definition in enumerate(sorted_items):
             title = definition.title() or template_block.scenario
