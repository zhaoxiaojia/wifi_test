--- conflicted
+++ resolved
@@ -12,10 +12,6 @@
 from openpyxl import Workbook
 from openpyxl.chart import Reference, Series, ScatterChart
 from openpyxl.chart.axis import ChartLines
-<<<<<<< HEAD
-=======
-from openpyxl.chart.layout import Layout, ManualLayout
->>>>>>> 2d887461
 from openpyxl.chart.legend import Legend
 from openpyxl.chart.marker import Marker
 from openpyxl.drawing.image import Image
@@ -512,31 +508,6 @@
         chart.legend = Legend()
     chart.legend.position = "b"
 
-<<<<<<< HEAD
-=======
-    chart.layout = Layout(
-        manualLayout=ManualLayout(
-            xMode="factor",
-            yMode="factor",
-            x=0.05,
-            y=0.05,
-            w=0.9,
-            h=0.9,
-        )
-    )
-    chart.plot_area.layout = Layout(
-        manualLayout=ManualLayout(
-            layoutTarget="inner",
-            xMode="factor",
-            yMode="factor",
-            x=0.1,
-            y=0.1,
-            w=0.8,
-            h=0.8,
-        )
-    )
-
->>>>>>> 2d887461
     chart.y_axis.majorGridlines = ChartLines()
     chart.x_axis.majorGridlines = ChartLines()
     chart.y_axis.title = None
@@ -561,8 +532,6 @@
         getattr(chart.layout, "manualLayout", None),
         getattr(chart.plot_area.layout, "manualLayout", None),
     )
-
-<<<<<<< HEAD
 
 def _nice_number(value: float, *, round_up: bool = True) -> float:
     if value == 0:
@@ -604,8 +573,6 @@
     upper = major * tick_count
     return upper, major
 
-=======
->>>>>>> 2d887461
 
 def _add_charts(ws: Worksheet, scenario: RvrScenario, start_row: int, end_row: int) -> None:
     if start_row > end_row:
