--- conflicted
+++ resolved
@@ -497,7 +497,6 @@
     _apply_result_formatting(ws, start_row, end_row)
     return end_row
 
-<<<<<<< HEAD
 def _nice_number(value: float, *, round_up: bool = True) -> float:
     if value == 0:
         return 0.0
@@ -521,21 +520,13 @@
         else:
             fraction = candidates[0]
     return sign * fraction * (10 ** exponent)
-=======
-def _add_charts(ws: Worksheet, result_file: Path | str) -> None:
-    path = Path(result_file)
-    if not path.exists():
-        LOGGER.warning("Result CSV not found for chart generation: %s", path)
-        return
->>>>>>> 12f1844d
 
     try:
         chart_paths = generate_rvr_charts(path)
     except Exception:
         LOGGER.exception("Failed to generate RVR charts for report: %s", path)
         return
-
-<<<<<<< HEAD
+      
 def _resolve_throughput_axis(values: Sequence[float]) -> Tuple[float, float]:
     if not values:
         return 10.0, 2.0
@@ -588,10 +579,6 @@
 
 def _add_charts(ws: Worksheet, scenario: RvrScenario, start_row: int, end_row: int) -> None:
     if start_row > end_row:
-=======
-    if not chart_paths:
-        LOGGER.info("No RVR charts generated for %s", path)
->>>>>>> 12f1844d
         return
 
     first_anchor_row = 6
@@ -692,14 +679,9 @@
     _configure_sheet(sheet)
     _write_title(sheet, scenario)
     _write_headers(sheet, scenario)
-<<<<<<< HEAD
     start_row = 7
     end_row = _write_data(sheet, scenario, start_row=start_row)
     _add_charts(sheet, scenario, start_row=start_row, end_row=end_row)
-=======
-    end_row = _write_data(sheet, scenario, start_row=7)
-    _add_charts(sheet, result_file)
->>>>>>> 12f1844d
 
     output = Path(output_path)
     output.parent.mkdir(parents=True, exist_ok=True)
