﻿from __future__ import annotations

import base64
import csv
import logging
from dataclasses import dataclass, field
from io import BytesIO
from pathlib import Path
from typing import Dict, List, Optional, Sequence, Tuple

from openpyxl import Workbook
<<<<<<< HEAD
from openpyxl.chart import LineChart, Reference, Series
=======
from openpyxl.chart import LineChart, Reference, ScatterChart, Series
>>>>>>> a0165d7d
from openpyxl.chart.axis import ChartLines
from openpyxl.chart.marker import Marker
from openpyxl.drawing.image import Image
from openpyxl.formatting.rule import FormulaRule
from openpyxl.styles import Alignment, Border, Font, PatternFill, Side
from openpyxl.utils import get_column_letter
from openpyxl.worksheet.worksheet import Worksheet

LOGGER = logging.getLogger(__name__)

# ---------------------------------------------------------------------------
# Style constants derived from Demo.xlsx
# ---------------------------------------------------------------------------

COLUMN_WIDTHS: Dict[str, float] = {
    "A": 13.75,
    "B": 12.625,
    "C": 11.5,
    "D": 15.0,
    "E": 14.875,
    "F": 15.125,
    "G": 18.375,
    "H": 16.125,
    "I": 14.375,
    "J": 15.0,
    "K": 12.25,
    "L": 13.5,
    "M": 12.5,
    "N": 14.0,
    "O": 12.25,
    "P": 11.75,
    "Q": 12.0,
    "R": 13.375,
    "S": 12.75,
    "T": 13.375,
    "U": 13.0,
    "V": 13.0,
    "W": 9.0,
}

ROW_HEIGHT_TITLE = 42.95

COLOR_BRAND_BLUE = "2D529F"
COLOR_SUBHEADER = "B4C6E7"
COLOR_RATE_PRIMARY = "FFF2CC"
COLOR_RATE_SECONDARY = "D9E1F2"
COLOR_RSSI_RX = "CFE2F3"
COLOR_RSSI_TX = "E2F0D9"

FONT_TITLE = Font(name="Arial", color="FFFFFF", bold=True, size=20)
FONT_SECTION = Font(name="Arial", color="1F4E78", bold=True, size=16)
FONT_HEADER = Font(name="Arial", color="FFFFFF", bold=True, size=11)
FONT_SUBHEADER = Font(name="Arial", color="1F4E78", bold=True, size=11)
FONT_BODY = Font(name="Arial", color="333333", size=11)
FONT_STANDARD = Font(name="Arial", color="333333", size=11)

ALIGN_CENTER_WRAP = Alignment(horizontal="center", vertical="center", wrap_text=True)
ALIGN_CENTER = Alignment(horizontal="center", vertical="center")
ALIGN_LEFT_WRAP = Alignment(horizontal="left", vertical="center", wrap_text=True)

BORDER_THIN = Border(
    left=Side(style="thin", color="8A8A8A"),
    right=Side(style="thin", color="8A8A8A"),
    top=Side(style="thin", color="8A8A8A"),
    bottom=Side(style="thin", color="8A8A8A"),
)

LOGO_PNG_BASE64 = (
    "iVBORw0KGgoAAAANSUhEUgAAAWwAAABoCAYAAADVecobAAAACXBIWXMAABcSAAAXEgFnn9JSAAAAGXRFWHRTb2Z0"
    "d2FyZQBBZG9iZSBJbWFnZVJlYWR5ccllPAAADvFJREFUeNrsnetx4soWhbcp/4cbgXUisCYCayIYTgTGEZiJwHIE"
    "gyMwjmBwBBYRjIhgIIIrIuDSx7svGo4kpH6pJa2vqssuG/Ro7V69+qmrw+FAnjM5pu0xjVs6/+6YEk6rY8oIAABa"
    "4KoDgh0f05Mn17Ln61kgdJwSKuZ5hKwDEOzhuOsy1sc0hdt2hhDeD5X4RtaBPjHy/PrmHoq14I4+u0gAAACCfSRg"
    "wfaVW/rsHgEAgMELduypu84j+tYnCCMAwJAFW7jr+47k4QxhBAAYsmDHHcpDCDYAYLCC3SV3LbhFGAEAhirYcQfz"
    "MUQoAQCGJthhx9y1BAOPALgnOaZDwxR3+YZ9E2ysIAQAgA4IdkSfC1IAAAB4LtgxHgcAAPgv2HDXAADQEcGGuwYA"
    "gA4I9hTuGgAAuiHYmBkCAAAdEOzZMd3gMQAAgP+CHeMRAACA/4INdw0AAB0RbLhrAABowHWLYg13DQDQQbyRquk+"
    "PlsIdjMm5PervwAA3SAd2g230SXi64t1AQAAgg13DQAA3RNsuGsAAOiAYMNdAwCABi4HHWO4a9BjQjrNWMj/vqXT"
    "zIT872B4TOj0OsH87wIxgJrx7xmVDKi6EuzgmB7xvEBPEPEc5VLTKaprLpDJMa06JjQ2KRWqjpKPkVDBsG7O4iS7"
    "OhwOLi58Sd18V2NdvnKmAnuB/6HwvSvDoiV2lhTdercGj7vnwrjwRKzyAhMYvtc6FVnUg5bWnGPFdI/CmwuHHTgW"
    "602ups5y1yBTmwt25DX0lT5WWnLsxdaA+ZjLxz0LVtxCPgqRnFkSGdvx1nRr5meys8o64uPa3Cr63oVgx5aP/84P"
    "Lm0Q6Pmmisu9uEWheBqAI17nmnFdbuJOuXXoSsTuuCXxwuUmcyDUC8cuuo8V+sKVKbU9S8SWuxYu+uGY/sOFatHQ"
    "lSRcICI+xvdj2iH2jAqPqJh+0ecg26yDhVBUNj9bcpyPXNGFFstlwpUDxFqvQt+67EGwLdhLC87tKwfy0pADyVjw"
    "A64EINxmEV1Qr5YFyIaYffMg3xIWBdMikxLe8qTLvI0K3aZgm+xu2LOYRmS3f2/JovKCeDTOLT87n0U7ZDHzxXWO"
    "WRRMtVBmLbYa+oTQiR9tnNhmH3Zs6DibXNPjUmGL6DS6HbBL2dOpHzWlU1/3tsJxz/lzr4hN4wKU8HPyrW97wtfm"
    "o5i95mJXR6wRz2bEurUZb7YE25S7fmPxzCqar3IKzU2FSMhryV/TjjN/UXL8ZU7c4UjMivaKK9bMo+vy/TnL1slW"
    "sTxCrM20UFqdnmyrS8SEu37nDMpK3JAQ1N/0OUCjMlVPfOeJC0DZ9aaE5fQ2uPEsX7swU2JMamNCcgAV6BH6UOnZ"
    "EGwT7npD5f12pkdmxyzcKRXPkRaFBH3a5lHZfN5Wa9D0Ktx1Lu0NHveOmvdnL9BCNIKtSm+Xi5VNG4K90Pz+nkU5"
    "K2mS2Bo0uaXymQxzwuwRG45x6sF1LAwVOrEg4wt9rq6McklUSn/R56D52tD11q3oAoPGZsfG5e/cfZal557Fakzm"
    "FtwJUf6ey8OA/lxdesX/+14UL6b7sGcGmpYxFffTzWo2Sd7p34topvz9Mf05CHnuXmSzMyqoMOQ0HtdsNLoPVJr6"
    "bxea3hEHmYlVcVMyP/XTdbw+U/k4iGTL9ylja6WRd2OOh7hmWTIh1PMBd6uY2mW0ySpWOcAspxvH/694xV4iBtP2"
    "oMe25LjRhe9lxxQf06Ti2sT/0mNKCv4Xnh1v0fD+opr5EyvkSaLxPBKF88U1jz1RvJ9z6pwrsnTsVPPaZ4rPZaJ5"
    "7m2NcwQGns1S8f5U4yLxKL517yXP3IC2Co1KR4bdim6zIS6p4ZYXHLWshapcTkbl08nOm5iPJf3ZMYF8fsbcfNPp"
    "p21rXnao6a4fNFoHGbcuVPPtpkZ3km530zN1b4WqDXTd9YOhbrd/umtNCraumO1KCsC8oiJ4q+jvLiso85Jmfp37"
    "wWh7cSDpBHVbA486YvRuoCtnq1lmppbvD+bk1I3aRqVeyMjgjem662XD/qM3gw5gUrNAZGRm4KhvLDXyJWrpmlUd"
    "6N5g3C1IfTB7eiGebz24v66j00oxUalbEeyJIcu/LMmwohquatpfRKd9Rg6ckgtOrqhZXjaLIUEc135+vhJoGIwV"
    "mV3wo5pvYyrvTtKpBBfk14KmNlHNR2uVngnBNrFP8IbKZ4Y0ae6JYBM7kN2fXdPdBaENGgg5BLuYZAAFkQyZk/MK"
    "QJWw4d/7VvHaROUNMfk8tFLp6Qq2qSkvScmxixbgiK6QooHDmKoXQNxWNHFuGhTsFLFcyJbMLhKx7bBVnZPp559q"
    "5FtguEIqM05w1+1W6sYE29RbOJIGGbYsqQ3rvBggNOBG0FysFp8+F8bEs3wLK4xU31tJvlbqVis9HcE25a7LArYo"
    "GHclQWVrlsJdxUMBqJDaPu6kojUJwdYj9CxGtAXb5DvutjUzbFUStHWX32aG3BZc9jALoy3n5Es8Ia71WyleCnZA"
    "5t5NuG6QYYmm4KYNH8zecIEHfqBqNLae3UdoUGjgsM20UrwU7NhBht3VDKhQMzNDhczH7mfA14oHZqLHqAi2cNcm"
    "N/Gu61r2JU22ugG6Kfl+0LCJGCFsAABdEWzT7jrQbGrUbQKWzXe9MejIAXAJBr8h2E7d9SVHbZKlgviu4LCBx2CQ"
    "EILt1F1XOWyTnfdisc22oTvfFVzDBII9aNC6Aq3GSBPBjiy567p7Oqi+dkw49XnFPTWpnExs2g/aR3WjKls7C6qa"
    "gG3Nv6FCckfgi2DHFq+j7p4dQc3P5cU6Umg6igK9dJwHYLjuSbWQmxbsCR6xdqVutQU+anARdxavo+gm05qfW1Jx"
    "f/eayl9YUHWONRXvOTInc+91A+2SeFQYA424ShyUw6GiOj5wa9Nl1xVs284yqhmMsxJHITJIbBb+TKeXoZ6LddnK"
    "yRcWafHza4kjD+Gue4WqCx1bcNk6IpkadodThMbFvK3D3NZFjWoG1J3lzIlKarj3s7/dVXx2yaIaF2S2KGSLisyN"
    "+GdS0gxOCH3XcNjlpoFaON6mwgWqVkhW3eHAYsRK91IdwXbhLMclgbsoccVNXI4U3DuFTJxCrHvrsHceFEYdM5RY"
    "codoSeoL9pgs7Ss+qhGcd44yaFaSaeuCzEhqNN8mHHy/coK7rFnYQq4YfkKse8tKozCa2u9YRxyXlsTmntCXLXnX"
    "+O43C60xuvaotpXdHUmBkKdnwjlmMd1xwUtyzcOQjxMViO03PtaKTq96Svmzk9z3bhGrvUcI3qOGqCWaLirWMEM7"
    "ujyYLj6j8xq0iPCyjhVrhiqvNSrXRi2y0QXH63pWRFzSfC3rxL/hQifE+4PTD87k8YXvfLD7PvDvP/nvebHeE+gr"
    "Kem9UPlVw0GJeH4yXE6aOPA6rYiEMC97aUADXrlFptONFnDl8THyxF3nXfa8JOMeHF/LM2fUjkCfC6RuYVxR/YG6"
    "gIXwh8Y5dzWvW/fexmxoYhr2/GwT3V+PbBCaVvBTfo6/pdO/9shdS35wUKcFASi7M2xe25orjTSXaQmhL7uvgj0j"
    "vXGab5w2HJsibs5nb0QcRya62uoaKdEyFVsy6K5OfuL0xuUgIX/2BXexl8rCkB7e5Ny21Lek4HMhp8JV1dceues8"
    "CRX3oaXsUmLDlcqeC9uyIBNlzfgT+tYaNgVizk5Sl1uyP/axbuicYzK3ncL9mfhXvZA4cBQXKen1MdetFOYGy/84"
    "V8k37hYblTzktlf0XepDizko/qbPBS8bxeB/4WNMWJSTkuBruwKDYNvrmhKF/rkDebBXaFJvLcbumFsmRcmVfiSO"
    "ziPM3LsPQXDusE2+WNeUaM8rXIWc7ZFvTkxqFNC6Tak5Bzy6Q/zovniydOyY3CwQ02Gm2NJY8L1962FMJKQ3G6Zp"
    "/ifU8gyy6wKB8kmcxLW8crNuXiNgTU1DijjQMb3PHxaW43PqQ4Es4YHU5417IzYWK9tXB+fJcvnYmkaOPHXX5wh3"
    "8Jtdls2pRjMW/Q+ItXdkZLdrKuOK2re3uDyQ/owPeW/rHsbF0uEzk2s2WpvuO/LYXRchBj1+ccbNDYj3hE5TZzKu"
    "qSHUfrvstwGJtgmxPr+3lx7GhbgvV9NvU8fn+4PrDrjrIoSoyrmscrQ6odPKRZmxGd9bmLtP8XvAPyHO3WPGz/XR"
    "0vEzOm0W9tjSPe7YSNhYaSjK+Yr0Vlr62PqSewa5KNMpn29JjscGrnPOpasDa/nRajAM5M6KS4txK4XN9VjGM5/T"
    "5hzjhE7bMPRFuLPc/Tw6Op8cW4td6eeI3L5YFwBTyBWGz2SvTzFhJ/VguQksrl909fzFhd/Vy3WlcIvzfqfu93HL"
    "OdNfHN7LwkEcSt6uCXOMQbcLaMyFZsrJRhN1yUmI24x/mphKJhfCrKjdN6BvOQ/lMmy52i7IpSYE1O5aDtnPHNBp"
    "v/vbjsbhJhd/2TXf1HpgBT0kzK3um3DLoCYuoDZmEyV0WqwRnqVJhSjIcRY5xpJQs/UAbQie7p7aTx7cx5ZOY3MB"
    "P6fMURxOcnEY8f+rup52fL0yFcbI1eFwQHF3h4pbyTQKT52FREVBvu3I+YCfqAr2O+E1ZZVcIwuc1/guxcn1fsYp"
    "HjFA/NhjhCwAAFhoSQIINgCgA6iOH8BhQ7ABAI7dteqMDAg2BBsA4JCZ4vfkLAkAwQYAOEBni4sE2QfBBgC4Iyb1"
    "9Q0rZN9lMA8bAGCCGanvS72nYb/oFw4bAPDPirvAwXnk7oaqwF3DYQMweA7sXuU+ITaWZes4a4nYfGqLxwWHDcDQ"
    "EX3KYpn4f8nsG5sCdsa6Yv0GsYbDBgB8OuwiNnR6gXXTuc9yNzoTWzLvuQKBYEOwAYBg1xRNuTtfRv/eIS7K/TS9"
    "y6XYQzrGY4JgAwDqCXZbrHOVAYBgAwDB9vS6dmR/b+pegkFHAIBLRBfMFGINwQYA+C/WEWGTJwg2AMBrxMyUEGIN"
    "wQYA+M0LO+stskIPvCIMAGDTVYvd+xJkBRw2AKCaXYtC/UCfXSAQawg2AKAGAQvnu4NziQFFscz8Cwv1EtlvHszD"
    "BmAYiO1LIzqtWLwz4N7lCkmVJe5Agf8JMADx3l232RGuYgAAAABJRU5ErkJggg=="
)


# ---------------------------------------------------------------------------
# Scenario model
# ---------------------------------------------------------------------------


DEFAULT_ATTENUATIONS = list(range(0, 78, 3))


@dataclass
class RvrScenario:
    freq: str = "5G"
    standard: str = "Auto"
    bandwidth: str = "20/40/80 MHz"
    channel_label: str = "CH36"
    angle_label: str = "0°"
    attenuation_steps: List[float] = field(default_factory=lambda: DEFAULT_ATTENUATIONS.copy())
    rx_values: Dict[float, float] = field(default_factory=dict)
    tx_values: Dict[float, float] = field(default_factory=dict)
    rssi_rx: Dict[float, float] = field(default_factory=dict)
    rssi_tx: Dict[float, float] = field(default_factory=dict)

    @property
    def title(self) -> str:
        return f"{self.freq.upper()} {self.standard.upper()} {self.bandwidth.upper()}"

    @property
    def subtitle(self) -> str:
        return f"{self.freq} {self.standard.upper()} {self.bandwidth}"

    @property
    def channel(self) -> str:
        return self.channel_label

def _sanitize_number(value: Optional[str]) -> Optional[float]:
    if value in (None, "", "NULL"):
        return None
    try:
        return float(value)
    except (TypeError, ValueError):
        return None


def _format_angle(value: Optional[str]) -> str:
    text = str(value or "").strip()
    if not text:
        return "0?"
    return text if text.endswith("?") else f"{text}?"


def _format_bandwidth(value: Optional[str]) -> str:
    text = str(value or "").strip()
    if not text:
        return "20/40/80 MHz"
    normalized = text.replace("_", " ").replace("MHz", "").strip()
    if normalized.lower().endswith("mhz"):
        return normalized
    return f"{normalized} MHz"


def _format_channel(value: Optional[str]) -> str:
    text = str(value or "").strip()
    if not text:
        return "CH36"
    upper = text.upper()
    if upper.startswith("CH"):
        return text.title()
    if upper.replace(".", "").isdigit():
        return f"CH{upper}"
    return f"CH {text.title()}"



# ---------------------------------------------------------------------------
# Utility functions
# ---------------------------------------------------------------------------


def _configure_sheet(ws: Worksheet) -> None:
    for column, width in COLUMN_WIDTHS.items():
        ws.column_dimensions[column].width = width
    ws.row_dimensions[1].height = ROW_HEIGHT_TITLE
    # Allow the remaining rows to auto-size based on their wrapped content so
    # long descriptions do not overlap neighbouring cells.
    for row in range(2, 100):
        ws.row_dimensions[row].height = None


def _merge(ws: Worksheet, range_string: str) -> None:
    ws.merge_cells(range_string)


def _set_cell(
    ws: Worksheet,
    row: int,
    column: int,
    value,
    font: Optional[Font] = None,
    alignment: Optional[Alignment] = None,
    fill: Optional[str] = None,
    border: bool = False,
) -> None:
    cell = ws.cell(row=row, column=column, value=value)
    if font:
        cell.font = font
    if alignment:
        cell.alignment = alignment
    if fill:
        cell.fill = PatternFill("solid", fgColor=fill)
    if border:
        cell.border = BORDER_THIN


# ---------------------------------------------------------------------------
# Standard text helpers
# ---------------------------------------------------------------------------


def _wm_standard_text(att: float) -> Optional[str]:
    if att <= 15:
        return "RX Tput>=499\nTX Tput>=499"
    if att == 39:
        return ">0"
    if att >= 42:
        return "N/A"
    return None


def _sdmc_standard_text(att: float) -> Optional[str]:
    if att <= 15:
        return "RX Tput>=400\nTX Tput>=300"
    if att <= 27:
        return "RX Tput>=320\nTX Tput>=200"
    if att >= 48:
        return "N/A"
    return None


def _aml_standard_text(att: float) -> Optional[str]:
    if att <= 15:
        return "RX Tput>=503.5\nTX Tput>=475"
    if att <= 21:
        return "RX Tput>=320\nTX Tput>=300"
    if 30 <= att <= 45:
        return "RX Tput>100\nTX Tput>95"
    if att >= 48:
        return "N/A"
    return None


def _wm_threshold(att: float) -> Optional[Tuple[int, int]]:
    if att <= 15:
        return 499, 499
    if att == 39:
        return 0, 0
    return None


def _sdmc_threshold(att: float) -> Optional[Tuple[int, int]]:
    if att <= 15:
        return 400, 300
    if att <= 27:
        return 320, 200
    if att <= 45:
        return 100, 80
    return None


def _aml_threshold(att: float) -> Optional[Tuple[int, int]]:
    if att <= 12:
        return 400, 300
    if att <= 21:
        return 320, 200
    if att <= 45:
        return 100, 80
    return None


def _group_runs(values: Sequence[float], formatter) -> List[Tuple[int, int, Optional[str]]]:
    if not values:
        return []
    groups: List[Tuple[int, int, Optional[str]]] = []
    start = 0
    current = formatter(values[0])
    for idx in range(1, len(values)):
        text = formatter(values[idx])
        if text != current:
            groups.append((start, idx - 1, current))
            start = idx
            current = text
    groups.append((start, len(values) - 1, current))
    return groups


def _apply_grouped_texts(ws: Worksheet, column: int, start_row: int, values: Sequence[float], formatter) -> None:
    for start_idx, end_idx, text in _group_runs(values, formatter):
        if not text:
            continue
        top = start_row + start_idx
        bottom = start_row + end_idx
        if top != bottom:
            _merge(ws, f"{get_column_letter(column)}{top}:{get_column_letter(column)}{bottom}")
        _set_cell(ws, top, column, text, font=FONT_STANDARD, alignment=ALIGN_LEFT_WRAP, border=True)
        for r in range(top + 1, bottom + 1):
            cell = ws.cell(row=r, column=column)
            cell.border = BORDER_THIN
            cell.alignment = ALIGN_LEFT_WRAP


def _set_result_cell(ws: Worksheet, row: int, column: int, threshold: Optional[Tuple[int, int]]) -> None:
    if threshold is None:
        value = "Pass"
    else:
        rx, tx = threshold
        value = f'=IF(AND(D{row}>{rx},E{row}>{tx}),"Pass","Fail")'
    _set_cell(ws, row, column, value, font=FONT_BODY, alignment=ALIGN_CENTER, border=True)


def _apply_result_formatting(ws: Worksheet, start_row: int, end_row: int) -> None:
    if start_row > end_row:
        return
    for column in ("I", "J", "K"):
        fail_rule = FormulaRule(
            formula=[f"={column}{start_row}=\"Fail\""],
            font=Font(name="Arial", color="FF0000", bold=True),
        )
        pass_rule = FormulaRule(
            formula=[f"={column}{start_row}=\"Pass\""],
            font=Font(name="Arial", color="008000", bold=True),
        )
        ws.conditional_formatting.add(f"{column}{start_row}:{column}{end_row}", fail_rule)
        ws.conditional_formatting.add(f"{column}{start_row}:{column}{end_row}", pass_rule)


# ---------------------------------------------------------------------------
# Layout writer
# ---------------------------------------------------------------------------


def _write_title(ws: Worksheet, scenario: RvrScenario) -> None:
    _merge(ws, "A1:W1")
    _merge(ws, "A2:W2")
    _merge(ws, "A3:W3")
    _merge(ws, "A4:W4")

    _set_cell(ws, 1, 1, "RVR Test Report", font=FONT_TITLE, alignment=ALIGN_CENTER, fill=COLOR_BRAND_BLUE, border=True)
    _set_cell(ws, 2, 1, "1. Throughput: 2.4G", font=FONT_SECTION, alignment=ALIGN_CENTER, border=True)
    _set_cell(ws, 3, 1, "2. Throughput: 5G", font=FONT_SECTION, alignment=ALIGN_CENTER, border=True)
    subtitle = f"{scenario.freq} {scenario.standard.upper()} {scenario.bandwidth}"
    _set_cell(ws, 4, 1, subtitle, font=FONT_SECTION, alignment=ALIGN_CENTER, border=True)

    logo_bytes = base64.b64decode(LOGO_PNG_BASE64)
    image = Image(BytesIO(logo_bytes))
    image.width = 240
    image.height = 70
    image.anchor = "A1"
    ws.add_image(image)


def _write_headers(ws: Worksheet, scenario: RvrScenario) -> None:
    merges = [
        "A5:A6",
        "B5:B6",
        "C5:C6",
        "F5:F6",
        "G5:F6".replace("F", "H"),  # placeholder replaced below
    ]
    # rewrite merges to avoid subtle error above
    merges = [
        "A5:A6",
        "B5:B6",
        "C5:C6",
        "F5:F6",
        "G5:G6",
        "H5:H6",
        "I5:I6",
        "J5:J6",
        "K5:K6",
        "S5:S6",
    ]
    for rng in merges:
        _merge(ws, rng)

    headers = [
        (5, 1, "Item"),
        (5, 2, "ATT\n(Unit:dB)"),
        (5, 3, "Angle"),
        (5, 4, "RX(Unit:Mbps)"),
        (5, 5, "TX(Unit:Mbps)"),
        (5, 6, "WM_Standard"),
        (5, 7, "SDMC_Standard"),
        (5, 8, "AML_Standard"),
        (5, 9, "WM_Result"),
        (5, 10, "SDMC_Result"),
        (5, 11, "AML_Result"),
        (5, 19, "Item"),
        (5, 20, "ATT\n(Unit:dB)"),
        (5, 21, "Angle"),
        (5, 22, "RX_RSSI (Unit:dBm)"),
        (5, 23, "TX_RSSI (Unit:dBm)"),
    ]
    for row, col, text in headers:
        _set_cell(ws, row, col, text, font=FONT_HEADER, alignment=ALIGN_CENTER_WRAP, fill=COLOR_BRAND_BLUE, border=True)

    _set_cell(ws, 6, 4, scenario.channel, font=FONT_SUBHEADER, alignment=ALIGN_CENTER, fill=COLOR_SUBHEADER, border=True)
    _set_cell(ws, 6, 5, scenario.channel, font=FONT_SUBHEADER, alignment=ALIGN_CENTER, fill=COLOR_SUBHEADER, border=True)
    for column in (1, 2, 3, 6, 7, 8, 9, 10, 11):
        _set_cell(ws, 6, column, None, font=FONT_SUBHEADER, alignment=ALIGN_CENTER, fill=COLOR_SUBHEADER, border=True)

    _set_cell(ws, 6, 22, scenario.channel, font=FONT_SUBHEADER, alignment=ALIGN_CENTER, fill=COLOR_SUBHEADER, border=True)
    _set_cell(ws, 6, 23, scenario.channel, font=FONT_SUBHEADER, alignment=ALIGN_CENTER, fill=COLOR_SUBHEADER, border=True)
    for column in (19, 20, 21):
        _set_cell(ws, 6, column, None, font=FONT_SUBHEADER, alignment=ALIGN_CENTER, fill=COLOR_SUBHEADER, border=True)


def _write_data(ws: Worksheet, scenario: RvrScenario, start_row: int = 7) -> int:
    attenuations = sorted(scenario.attenuation_steps) or DEFAULT_ATTENUATIONS
    end_row = start_row + len(attenuations) - 1

    _merge(ws, f"A{start_row}:A{end_row}")
    _merge(ws, f"S{start_row}:S{end_row}")
    _set_cell(ws, start_row, 1, scenario.subtitle, font=FONT_BODY, alignment=ALIGN_CENTER_WRAP, border=True)
    _set_cell(ws, start_row, 19, f"{scenario.standard.upper()} {scenario.bandwidth}", font=FONT_BODY, alignment=ALIGN_CENTER_WRAP, border=True)

    for r in range(start_row + 1, end_row + 1):
        for c in (1, 19):
            cell = ws.cell(row=r, column=c)
            cell.border = BORDER_THIN
            cell.alignment = ALIGN_CENTER

    for index, attenuation in enumerate(attenuations):
        row = start_row + index
        highlight = COLOR_RATE_PRIMARY if index < 6 else COLOR_RATE_SECONDARY

        _set_cell(ws, row, 2, attenuation, font=FONT_BODY, alignment=ALIGN_CENTER, border=True)
        _set_cell(ws, row, 3, scenario.angle_label, font=FONT_BODY, alignment=ALIGN_CENTER, border=True)

        _set_cell(ws, row, 4, scenario.rx_values.get(attenuation), font=FONT_BODY, alignment=ALIGN_CENTER, fill=highlight, border=True)
        _set_cell(ws, row, 5, scenario.tx_values.get(attenuation), font=FONT_BODY, alignment=ALIGN_CENTER, fill=highlight, border=True)

        _set_result_cell(ws, row, 9, _wm_threshold(attenuation))
        _set_result_cell(ws, row, 10, _sdmc_threshold(attenuation))
        _set_result_cell(ws, row, 11, _aml_threshold(attenuation))

        for column in (6, 7, 8):
            _set_cell(ws, row, column, None, font=FONT_STANDARD, alignment=ALIGN_LEFT_WRAP, border=True)

        _set_cell(ws, row, 20, attenuation, font=FONT_BODY, alignment=ALIGN_CENTER, border=True)
        _set_cell(ws, row, 21, scenario.angle_label, font=FONT_BODY, alignment=ALIGN_CENTER, border=True)
        _set_cell(ws, row, 22, scenario.rssi_rx.get(attenuation), font=FONT_BODY, alignment=ALIGN_CENTER, fill=COLOR_RSSI_RX, border=True)
        _set_cell(ws, row, 23, scenario.rssi_tx.get(attenuation), font=FONT_BODY, alignment=ALIGN_CENTER, fill=COLOR_RSSI_TX, border=True)

    _apply_grouped_texts(ws, 6, start_row, attenuations, _wm_standard_text)
    _apply_grouped_texts(ws, 7, start_row, attenuations, _sdmc_standard_text)
    _apply_grouped_texts(ws, 8, start_row, attenuations, _aml_standard_text)
    _apply_result_formatting(ws, start_row, end_row)
    return end_row

<<<<<<< HEAD

=======
>>>>>>> a0165d7d
def _style_chart(chart: LineChart | ScatterChart) -> None:
    chart.width = 16
    chart.height = 7.5
    chart.legend.position = "b"
    chart.y_axis.majorGridlines = ChartLines()
    chart.x_axis.majorGridlines = None
    chart.y_axis.title = "Throughput (Mbps)"
    chart.x_axis.title = "Attenuation (dB)"
    chart.x_axis.majorTickMark = "out"
    chart.y_axis.majorTickMark = "out"
    chart.x_axis.tickLblPos = "nextTo"
    chart.y_axis.tickLblPos = "nextTo"
    chart.y_axis.crosses = "min"
    chart.y_axis.scaling.min = 0
    chart.x_axis.number_format = "0"
    chart.x_axis.tickLblSkip = 1
    chart.x_axis.tickMarkSkip = 1
    chart.x_axis.crossBetween = "midCat"
    for series in chart.series:
        if hasattr(series, "graphicalProperties") and hasattr(series.graphicalProperties, "line"):
            series.graphicalProperties.line.width = 20000  # 2pt
            series.graphicalProperties.line.solidFill = COLOR_BRAND_BLUE
        series.marker = Marker(symbol="none")


def _add_charts(ws: Worksheet, scenario: RvrScenario, start_row: int, end_row: int) -> None:
    if start_row > end_row:
        return
    categories = Reference(ws, min_col=2, min_row=start_row, max_row=end_row)

    rx_values = Reference(ws, min_col=4, min_row=start_row, max_row=end_row)
<<<<<<< HEAD
    rx_title = f"{scenario.title} RVR Throughput_RX"
    rx_chart = LineChart()
    rx_chart.title = rx_title
    rx_series = Series(rx_values, title=ws.cell(row=6, column=4).value or scenario.channel)
    rx_chart.series.append(rx_series)
    rx_chart.set_categories(categories)
    _style_chart(rx_chart)
    rx_point_count = end_row - start_row + 1
    first_anchor_row = max(start_row - 1, 6)
    rx_bottom_row = first_anchor_row + 13
    left_anchor_col, right_anchor_col = "N", "V"
    rx_anchor = f"{left_anchor_col}{first_anchor_row}:{right_anchor_col}{rx_bottom_row}"
    rx_chart.anchor = rx_anchor
    ws.add_chart(rx_chart)
    LOGGER.info(
        "RX chart anchor=%s points=%d x_range=(%s,%s)",
        rx_anchor,
=======
    rx_chart = ScatterChart(scatterStyle="line")
    rx_chart.title = f"{scenario.title} RVR Throughput_RX"
    rx_series = Series(rx_values, title=ws.cell(row=6, column=4).value or scenario.channel)
    rx_series.xvalues = categories
    rx_chart.series.append(rx_series)
    _style_chart(rx_chart)
    first_anchor_row = max(start_row - 2, 6)
    rx_chart.anchor = f"N{first_anchor_row}"
    ws.add_chart(rx_chart)
    rx_point_count = end_row - start_row + 1
    LOGGER.info(
        "RX chart anchor=%s points=%d x_range=(%s,%s)",
        rx_chart.anchor,
>>>>>>> a0165d7d
        rx_point_count,
        ws.cell(row=start_row, column=2).value,
        ws.cell(row=end_row, column=2).value,
    )

    tx_values = Reference(ws, min_col=5, min_row=start_row, max_row=end_row)
<<<<<<< HEAD
    tx_title = f"{scenario.title} RVR Throughput_TX"
    tx_chart = LineChart()
    tx_chart.title = tx_title
    tx_series = Series(tx_values, title=ws.cell(row=6, column=5).value or scenario.channel)
    tx_chart.series.append(tx_series)
    tx_chart.set_categories(categories)
    _style_chart(tx_chart)
    tx_top_row = rx_bottom_row + 2
    tx_bottom_row = tx_top_row + 13
    tx_anchor = f"{left_anchor_col}{tx_top_row}:{right_anchor_col}{tx_bottom_row}"
    tx_chart.anchor = tx_anchor
    ws.add_chart(tx_chart)
    LOGGER.info(
        "TX chart anchor=%s points=%d x_range=(%s,%s)",
        tx_anchor,
=======
    tx_chart = ScatterChart(scatterStyle="line")
    tx_chart.title = f"{scenario.title} RVR Throughput_TX"
    tx_series = Series(tx_values, title=ws.cell(row=6, column=5).value or scenario.channel)
    tx_series.xvalues = categories
    tx_chart.series.append(tx_series)
    _style_chart(tx_chart)
    row_spacing = max(22, int(rx_chart.height * 3))
    tx_chart.anchor = f"N{first_anchor_row + row_spacing}"
    ws.add_chart(tx_chart)
    LOGGER.info(
        "TX chart anchor=%s points=%d x_range=(%s,%s)",
        tx_chart.anchor,
>>>>>>> a0165d7d
        rx_point_count,
        ws.cell(row=start_row, column=2).value,
        ws.cell(row=end_row, column=2).value,
    )

    LOGGER.info(
        "RX throughput points: %s",
        [
            (att, scenario.rx_values.get(att))
            for att in sorted(scenario.attenuation_steps)
            if scenario.rx_values.get(att) is not None
        ],
    )
    LOGGER.info(
        "TX throughput points: %s",
        [
            (att, scenario.tx_values.get(att))
            for att in sorted(scenario.attenuation_steps)
            if scenario.tx_values.get(att) is not None
        ],
    )

    if scenario.attenuation_steps:
        min_step = min(scenario.attenuation_steps)
        max_step = max(scenario.attenuation_steps)
<<<<<<< HEAD
        for title, chart in ((rx_title, rx_chart), (tx_title, tx_chart)):
=======
        for chart in (rx_chart, tx_chart):
>>>>>>> a0165d7d
            chart.x_axis.scaling.min = min_step
            chart.x_axis.scaling.max = max_step
            chart.x_axis.majorUnit = 3
            LOGGER.info(
<<<<<<< HEAD
                "Configured axis for %s: min=%s max=%s majorUnit=%s",
                title,
=======
                "Configured %s axis: min=%s max=%s majorUnit=%s",
                chart.title,
>>>>>>> a0165d7d
                chart.x_axis.scaling.min,
                chart.x_axis.scaling.max,
                chart.x_axis.majorUnit,
            )
<<<<<<< HEAD
=======

    if scenario.attenuation_steps:
        min_step = min(scenario.attenuation_steps)
        max_step = max(scenario.attenuation_steps)
        for chart in (rx_chart, tx_chart):
            chart.x_axis.scaling.min = min_step
            chart.x_axis.scaling.max = max_step
            chart.x_axis.majorUnit = 3
>>>>>>> a0165d7d


# ---------------------------------------------------------------------------
# Data extraction
# ---------------------------------------------------------------------------


def _load_scenario(result_file: Path | str) -> RvrScenario:
    scenario = RvrScenario()
    path = Path(result_file)
    if not path.exists():
        LOGGER.warning("Result CSV not found for RVR report: %s", path)
        return scenario

    attenuation_values: set[float] = set()
    try:
        with path.open("r", encoding="utf-8-sig", newline="") as handle:
            reader = csv.DictReader(handle)
            for row in reader:
                if not row:
                    continue
                scenario.freq = row.get("Freq_Band") or scenario.freq
                scenario.standard = row.get("Standard") or scenario.standard
                scenario.bandwidth = _format_bandwidth(row.get("BW") or scenario.bandwidth)
                scenario.channel_label = _format_channel(row.get("CH_Freq_MHz") or row.get("Channel") or scenario.channel_label)
                scenario.angle_label = _format_angle(row.get("Angel") or row.get("Angle") or scenario.angle_label)

                attenuation = _sanitize_number(row.get("DB") or row.get("Total_Path_Loss"))
                if attenuation is None:
                    continue
                attenuation_values.add(attenuation)

                throughput = _sanitize_number(row.get("Throughput"))
                direction = str(row.get("Direction") or "").upper()
                if throughput is not None:
                    if direction in {"DL", "RX"}:
                        scenario.rx_values[attenuation] = throughput
                    elif direction in {"UL", "TX"}:
                        scenario.tx_values[attenuation] = throughput

                rssi = _sanitize_number(row.get("RSSI"))
                if rssi is not None:
                    if direction in {"DL", "RX"}:
                        scenario.rssi_rx[attenuation] = rssi
                    elif direction in {"UL", "TX"}:
                        scenario.rssi_tx[attenuation] = rssi
    except Exception:
        LOGGER.exception("Failed to parse RVR CSV: %s", path)

    if attenuation_values:
        scenario.attenuation_steps = sorted(attenuation_values)
    return scenario


# ---------------------------------------------------------------------------
# Public API
# ---------------------------------------------------------------------------


def generate_xiaomi_report(
    result_file: Path | str,
    output_path: Path | str,
    forced_test_type: str | None = None,
) -> Path:
    if forced_test_type and forced_test_type.upper() != "RVR":
        LOGGER.info("Forced test type %s ignored (only RVR supported).", forced_test_type)

    scenario = _load_scenario(result_file)
    LOGGER.info(
        "Building Xiaomi-style RVR report | freq=%s | standard=%s | bandwidth=%s | channel=%s",
        scenario.freq,
        scenario.standard,
        scenario.bandwidth,
        scenario.channel_label,
    )

    workbook = Workbook()
    sheet = workbook.active
    sheet.title = "Coffey RVR"

    _configure_sheet(sheet)
    _write_title(sheet, scenario)
    _write_headers(sheet, scenario)
    end_row = _write_data(sheet, scenario, start_row=7)
    _add_charts(sheet, scenario, start_row=7, end_row=end_row)

    output = Path(output_path)
    output.parent.mkdir(parents=True, exist_ok=True)
    workbook.save(output)
    LOGGER.info("RVR report saved to %s", output)
    return output.resolve()


__all__ = ["generate_xiaomi_report", "RvrScenario"]
<|MERGE_RESOLUTION|>--- conflicted
+++ resolved
@@ -9,11 +9,7 @@
 from typing import Dict, List, Optional, Sequence, Tuple
 
 from openpyxl import Workbook
-<<<<<<< HEAD
 from openpyxl.chart import LineChart, Reference, Series
-=======
-from openpyxl.chart import LineChart, Reference, ScatterChart, Series
->>>>>>> a0165d7d
 from openpyxl.chart.axis import ChartLines
 from openpyxl.chart.marker import Marker
 from openpyxl.drawing.image import Image
@@ -502,10 +498,6 @@
     _apply_result_formatting(ws, start_row, end_row)
     return end_row
 
-<<<<<<< HEAD
-
-=======
->>>>>>> a0165d7d
 def _style_chart(chart: LineChart | ScatterChart) -> None:
     chart.width = 16
     chart.height = 7.5
@@ -537,7 +529,6 @@
     categories = Reference(ws, min_col=2, min_row=start_row, max_row=end_row)
 
     rx_values = Reference(ws, min_col=4, min_row=start_row, max_row=end_row)
-<<<<<<< HEAD
     rx_title = f"{scenario.title} RVR Throughput_RX"
     rx_chart = LineChart()
     rx_chart.title = rx_title
@@ -555,28 +546,12 @@
     LOGGER.info(
         "RX chart anchor=%s points=%d x_range=(%s,%s)",
         rx_anchor,
-=======
-    rx_chart = ScatterChart(scatterStyle="line")
-    rx_chart.title = f"{scenario.title} RVR Throughput_RX"
-    rx_series = Series(rx_values, title=ws.cell(row=6, column=4).value or scenario.channel)
-    rx_series.xvalues = categories
-    rx_chart.series.append(rx_series)
-    _style_chart(rx_chart)
-    first_anchor_row = max(start_row - 2, 6)
-    rx_chart.anchor = f"N{first_anchor_row}"
-    ws.add_chart(rx_chart)
-    rx_point_count = end_row - start_row + 1
-    LOGGER.info(
-        "RX chart anchor=%s points=%d x_range=(%s,%s)",
-        rx_chart.anchor,
->>>>>>> a0165d7d
         rx_point_count,
         ws.cell(row=start_row, column=2).value,
         ws.cell(row=end_row, column=2).value,
     )
 
     tx_values = Reference(ws, min_col=5, min_row=start_row, max_row=end_row)
-<<<<<<< HEAD
     tx_title = f"{scenario.title} RVR Throughput_TX"
     tx_chart = LineChart()
     tx_chart.title = tx_title
@@ -592,20 +567,6 @@
     LOGGER.info(
         "TX chart anchor=%s points=%d x_range=(%s,%s)",
         tx_anchor,
-=======
-    tx_chart = ScatterChart(scatterStyle="line")
-    tx_chart.title = f"{scenario.title} RVR Throughput_TX"
-    tx_series = Series(tx_values, title=ws.cell(row=6, column=5).value or scenario.channel)
-    tx_series.xvalues = categories
-    tx_chart.series.append(tx_series)
-    _style_chart(tx_chart)
-    row_spacing = max(22, int(rx_chart.height * 3))
-    tx_chart.anchor = f"N{first_anchor_row + row_spacing}"
-    ws.add_chart(tx_chart)
-    LOGGER.info(
-        "TX chart anchor=%s points=%d x_range=(%s,%s)",
-        tx_chart.anchor,
->>>>>>> a0165d7d
         rx_point_count,
         ws.cell(row=start_row, column=2).value,
         ws.cell(row=end_row, column=2).value,
@@ -631,37 +592,17 @@
     if scenario.attenuation_steps:
         min_step = min(scenario.attenuation_steps)
         max_step = max(scenario.attenuation_steps)
-<<<<<<< HEAD
         for title, chart in ((rx_title, rx_chart), (tx_title, tx_chart)):
-=======
-        for chart in (rx_chart, tx_chart):
->>>>>>> a0165d7d
             chart.x_axis.scaling.min = min_step
             chart.x_axis.scaling.max = max_step
             chart.x_axis.majorUnit = 3
             LOGGER.info(
-<<<<<<< HEAD
                 "Configured axis for %s: min=%s max=%s majorUnit=%s",
                 title,
-=======
-                "Configured %s axis: min=%s max=%s majorUnit=%s",
-                chart.title,
->>>>>>> a0165d7d
                 chart.x_axis.scaling.min,
                 chart.x_axis.scaling.max,
                 chart.x_axis.majorUnit,
             )
-<<<<<<< HEAD
-=======
-
-    if scenario.attenuation_steps:
-        min_step = min(scenario.attenuation_steps)
-        max_step = max(scenario.attenuation_steps)
-        for chart in (rx_chart, tx_chart):
-            chart.x_axis.scaling.min = min_step
-            chart.x_axis.scaling.max = max_step
-            chart.x_axis.majorUnit = 3
->>>>>>> a0165d7d
 
 
 # ---------------------------------------------------------------------------
