--- conflicted
+++ resolved
@@ -9,11 +9,7 @@
 from typing import Dict, List, Optional, Sequence, Tuple
 
 from openpyxl import Workbook
-<<<<<<< HEAD
 from openpyxl.chart import Reference, Series, ScatterChart
-=======
-from openpyxl.chart import LineChart, Reference, Series
->>>>>>> 799b72b0
 from openpyxl.chart.axis import ChartLines
 from openpyxl.chart.marker import Marker
 from openpyxl.drawing.image import Image
@@ -502,12 +498,7 @@
     _apply_result_formatting(ws, start_row, end_row)
     return end_row
 
-<<<<<<< HEAD
-
 def _style_chart(chart: ScatterChart) -> None:
-=======
-def _style_chart(chart: LineChart | ScatterChart) -> None:
->>>>>>> 799b72b0
     chart.width = 16
     chart.height = 7.5
     chart.legend.position = "b"
@@ -522,12 +513,6 @@
     chart.y_axis.crosses = "min"
     chart.y_axis.scaling.min = 0
     chart.x_axis.number_format = "0"
-<<<<<<< HEAD
-=======
-    chart.x_axis.tickLblSkip = 1
-    chart.x_axis.tickMarkSkip = 1
-    chart.x_axis.crossBetween = "midCat"
->>>>>>> 799b72b0
     for series in chart.series:
         if hasattr(series, "graphicalProperties") and hasattr(series.graphicalProperties, "line"):
             series.graphicalProperties.line.width = 20000  # 2pt
@@ -542,7 +527,6 @@
 
     rx_values = Reference(ws, min_col=4, min_row=start_row, max_row=end_row)
     rx_title = f"{scenario.title} RVR Throughput_RX"
-<<<<<<< HEAD
     rx_chart = ScatterChart()
     rx_chart.scatterStyle = "line"
     rx_chart.title = rx_title
@@ -557,19 +541,6 @@
     first_anchor_row = max(start_row - 1, 6)
     left_anchor_col = "N"
     rx_anchor = f"{left_anchor_col}{first_anchor_row}"
-=======
-    rx_chart = LineChart()
-    rx_chart.title = rx_title
-    rx_series = Series(rx_values, title=ws.cell(row=6, column=4).value or scenario.channel)
-    rx_chart.series.append(rx_series)
-    rx_chart.set_categories(categories)
-    _style_chart(rx_chart)
-    rx_point_count = end_row - start_row + 1
-    first_anchor_row = max(start_row - 1, 6)
-    rx_bottom_row = first_anchor_row + 13
-    left_anchor_col, right_anchor_col = "N", "V"
-    rx_anchor = f"{left_anchor_col}{first_anchor_row}:{right_anchor_col}{rx_bottom_row}"
->>>>>>> 799b72b0
     rx_chart.anchor = rx_anchor
     ws.add_chart(rx_chart)
     LOGGER.info(
@@ -582,7 +553,6 @@
 
     tx_values = Reference(ws, min_col=5, min_row=start_row, max_row=end_row)
     tx_title = f"{scenario.title} RVR Throughput_TX"
-<<<<<<< HEAD
     tx_chart = ScatterChart()
     tx_chart.scatterStyle = "line"
     tx_chart.title = tx_title
@@ -596,17 +566,6 @@
     chart_row_span = 14
     tx_top_row = first_anchor_row + chart_row_span + 2
     tx_anchor = f"{left_anchor_col}{tx_top_row}"
-=======
-    tx_chart = LineChart()
-    tx_chart.title = tx_title
-    tx_series = Series(tx_values, title=ws.cell(row=6, column=5).value or scenario.channel)
-    tx_chart.series.append(tx_series)
-    tx_chart.set_categories(categories)
-    _style_chart(tx_chart)
-    tx_top_row = rx_bottom_row + 2
-    tx_bottom_row = tx_top_row + 13
-    tx_anchor = f"{left_anchor_col}{tx_top_row}:{right_anchor_col}{tx_bottom_row}"
->>>>>>> 799b72b0
     tx_chart.anchor = tx_anchor
     ws.add_chart(tx_chart)
     LOGGER.info(
@@ -634,7 +593,6 @@
         ],
     )
 
-<<<<<<< HEAD
     axis_min = DEFAULT_ATTENUATIONS[0]
     axis_max = DEFAULT_ATTENUATIONS[-1]
     if scenario.attenuation_steps:
@@ -651,22 +609,6 @@
             chart.x_axis.scaling.max,
             chart.x_axis.majorUnit,
         )
-=======
-    if scenario.attenuation_steps:
-        min_step = min(scenario.attenuation_steps)
-        max_step = max(scenario.attenuation_steps)
-        for title, chart in ((rx_title, rx_chart), (tx_title, tx_chart)):
-            chart.x_axis.scaling.min = min_step
-            chart.x_axis.scaling.max = max_step
-            chart.x_axis.majorUnit = 3
-            LOGGER.info(
-                "Configured axis for %s: min=%s max=%s majorUnit=%s",
-                title,
-                chart.x_axis.scaling.min,
-                chart.x_axis.scaling.max,
-                chart.x_axis.majorUnit,
-            )
->>>>>>> 799b72b0
 
 
 # ---------------------------------------------------------------------------
