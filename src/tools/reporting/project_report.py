from __future__ import annotations

import base64
import csv
import logging
import math
from collections import Counter
from dataclasses import dataclass, field
from io import BytesIO
from pathlib import Path
from typing import Any, Callable, Dict, List, Optional, Sequence, Tuple

from openpyxl import Workbook
from openpyxl.chart import Reference, ScatterChart, Series
from openpyxl.chart.axis import ChartLines
from openpyxl.chart.layout import Layout, ManualLayout
from openpyxl.chart.legend import Legend
from openpyxl.chart.marker import Marker
from openpyxl.chart.shapes import GraphicalProperties
from openpyxl.drawing.line import LineProperties
from openpyxl.drawing.image import Image
from openpyxl.formatting.rule import FormulaRule
from openpyxl.styles import Alignment, Border, Font, PatternFill, Side
from openpyxl.utils import get_column_letter
from openpyxl.worksheet.worksheet import Worksheet

from src.test.performance import get_rvo_static_db_list, get_rvo_target_rssi_list
from src.tools.performance.rvr_chart_generator import PerformanceRvrChartGenerator
LOGGER = logging.getLogger(__name__)

# ---------------------------------------------------------------------------
# Style constants derived from Demo.xlsx
# ---------------------------------------------------------------------------

COLUMN_WIDTHS: Dict[str, float] = {
    "A": 13.75,
    "B": 12.625,
    "C": 11.5,
    "D": 15.0,
    "E": 14.875,
    "F": 15.125,
    "G": 18.375,
    "H": 16.125,
    "I": 14.375,
    "J": 15.0,
    "K": 12.25,
    "L": 13.5,
    "M": 12.5,
    "N": 14.0,
    "O": 12.25,
    "P": 12.25,
    "Q": 13.5,
    "R": 11.5,
    "S": 12.0,
    "T": 12.0,
    "U": 12.0,
    "V": 12.0,
    "W": 12.0,
    "X": 12.0,
    "Y": 12.0,
    "Z": 12.0,
}

REPORT_LAST_COLUMN = "Z"

ROW_HEIGHT_TITLE = 42.95

CHART_COLUMN_GAP = 1
CHART_TITLE_ROW = 4
CHART_MIN_TOP_ROW = 5
CHART_VERTICAL_HEIGHT_ROWS = 18

COLOR_BRAND_BLUE = "2D529F"
COLOR_SUBHEADER = "B4C6E7"
COLOR_RATE_PRIMARY = "FFF2CC"
COLOR_RATE_SECONDARY = "D9E1F2"
COLOR_RSSI_RX = "CFE2F3"
COLOR_RSSI_TX = "E2F0D9"
COLOR_GRIDLINE = "BFBFBF"
SERIES_COLORS = [
    "2D529F",  # brand blue
    "FF8C00",  # orange
    "2CA02C",  # green
    "9467BD",  # purple
    "D62728",  # red
    "17BECF",  # teal
    "8C564B",  # brown
]

FONT_TITLE = Font(name="Arial", color="FFFFFF", bold=True, size=20)
FONT_SECTION = Font(name="Arial", color="1F4E78", bold=True, size=16)
FONT_HEADER = Font(name="Arial", color="FFFFFF", bold=True, size=11)
FONT_SUBHEADER = Font(name="Arial", color="1F4E78", bold=True, size=11)
FONT_BODY = Font(name="Arial", color="333333", size=11)
FONT_STANDARD = Font(name="Arial", color="333333", size=11)

ALIGN_CENTER_WRAP = Alignment(horizontal="center", vertical="center", wrap_text=True)
ALIGN_CENTER = Alignment(horizontal="center", vertical="center")
ALIGN_LEFT_WRAP = Alignment(horizontal="left", vertical="center", wrap_text=True)

BORDER_THIN = Border(
    left=Side(style="thin", color="8A8A8A"),
    right=Side(style="thin", color="8A8A8A"),
    top=Side(style="thin", color="8A8A8A"),
    bottom=Side(style="thin", color="8A8A8A"),
)

LOGO_PNG_BASE64 = (
    "iVBORw0KGgoAAAANSUhEUgAAAWwAAABoCAYAAADVecobAAAACXBIWXMAABcSAAAXEgFnn9JSAAAAGXRFWHRTb2Z0"
    "d2FyZQBBZG9iZSBJbWFnZVJlYWR5ccllPAAADvFJREFUeNrsnetx4soWhbcp/4cbgXUisCYCayIYTgTGEZiJwHIE"
    "gyMwjmBwBBYRjIhgIIIrIuDSx7svGo4kpH6pJa2vqssuG/Ro7V69+qmrw+FAnjM5pu0xjVs6/+6YEk6rY8oIAABa"
    "4KoDgh0f05Mn17Ln61kgdJwSKuZ5hKwDEOzhuOsy1sc0hdt2hhDeD5X4RtaBPjHy/PrmHoq14I4+u0gAAACCfSRg"
    "wfaVW/rsHgEAgMELduypu84j+tYnCCMAwJAFW7jr+47k4QxhBAAYsmDHHcpDCDYAYLCC3SV3LbhFGAEAhirYcQfz"
    "MUQoAQCGJthhx9y1BAOPALgnOaZDwxR3+YZ9E2ysIAQAgA4IdkSfC1IAAAB4LtgxHgcAAPgv2HDXAADQEcGGuwYA"
    "gA4I9hTuGgAAuiHYmBkCAAAdEOzZMd3gMQAAgP+CHeMRAACA/4INdw0AAB0RbLhrAABowHWLYg13DQDQQbyRquk+"
    "PlsIdjMm5PervwAA3SAd2g230SXi64t1AQAAgg13DQAA3RNsuGsAAOiAYMNdAwCABi4HHWO4a9BjQjrNWMj/vqXT"
    "zIT872B4TOj0OsH87wIxgJrx7xmVDKi6EuzgmB7xvEBPEPEc5VLTKaprLpDJMa06JjQ2KRWqjpKPkVDBsG7O4iS7"
    "OhwOLi58Sd18V2NdvnKmAnuB/6HwvSvDoiV2lhTdercGj7vnwrjwRKzyAhMYvtc6FVnUg5bWnGPFdI/CmwuHHTgW"
    "602ups5y1yBTmwt25DX0lT5WWnLsxdaA+ZjLxz0LVtxCPgqRnFkSGdvx1nRr5meys8o64uPa3Cr63oVgx5aP/84P"
    "Lm0Q6Pmmisu9uEWheBqAI17nmnFdbuJOuXXoSsTuuCXxwuUmcyDUC8cuuo8V+sKVKbU9S8SWuxYu+uGY/sOFatHQ"
    "lSRcICI+xvdj2iH2jAqPqJh+0ecg26yDhVBUNj9bcpyPXNGFFstlwpUDxFqvQt+67EGwLdhLC87tKwfy0pADyVjw"
    "A64EINxmEV1Qr5YFyIaYffMg3xIWBdMikxLe8qTLvI0K3aZgm+xu2LOYRmS3f2/JovKCeDTOLT87n0U7ZDHzxXWO"
    "WRRMtVBmLbYa+oTQiR9tnNhmH3Zs6DibXNPjUmGL6DS6HbBL2dOpHzWlU1/3tsJxz/lzr4hN4wKU8HPyrW97wtfm"
    "o5i95mJXR6wRz2bEurUZb7YE25S7fmPxzCqar3IKzU2FSMhryV/TjjN/UXL8ZU7c4UjMivaKK9bMo+vy/TnL1slW"
    "sTxCrM20UFqdnmyrS8SEu37nDMpK3JAQ1N/0OUCjMlVPfOeJC0DZ9aaE5fQ2uPEsX7swU2JMamNCcgAV6BH6UOnZ"
    "EGwT7npD5f12pkdmxyzcKRXPkRaFBH3a5lHZfN5Wa9D0Ktx1Lu0NHveOmvdnL9BCNIKtSm+Xi5VNG4K90Pz+nkU5"
    "K2mS2Bo0uaXymQxzwuwRG45x6sF1LAwVOrEg4wt9rq6McklUSn/R56D52tD11q3oAoPGZsfG5e/cfZal557Fakzm"
    "FtwJUf6ey8OA/lxdesX/+14UL6b7sGcGmpYxFffTzWo2Sd7p34topvz9Mf05CHnuXmSzMyqoMOQ0HtdsNLoPVJr6"
    "bxea3hEHmYlVcVMyP/XTdbw+U/k4iGTL9ylja6WRd2OOh7hmWTIh1PMBd6uY2mW0ySpWOcAspxvH/694xV4iBtP2"
    "oMe25LjRhe9lxxQf06Ti2sT/0mNKCv4Xnh1v0fD+opr5EyvkSaLxPBKF88U1jz1RvJ9z6pwrsnTsVPPaZ4rPZaJ5"
    "7m2NcwQGns1S8f5U4yLxKL517yXP3IC2Co1KR4bdim6zIS6p4ZYXHLWshapcTkbl08nOm5iPJf3ZMYF8fsbcfNPp"
    "p21rXnao6a4fNFoHGbcuVPPtpkZ3km530zN1b4WqDXTd9YOhbrd/umtNCraumO1KCsC8oiJ4q+jvLiso85Jmfp37"
    "wWh7cSDpBHVbA486YvRuoCtnq1lmppbvD+bk1I3aRqVeyMjgjem662XD/qM3gw5gUrNAZGRm4KhvLDXyJWrpmlUd"
    "6N5g3C1IfTB7eiGebz24v66j00oxUalbEeyJIcu/LMmwohquatpfRKd9Rg6ckgtOrqhZXjaLIUEc135+vhJoGIwV"
    "mV3wo5pvYyrvTtKpBBfk14KmNlHNR2uVngnBNrFP8IbKZ4Y0ae6JYBM7kN2fXdPdBaENGgg5BLuYZAAFkQyZk/MK"
    "QJWw4d/7VvHaROUNMfk8tFLp6Qq2qSkvScmxixbgiK6QooHDmKoXQNxWNHFuGhTsFLFcyJbMLhKx7bBVnZPp559q"
    "5FtguEIqM05w1+1W6sYE29RbOJIGGbYsqQ3rvBggNOBG0FysFp8+F8bEs3wLK4xU31tJvlbqVis9HcE25a7LArYo"
    "GHclQWVrlsJdxUMBqJDaPu6kojUJwdYj9CxGtAXb5DvutjUzbFUStHWX32aG3BZc9jALoy3n5Es8Ia71WyleCnZA"
    "5t5NuG6QYYmm4KYNH8zecIEHfqBqNLae3UdoUGjgsM20UrwU7NhBht3VDKhQMzNDhczH7mfA14oHZqLHqAi2cNcm"
    "N/Gu61r2JU22ugG6Kfl+0LCJGCFsAABdEWzT7jrQbGrUbQKWzXe9MejIAXAJBr8h2E7d9SVHbZKlgviu4LCBx2CQ"
    "EILt1F1XOWyTnfdisc22oTvfFVzDBII9aNC6Aq3GSBPBjiy567p7Oqi+dkw49XnFPTWpnExs2g/aR3WjKls7C6qa"
    "gG3Nv6FCckfgi2DHFq+j7p4dQc3P5cU6Umg6igK9dJwHYLjuSbWQmxbsCR6xdqVutQU+anARdxavo+gm05qfW1Jx"
    "f/eayl9YUHWONRXvOTInc+91A+2SeFQYA424ShyUw6GiOj5wa9Nl1xVs284yqhmMsxJHITJIbBb+TKeXoZ6LddnK"
    "yRcWafHza4kjD+Gue4WqCx1bcNk6IpkadodThMbFvK3D3NZFjWoG1J3lzIlKarj3s7/dVXx2yaIaF2S2KGSLisyN"
    "+GdS0gxOCH3XcNjlpoFaON6mwgWqVkhW3eHAYsRK91IdwXbhLMclgbsoccVNXI4U3DuFTJxCrHvrsHceFEYdM5RY"
    "codoSeoL9pgs7Ss+qhGcd44yaFaSaeuCzEhqNN8mHHy/coK7rFnYQq4YfkKse8tKozCa2u9YRxyXlsTmntCXLXnX"
    "+O43C60xuvaotpXdHUmBkKdnwjlmMd1xwUtyzcOQjxMViO03PtaKTq96Svmzk9z3bhGrvUcI3qOGqCWaLirWMEM7"
    "ujyYLj6j8xq0iPCyjhVrhiqvNSrXRi2y0QXH63pWRFzSfC3rxL/hQifE+4PTD87k8YXvfLD7PvDvP/nvebHeE+gr"
    "Kem9UPlVw0GJeH4yXE6aOPA6rYiEMC97aUADXrlFptONFnDl8THyxF3nXfa8JOMeHF/LM2fUjkCfC6RuYVxR/YG6"
    "gIXwh8Y5dzWvW/fexmxoYhr2/GwT3V+PbBCaVvBTfo6/pdO/9shdS35wUKcFASi7M2xe25orjTSXaQmhL7uvgj0j"
    "vXGab5w2HJsibs5nb0QcRya62uoaKdEyFVsy6K5OfuL0xuUgIX/2BXexl8rCkB7e5Ny21Lek4HMhp8JV1dceues8"
    "CRX3oaXsUmLDlcqeC9uyIBNlzfgT+tYaNgVizk5Sl1uyP/axbuicYzK3ncL9mfhXvZA4cBQXKen1MdetFOYGy/84"
    "V8k37hYblTzktlf0XepDizko/qbPBS8bxeB/4WNMWJSTkuBruwKDYNvrmhKF/rkDebBXaFJvLcbumFsmRcmVfiSO"
    "ziPM3LsPQXDusE2+WNeUaM8rXIWc7ZFvTkxqFNC6Tak5Bzy6Q/zovniydOyY3CwQ02Gm2NJY8L1962FMJKQ3G6Zp"
    "/ifU8gyy6wKB8kmcxLW8crNuXiNgTU1DijjQMb3PHxaW43PqQ4Es4YHU5417IzYWK9tXB+fJcvnYmkaOPHXX5wh3"
    "8Jtdls2pRjMW/Q+ItXdkZLdrKuOK2re3uDyQ/owPeW/rHsbF0uEzk2s2WpvuO/LYXRchBj1+ccbNDYj3hE5TZzKu"
    "qSHUfrvstwGJtgmxPr+3lx7GhbgvV9NvU8fn+4PrDrjrIoSoyrmscrQ6odPKRZmxGd9bmLtP8XvAPyHO3WPGz/XR"
    "0vEzOm0W9tjSPe7YSNhYaSjK+Yr0Vlr62PqSewa5KNMpn29JjscGrnPOpasDa/nRajAM5M6KS4txK4XN9VjGM5/T"
    "5hzjhE7bMPRFuLPc/Tw6Op8cW4td6eeI3L5YFwBTyBWGz2SvTzFhJ/VguQksrl909fzFhd/Vy3WlcIvzfqfu93HL"
    "OdNfHN7LwkEcSt6uCXOMQbcLaMyFZsrJRhN1yUmI24x/mphKJhfCrKjdN6BvOQ/lMmy52i7IpSYE1O5aDtnPHNBp"
    "v/vbjsbhJhd/2TXf1HpgBT0kzK3um3DLoCYuoDZmEyV0WqwRnqVJhSjIcRY5xpJQs/UAbQie7p7aTx7cx5ZOY3MB"
    "P6fMURxOcnEY8f+rup52fL0yFcbI1eFwQHF3h4pbyTQKT52FREVBvu3I+YCfqAr2O+E1ZZVcIwuc1/guxcn1fsYp"
    "HjFA/NhjhCwAAFhoSQIINgCgA6iOH8BhQ7ABAI7dteqMDAg2BBsA4JCZ4vfkLAkAwQYAOEBni4sE2QfBBgC4Iyb1"
    "9Q0rZN9lMA8bAGCCGanvS72nYb/oFw4bAPDPirvAwXnk7oaqwF3DYQMweA7sXuU+ITaWZes4a4nYfGqLxwWHDcDQ"
    "EX3KYpn4f8nsG5sCdsa6Yv0GsYbDBgB8OuwiNnR6gXXTuc9yNzoTWzLvuQKBYEOwAYBg1xRNuTtfRv/eIS7K/TS9"
    "y6XYQzrGY4JgAwDqCXZbrHOVAYBgAwDB9vS6dmR/b+pegkFHAIBLRBfMFGINwQYA+C/WEWGTJwg2AMBrxMyUEGIN"
    "wQYA+M0LO+stskIPvCIMAGDTVYvd+xJkBRw2AKCaXYtC/UCfXSAQawg2AKAGAQvnu4NziQFFscz8Cwv1EtlvHszD"
    "BmAYiO1LIzqtWLwz4N7lCkmVJe5Agf8JMADx3l232RGuYgAAAABJRU5ErkJggg=="
)


# ---------------------------------------------------------------------------
# Scenario model
# ---------------------------------------------------------------------------


DEFAULT_ATTENUATIONS = list(range(0, 78, 3))


@dataclass
class ProjectScenario:
    key: str = "SCENARIO|DEFAULT"
    freq: str = "5G"
    standard: str = "Auto"
    bandwidth: str = "20/40/80 MHz"
    channel_label: str = "CH36"
    angle_label: str = "0deg"
    attenuation_steps: List[float] = field(default_factory=lambda: DEFAULT_ATTENUATIONS.copy())
    step_summary: str = ""
    rx_values: Dict[float, float] = field(default_factory=dict)
    tx_values: Dict[float, float] = field(default_factory=dict)
    rssi_rx: Dict[float, float] = field(default_factory=dict)
    rssi_tx: Dict[float, float] = field(default_factory=dict)
    angle_order: List[str] = field(default_factory=list)
    angle_rx_matrix: Dict[float, Dict[str, float]] = field(default_factory=dict)
    angle_tx_matrix: Dict[float, Dict[str, float]] = field(default_factory=dict)
    angle_rssi_rx_matrix: Dict[float, Dict[str, float]] = field(default_factory=dict)
    angle_rssi_tx_matrix: Dict[float, Dict[str, float]] = field(default_factory=dict)

    @property
    def title(self) -> str:
        return f"{self.freq.upper()} {self.standard.upper()} {self.bandwidth.upper()}"

    @property
    def subtitle(self) -> str:
        parts = [self.freq, self.standard.upper(), self.bandwidth]
        return " ".join(part for part in parts if part)

    @property
    def channel(self) -> str:
        return self.channel_label


@dataclass
class ScenarioGroup:
    key: str
    freq: str
    standard: str
    bandwidth: str
    angle_label: str
    attenuation_steps: List[float] = field(default_factory=list)
    step_summary: str = ""
    channels: List[ProjectScenario] = field(default_factory=list)
    raw_keys: set[str] = field(default_factory=set)
    test_type: str = "RVR"
    angle_order: List[str] = field(default_factory=list)

    @property
    def title(self) -> str:
        return f"{self.freq.upper()} {self.standard.upper()} {self.bandwidth.upper()}"

    @property
    def summary_label(self) -> str:
        parts = [self.freq, self.standard.upper(), self.bandwidth]
        return " ".join(part for part in parts if part)


@dataclass
class GroupLayout:
    rx_cols: List[int]
    tx_cols: List[int]
    aml_standard_col: int
    aml_result_col: int
    rssi_start_col: int
    right_rx_cols: List[int]
    right_tx_cols: List[int]



def _normalize_scenario_key(value: Optional[str]) -> str:
    text = str(value or "").strip()
    if not text:
        return "SCENARIO|DEFAULT"
    return text


def _group_base_key(raw_key: Optional[str]) -> str:
    normalized = _normalize_scenario_key(raw_key)
    if not normalized:
        return "SCENARIO|DEFAULT"
    parts = normalized.split("|")
    filtered = [part for part in parts if not part.upper().startswith("CHANNEL=")]
    if not filtered:
        return normalized
    return "|".join(filtered)


def _normalize_test_type(value: Optional[str]) -> str:
    """Normalize the provided test type string.

    Empty inputs intentionally return an empty string so the caller can decide
    whether to fall back to a default (usually "RVR").
    """

    text = str(value or "").strip()
    if not text:
        return ""
    return text.upper()


def _detect_row_test_type(row: dict[str, object]) -> str:
    candidates = (
        row.get("__test_type_display__"),
        row.get("Test_Type"),
        row.get("Test Type"),
        row.get("TestType"),
        row.get("Test"),
    )
    for candidate in candidates:
        text = str(candidate or "").strip()
        if not text:
            continue
        normalized = _normalize_test_type(text)
        if normalized:
            return normalized
    has_profile = any(
        str(row.get(name) or "").strip()
        for name in ("Profile_Mode", "Profile Mode", "RVO_Profile_Mode")
    )
    if has_profile:
        return "RVO"
    return "RVR"


def _build_group_layout(channel_count: int) -> GroupLayout:
    base_col = 3  # Column C
    rx_cols: list[int] = []
    tx_cols: list[int] = []

    for index in range(channel_count):
        rx_col = base_col + index * 2
        tx_col = rx_col + 1
        rx_cols.append(rx_col)
        tx_cols.append(tx_col)

    aml_standard_col = base_col + channel_count * 2
    aml_result_col = aml_standard_col + 1

    rssi_start_col = aml_result_col + 1

    right_rx_cols: list[int] = []
    right_tx_cols: list[int] = []
    for index in range(channel_count):
        rx_col = rssi_start_col + index * 2
        tx_col = rx_col + 1
        right_rx_cols.append(rx_col)
        right_tx_cols.append(tx_col)

    return GroupLayout(
        rx_cols=rx_cols,
        tx_cols=tx_cols,
        aml_standard_col=aml_standard_col,
        aml_result_col=aml_result_col,
        rssi_start_col=rssi_start_col,
        right_rx_cols=right_rx_cols,
        right_tx_cols=right_tx_cols,
    )


def _most_common(counter: Counter[str], default: str) -> str:
    for candidate, _count in counter.most_common():
        text = str(candidate or "").strip()
        if text:
            return text
    return default


def _format_numeric_label(value: Optional[float]) -> str:
    if value is None:
        return ""
    try:
        numeric = float(value)
    except (TypeError, ValueError):
        return ""
    if math.isclose(numeric, round(numeric), abs_tol=1e-6):
        return str(int(round(numeric)))
    return f"{numeric:.2f}".rstrip('0').rstrip('.')


def _summarize_attenuation_steps(values: Sequence[float]) -> str:
    if not values:
        return ""
    unique_values = sorted({float(v) for v in values})
    if not unique_values:
        return ""
    start = unique_values[0]
    end = unique_values[-1]
    if len(unique_values) == 1:
        return f"{_format_numeric_label(start)} dB"
    deltas = [
        round(unique_values[idx + 1] - unique_values[idx], 4)
        for idx in range(len(unique_values) - 1)
    ]
    positive_deltas = [delta for delta in deltas if delta > 0]
    step_value = 0.0
    if positive_deltas:
        delta_counter = Counter(positive_deltas)
        step_value = float(delta_counter.most_common(1)[0][0])
    start_label = _format_numeric_label(start)
    end_label = _format_numeric_label(end)
    if step_value > 0:
        step_label = _format_numeric_label(step_value)
        return f"{start_label} - {end_label} (step {step_label} dB)"
    return f"{start_label} - {end_label}"


def _resolve_rvo_att_steps() -> List[Tuple[Optional[float], str, str]]:
    """Return RVO attenuation display entries as (value, item_label, att_label)."""

    def _safe_values(loader) -> list[Optional[int]]:
        try:
            return [value for value in loader() if value is not None]
        except Exception:
            LOGGER.exception("Failed to load RVO configuration values from %s", loader)
            return []

    static_values = _safe_values(get_rvo_static_db_list)
    target_values = _safe_values(get_rvo_target_rssi_list)

    if static_values and target_values:
        LOGGER.warning(
            "Both static_db and target_rssi configured; prefer target_rssi for ATT rows."
        )
        static_values = []

    entries: List[Tuple[Optional[float], str, str]] = []
    if target_values:
        for value in target_values:
            numeric = float(value) if value is not None else None
            label = f"Target RSSI {value} dBm" if value is not None else "Target RSSI"
            att_text = f"{value} dBm" if value is not None else ""
            entries.append((numeric, label, att_text))
    elif static_values:
        for value in static_values:
            numeric = float(value) if value is not None else None
            label = f"Static {value} dB" if value is not None else "Static"
            att_text = f"{value} dB" if value is not None else ""
            entries.append((numeric, label, att_text))

    return entries

def _sorted_unique_angles(angles: Sequence[str]) -> List[str]:
    """Return unique angles sorted numerically when possible."""

    def _angle_key(text: str) -> Tuple[int, float, str]:
        normalized = str(text or "").strip().lower().replace("°", "").replace("deg", "")
        try:
            numeric = float(normalized)
            return (0, numeric, text)
        except (TypeError, ValueError):
            return (1, 0.0, text)

    seen = set()
    ordered: List[str] = []
    for angle in angles:
        if angle not in seen:
            ordered.append(angle)
            seen.add(angle)
    return sorted(ordered, key=_angle_key)


def _prepare_rvo_table_entries(
    group: ScenarioGroup,
    override_steps: Sequence[Optional[float]],
    att_labels: Sequence[str],
    item_labels: Sequence[str],
) -> tuple[List[str], List[dict[str, object]]]:
    """Build the axis definition for an RVO matrix table."""

    # Aggregate candidate angles from group and channel scopes.
    angle_candidates: List[str] = []
    if group.angle_order:
        angle_candidates.extend(group.angle_order)
    for scenario in group.channels:
        angle_candidates.extend(scenario.angle_order)
    angles = _sorted_unique_angles(angle_candidates)

    # Determine attenuation steps (vertical axis) in preferred order.
    if override_steps:
        steps: List[Optional[float]] = list(override_steps)
    else:
        collected: List[float] = []
        for scenario in group.channels:
            collected.extend(scenario.attenuation_steps)
        unique = sorted({float(step) for step in collected}) if collected else []
        steps = [float(step) for step in unique]

    entries: List[dict[str, object]] = []
    for scenario in group.channels:
        scenario_key = getattr(scenario, "key", "")
        if not scenario_key:
            LOGGER.warning(
                "Skipped RVO entry due to missing scenario key | group=%s", group.key
            )
            continue

        for index, step in enumerate(steps):
            numeric = float(step) if isinstance(step, (int, float)) else None
            label_idx = index if override_steps else index
            att_display = ""
            item_display = ""
            if override_steps:
                if label_idx < len(att_labels):
                    att_display = att_labels[label_idx]
                if label_idx < len(item_labels):
                    item_display = item_labels[label_idx]
                if not att_display and numeric is not None:
                    att_display = f"{_format_numeric_label(numeric)} dB"
                if not item_display and att_display:
                    item_display = att_display
            else:
                att_display = f"{_format_numeric_label(numeric)} dB" if numeric is not None else ""
                item_display = att_display
            entries.append(
                {
                    "scenario_key": scenario_key,
                    "attenuation": numeric,
                    "att_display": att_display,
                    "item_display": item_display,
                }
            )

    return angles, entries

def _sanitize_number(value: Optional[str]) -> Optional[float]:
    if value in (None, "", "NULL"):
        return None
    try:
        return float(value)
    except (TypeError, ValueError):
        return None


def _format_angle(value: Optional[str]) -> str:
    text = str(value or '').strip()
    if not text:
        return '0deg'
    normalized = text.replace('\u00B0', 'deg').replace('?', '').strip()
    if not normalized:
        return '0deg'
    if normalized.lower().endswith('deg'):
        return normalized
    return f"{normalized}deg"

def _format_bandwidth(value: Optional[str]) -> str:
    text = str(value or "").strip()
    if not text:
        return "20/40/80 MHz"
    normalized = text.replace("_", " ").replace("MHz", "").strip()
    if normalized.lower().endswith("mhz"):
        return normalized
    return f"{normalized} MHz"


def _format_channel(value: Optional[str]) -> str:
    text = str(value or "").strip()
    if not text:
        return "CH36"
    upper = text.upper()
    if upper.startswith("CH"):
        return text.title()
    if upper.replace(".", "").isdigit():
        return f"CH{upper}"
    return f"CH {text.title()}"



# ---------------------------------------------------------------------------
# Utility functions
# ---------------------------------------------------------------------------


def _configure_sheet(ws: Worksheet) -> None:
    for column, width in COLUMN_WIDTHS.items():
        ws.column_dimensions[column].width = width


def _merge(ws: Worksheet, range_string: str) -> None:
    ws.merge_cells(range_string)


def _set_cell(
    ws: Worksheet,
    row: int,
    column: int,
    value,
    font: Optional[Font] = None,
    alignment: Optional[Alignment] = None,
    fill: Optional[str] = None,
    border: bool = False,
) -> None:
    cell = ws.cell(row=row, column=column, value=value)
    if font:
        cell.font = font
    if alignment:
        cell.alignment = alignment
    if fill:
        cell.fill = PatternFill("solid", fgColor=fill)
    if border:
        cell.border = BORDER_THIN


# ---------------------------------------------------------------------------
# Standard text helpers
# ---------------------------------------------------------------------------


def _aml_standard_text(att: float) -> Optional[str]:
    if att <= 15:
        return "RX Tput>=503.5\nTX Tput>=475"
    if att <= 21:
        return "RX Tput>=320\nTX Tput>=300"
    if 30 <= att <= 45:
        return "RX Tput>100\nTX Tput>95"
    if att >= 48:
        return "N/A"
def _aml_threshold(att: float) -> Optional[Tuple[int, int]]:
    if att <= 12:
        return 400, 300
    if att <= 21:
        return 320, 200
    if att <= 45:
        return 100, 80
    return None


def _group_runs(values: Sequence[float], formatter) -> List[Tuple[int, int, Optional[str]]]:
    if not values:
        return []
    groups: List[Tuple[int, int, Optional[str]]] = []
    start = 0
    current = formatter(values[0])
    for idx in range(1, len(values)):
        text = formatter(values[idx])
        if text != current:
            groups.append((start, idx - 1, current))
            start = idx
            current = text
    groups.append((start, len(values) - 1, current))
    return groups


def _apply_grouped_texts(ws: Worksheet, column: int, start_row: int, values: Sequence[float], formatter) -> None:
    for start_idx, end_idx, text in _group_runs(values, formatter):
        if not text:
            continue
        top = start_row + start_idx
        bottom = start_row + end_idx
        if top != bottom:
            _merge(ws, f"{get_column_letter(column)}{top}:{get_column_letter(column)}{bottom}")
        _set_cell(ws, top, column, text, font=FONT_STANDARD, alignment=ALIGN_LEFT_WRAP, border=True)
        for r in range(top + 1, bottom + 1):
            cell = ws.cell(row=r, column=column)
            cell.border = BORDER_THIN
            cell.alignment = ALIGN_LEFT_WRAP


def _set_result_cell(ws: Worksheet, row: int, column: int, threshold: Optional[Tuple[int, int]], rx_column: int, tx_column: int) -> None:
    if threshold is None:
        value = "Pass"
    else:
        rx, tx = threshold
        rx_letter = get_column_letter(rx_column)
        tx_letter = get_column_letter(tx_column)
        value = f'=IF(AND({rx_letter}{row}>{rx},{tx_letter}{row}>{tx}),"Pass","Fail")'
    _set_cell(ws, row, column, value, font=FONT_BODY, alignment=ALIGN_CENTER, border=True)


def _apply_result_formatting(ws: Worksheet, start_row: int, end_row: int, result_column: int) -> None:
    if start_row > end_row:
        return
    column_letter = get_column_letter(result_column)
    fail_rule = FormulaRule(
        formula=[f"={column_letter}{start_row}=\"Fail\""],
        font=Font(name="Arial", color="FF0000", bold=True),
    )
    pass_rule = FormulaRule(
        formula=[f"={column_letter}{start_row}=\"Pass\""],
        font=Font(name="Arial", color="008000", bold=True),
    )
    ws.conditional_formatting.add(f"{column_letter}{start_row}:{column_letter}{end_row}", fail_rule)
    ws.conditional_formatting.add(f"{column_letter}{start_row}:{column_letter}{end_row}", pass_rule)


# ---------------------------------------------------------------------------
# Layout writer
# ---------------------------------------------------------------------------


TitleSummaryBuilder = Callable[[Sequence[ScenarioGroup]], str]


def _build_frequency_summary(
    groups: Sequence[ScenarioGroup], *, label: Optional[str] = None
) -> str:
    if not groups:
        return f"{label or 'Frequency Summary'}: None"

    frequency_order: list[str] = []
    frequency_map: dict[str, Counter[str]] = {}

    for group in groups:
        freq = (group.freq or "").strip().upper() or "UNKNOWN"
        if freq not in frequency_map:
            frequency_map[freq] = Counter()
            frequency_order.append(freq)

        detail_parts: list[str] = []
        if group.standard:
            detail_parts.append(group.standard.upper())
        if group.bandwidth:
            detail_parts.append(group.bandwidth)
        detail_label = " ".join(part for part in detail_parts if part) or "UNKNOWN"

        frequency_map[freq][detail_label] += len(group.channels)

    segments: list[str] = []
    for freq in frequency_order:
        detail_counter = frequency_map[freq]
        total = sum(detail_counter.values())
        if not detail_counter:
            segments.append(f"{freq}: {total} scenarios")
            continue

        detail_texts = [f"{detail_label} x{count}" for detail_label, count in sorted(detail_counter.items())]
        segments.append(f"{freq}: {total} scenarios ({'; '.join(detail_texts)})")

    summary = " / ".join(segments)
    return f"{label}: {summary}" if label else summary

<<<<<<< HEAD

=======
>>>>>>> 4d2cc617
def _build_throughput_title_summary(groups: Sequence[ScenarioGroup]) -> str:
    if not groups:
        return "1、Throughput:None"

    frequency_order: list[str] = []
    frequency_details: dict[str, dict[str, int]] = {}

    for group in groups:
        freq = (group.freq or "").strip()
        freq_label = freq.upper() if freq else "UNKNOWN"
        if freq_label not in frequency_details:
            frequency_details[freq_label] = {}
            frequency_order.append(freq_label)

        detail_map = frequency_details[freq_label]
        summary_label = group.summary_label or freq_label
        scenario_count = len(group.channels) or 1
        detail_map[summary_label] = detail_map.get(summary_label, 0) + scenario_count

    summary_lines: list[str] = []
    for index, freq_label in enumerate(frequency_order, start=1):
        summary_lines.append(f"{index}、Throughput:{freq_label}")
        detail_map = frequency_details[freq_label]
        if detail_map:
            detail_segments: list[str] = []
            for label, count in detail_map.items():
                if count == 1:
                    detail_segments.append(label)
                else:
                    detail_segments.append(f"{label} x{count}")
            summary_lines.append(" / ".join(detail_segments))

    return "\n".join(summary_lines)


def _build_rvo_title_summary(groups: Sequence[ScenarioGroup]) -> str:
    return _build_throughput_title_summary(groups)


def _build_rvr_title_summary(groups: Sequence[ScenarioGroup]) -> str:
    return _build_throughput_title_summary(groups)


_TITLE_SUMMARY_BUILDERS: Dict[str, TitleSummaryBuilder] = {
    "RVO": _build_rvo_title_summary,
    "RVR": _build_rvr_title_summary,
}


def _resolve_title_summary(groups: Sequence[ScenarioGroup], test_type: str) -> str:
    builder = _TITLE_SUMMARY_BUILDERS.get(test_type.upper(), _build_frequency_summary)
    return builder(groups)


def _write_report_title(
    ws: Worksheet,
    *,
    groups: Sequence[ScenarioGroup],
    test_type: str,
    start_row: int = 1,
    remarks: Optional[str] = None,
) -> int:
    top_row = start_row
    _merge(ws, f"A{top_row}:{REPORT_LAST_COLUMN}{top_row}")
    ws.row_dimensions[top_row].height = ROW_HEIGHT_TITLE
    title_text = f"WiFi {test_type.upper()} Test Report"
    _set_cell(
        ws,
        top_row,
        1,
        title_text,
        font=FONT_TITLE,
        alignment=ALIGN_CENTER,
        fill=COLOR_BRAND_BLUE,
        border=True,
    )

    logo_bytes = base64.b64decode(LOGO_PNG_BASE64)
    image = Image(BytesIO(logo_bytes))
    image.width = 240
    image.height = 70
    image.anchor = f"A{top_row}"
    ws.add_image(image)

    remark_row = top_row + 1
<<<<<<< HEAD
    _merge(ws, f"A{remark_row}:{REPORT_LAST_COLUMN}{remark_row}")
=======
    _merge(ws, f"A{remark_row}:W{remark_row}")
>>>>>>> 4d2cc617
    default_remark = "Remarks:Ovality=Min Tup/AVG Tup*100%"
    remark_text = default_remark if remarks is None else remarks
    _set_cell(
        ws,
        remark_row,
        1,
        remark_text,
        font=FONT_SUBHEADER,
        alignment=ALIGN_CENTER_WRAP,
        border=True,
    )

    summary_row = remark_row + 1
<<<<<<< HEAD
    _merge(ws, f"A{summary_row}:{REPORT_LAST_COLUMN}{summary_row}")
=======
    _merge(ws, f"A{summary_row}:W{summary_row}")
>>>>>>> 4d2cc617
    summary_text = _resolve_title_summary(groups, test_type)
    _set_cell(
        ws,
        summary_row,
        1,
        summary_text,
        font=FONT_BODY,
        alignment=ALIGN_CENTER_WRAP,
        border=True,
    )

    LOGGER.info(
        "Report title written | top_row=%d remark_row=%d summary_row=%d", top_row, remark_row, summary_row
    )
    return summary_row


def _write_group_header(ws: Worksheet, group: ScenarioGroup, start_row: int) -> int:
    _merge(ws, f"A{start_row}:{REPORT_LAST_COLUMN}{start_row}")
    _set_cell(
        ws,
        start_row,
        1,
        group.summary_label,
        font=FONT_SECTION,
        alignment=ALIGN_CENTER,
        border=True,
    )
    LOGGER.info("Group header written | row=%d label=%s", start_row, group.summary_label)
    return start_row


def _write_headers(
    ws: Worksheet,
    group: ScenarioGroup,
    channels: Sequence[ProjectScenario],
    layout: GroupLayout,
    *,
    header_row: int,
) -> int:
    headers: list[tuple[int, int, str]] = [
        (header_row, 1, "Item"),
        (header_row, 2, "ATT\n(Unit:dB)"),
    ]
    for rx_col in layout.rx_cols:
        headers.append((header_row, rx_col, "RX(Unit:Mbps)"))
    for tx_col in layout.tx_cols:
        headers.append((header_row, tx_col, "TX(Unit:Mbps)"))

    headers.extend(
        [
            (header_row, layout.aml_standard_col, "AML_Standard"),
            (header_row, layout.aml_result_col, "AML_Result"),
        ]
    )

    for row, col, text in headers:
        _set_cell(
            ws,
            row,
            col,
            text,
            font=FONT_HEADER,
            alignment=ALIGN_CENTER_WRAP,
            fill=COLOR_BRAND_BLUE,
            border=True,
        )

    sub_row = header_row + 1
    step_text = group.step_summary or ""
    _set_cell(ws, sub_row, 1, step_text, font=FONT_SUBHEADER, alignment=ALIGN_CENTER, fill=COLOR_SUBHEADER, border=True)

    if layout.right_rx_cols:
        rssi_start = layout.rssi_start_col
        rssi_end = layout.right_tx_cols[-1]
        start_letter = get_column_letter(rssi_start)
        end_letter = get_column_letter(rssi_end)
        _merge(ws, f"{start_letter}{header_row}:{end_letter}{header_row}")
    else:
        start_letter = end_letter = get_column_letter(layout.aml_result_col + 1)

    _set_cell(
        ws,
        header_row,
        layout.rssi_start_col,
        "RSSI",
        font=FONT_HEADER,
        alignment=ALIGN_CENTER_WRAP,
        fill=COLOR_BRAND_BLUE,
        border=True,
    )

    _set_cell(
        ws,
        sub_row,
        layout.rssi_start_col,
        step_text,
        font=FONT_SUBHEADER,
        alignment=ALIGN_CENTER,
        fill=COLOR_SUBHEADER,
        border=True,
    )

    rssi_start = layout.rssi_start_col if layout.right_rx_cols else layout.aml_result_col + 1
    if layout.right_rx_cols:
        rssi_end = layout.right_tx_cols[-1]
        start_letter = get_column_letter(rssi_start)
        end_letter = get_column_letter(rssi_end)
        _merge(ws, f"{start_letter}{header_row}:{end_letter}{header_row}")
        _set_cell(
            ws,
            header_row,
            rssi_start,
            "RSSI",
            font=FONT_HEADER,
            alignment=ALIGN_CENTER_WRAP,
            fill=COLOR_BRAND_BLUE,
            border=True,
        )
    for idx, scenario in enumerate(channels):
        channel_text = scenario.channel
        _set_cell(
            ws,
            sub_row,
            layout.rx_cols[idx],
            channel_text,
            font=FONT_SUBHEADER,
            alignment=ALIGN_CENTER,
            fill=COLOR_SUBHEADER,
            border=True,
        )
        _set_cell(
            ws,
            sub_row,
            layout.tx_cols[idx],
            channel_text,
            font=FONT_SUBHEADER,
            alignment=ALIGN_CENTER,
            fill=COLOR_SUBHEADER,
            border=True,
        )

    _set_cell(ws, sub_row, layout.aml_standard_col, None, font=FONT_SUBHEADER, alignment=ALIGN_CENTER, fill=COLOR_SUBHEADER, border=True)
    _set_cell(ws, sub_row, layout.aml_result_col, None, font=FONT_SUBHEADER, alignment=ALIGN_CENTER, fill=COLOR_SUBHEADER, border=True)

    for idx, scenario in enumerate(channels):
        channel_text = scenario.channel
        rx_header_col = layout.right_rx_cols[idx]
        tx_header_col = layout.right_tx_cols[idx]
        _set_cell(
            ws,
            sub_row,
            rx_header_col,
            channel_text,
            font=FONT_SUBHEADER,
            alignment=ALIGN_CENTER,
            fill=COLOR_SUBHEADER,
            border=True,
        )
        _set_cell(
            ws,
            sub_row,
            tx_header_col,
            channel_text,
            font=FONT_SUBHEADER,
            alignment=ALIGN_CENTER,
            fill=COLOR_SUBHEADER,
            border=True,
        )
    LOGGER.info(
        "Header row configured | start_row=%d channel_count=%d step_summary=%s",
        header_row,
        len(channels),
        step_text or "N/A",
    )
    return sub_row


def _write_data(
    ws: Worksheet,
    group: ScenarioGroup,
    channels: Sequence[ProjectScenario],
    layout: GroupLayout,
    start_row: int = 7,
    *,
    override_steps: Optional[Sequence[Optional[float]]] = None,
    att_labels: Optional[Sequence[str]] = None,
    item_labels: Optional[Sequence[str]] = None,
) -> int:
    base_steps = list(group.attenuation_steps or DEFAULT_ATTENUATIONS)
    if override_steps is not None:
        override = [step for step in override_steps if step is not None]
        steps = list(override) if override else base_steps
    else:
        steps = base_steps

    if not steps:
        steps = DEFAULT_ATTENUATIONS.copy()

    step_count = len(steps)
    end_row = start_row + step_count - 1

    if steps and not item_labels:
        _merge(ws, f"A{start_row}:A{end_row}")
        _set_cell(
            ws,
            start_row,
            1,
            group.summary_label,
            font=FONT_BODY,
            alignment=ALIGN_CENTER_WRAP,
            border=True,
        )

    for index, attenuation in enumerate(steps):
        row = start_row + index
        highlight = COLOR_RATE_PRIMARY if index < 6 else COLOR_RATE_SECONDARY

        if item_labels:
            label = item_labels[index] if index < len(item_labels) else ""
            _set_cell(ws, row, 1, label, font=FONT_BODY, alignment=ALIGN_CENTER_WRAP, border=True)

        att_value = att_labels[index] if att_labels and index < len(att_labels) else attenuation
        _set_cell(ws, row, 2, att_value, font=FONT_BODY, alignment=ALIGN_CENTER, border=True)

        for channel_idx, scenario in enumerate(channels):
            rx_col = layout.rx_cols[channel_idx]
            tx_col = layout.tx_cols[channel_idx]
            rx_value = scenario.rx_values.get(attenuation)
            tx_value = scenario.tx_values.get(attenuation)
            _set_cell(
                ws,
                row,
                rx_col,
                rx_value,
                font=FONT_BODY,
                alignment=ALIGN_CENTER,
                fill=highlight,
                border=True,
            )
            _set_cell(
                ws,
                row,
                tx_col,
                tx_value,
                font=FONT_BODY,
                alignment=ALIGN_CENTER,
                fill=highlight,
                border=True,
            )

        _set_cell(ws, row, layout.aml_standard_col, None, font=FONT_STANDARD, alignment=ALIGN_LEFT_WRAP, border=True)
        ref_rx_col = layout.rx_cols[0] if layout.rx_cols else 3
        ref_tx_col = layout.tx_cols[0] if layout.tx_cols else 4
        _set_result_cell(ws, row, layout.aml_result_col, _aml_threshold(attenuation), ref_rx_col, ref_tx_col)

        for channel_idx, scenario in enumerate(channels):
            rx_col = layout.right_rx_cols[channel_idx]
            tx_col = layout.right_tx_cols[channel_idx]
            _set_cell(
                ws,
                row,
                rx_col,
                scenario.rssi_rx.get(attenuation),
                font=FONT_BODY,
                alignment=ALIGN_CENTER,
                fill=COLOR_RSSI_RX,
                border=True,
            )
            _set_cell(
                ws,
                row,
                tx_col,
                scenario.rssi_tx.get(attenuation),
                font=FONT_BODY,
                alignment=ALIGN_CENTER,
                fill=COLOR_RSSI_TX,
                border=True,
            )

    if override_steps is None:
        _apply_grouped_texts(ws, layout.aml_standard_col, start_row, steps, _aml_standard_text)
    _apply_result_formatting(ws, start_row, end_row, layout.aml_result_col)
    LOGGER.info(
        'Data rows populated | group=%s start_row=%d end_row=%d points=%d channels=%d',
        group.key,
        start_row,
        end_row,
        step_count,
        len(channels),
    )
    return end_row

def _write_rvo_table(
    ws: Worksheet,
    group: ScenarioGroup,
    *,
    start_row: int,
    angles: Sequence[str],
    entries: Sequence[dict[str, object]],
) -> tuple[int, int]:
    """Render an RVO summary table with angle throughput and RSSI blocks."""

    def _display_angle(value: str) -> str:
        text = str(value or "").strip()
        if text.lower().endswith("deg"):
            return text[:-3] + "°"
        return text

    header_row = start_row
    sub_header_row = header_row + 1
    raw_angle_count = len(angles)
    angle_headers = list(angles) if angles else [group.angle_label or "0deg"]
    angle_count = len(angle_headers)

    item_col = 1
    channel_col = 2
    left_att_col = 3
    throughput_start_col = 4
    throughput_end_col = throughput_start_col + angle_count - 1 if angle_count else throughput_start_col - 1
    average_col = throughput_end_col + 1
    ovality_col = average_col + 1
    wm_standard_col = ovality_col + 1
    sdmc_standard_col = wm_standard_col + 1
    aml_standard_col = sdmc_standard_col + 1
    aml_result_col = aml_standard_col + 1
    right_att_col = aml_result_col + 1
    rssi_start_col = right_att_col + 1
    rssi_end_col = rssi_start_col + angle_count - 1 if angle_count else rssi_start_col - 1

    merged_columns = [
        item_col,
        channel_col,
        left_att_col,
        average_col,
        ovality_col,
        wm_standard_col,
        sdmc_standard_col,
        aml_standard_col,
        aml_result_col,
        right_att_col,
    ]
    for col in merged_columns:
        letter = get_column_letter(col)
        _merge(ws, f"{letter}{header_row}:{letter}{sub_header_row}")

    header_cells = [
        (item_col, "Item"),
        (channel_col, "CH"),
        (left_att_col, "Angle\n\nATT"),
        (average_col, "Average\n(Unit:Mb)"),
        (ovality_col, "Ovality(％)"),
        (wm_standard_col, "WM_Standard"),
        (sdmc_standard_col, "SDMC_Standard"),
        (aml_standard_col, "AML_Standard"),
        (aml_result_col, "AML_Result"),
        (right_att_col, "Angle\n\nATT"),
    ]
    for col, text in header_cells:
        _set_cell(
            ws,
            header_row,
            col,
            text,
            font=FONT_HEADER,
            alignment=ALIGN_CENTER_WRAP,
            fill=COLOR_BRAND_BLUE,
            border=True,
        )

    throughput_start_letter = get_column_letter(throughput_start_col)
    throughput_end_letter = get_column_letter(throughput_end_col)
    _merge(ws, f"{throughput_start_letter}{header_row}:{throughput_end_letter}{header_row}")
    _set_cell(
        ws,
        header_row,
        throughput_start_col,
        "RX (Unit:Mbps)",
        font=FONT_HEADER,
        alignment=ALIGN_CENTER_WRAP,
        fill=COLOR_BRAND_BLUE,
        border=True,
    )
    for idx, angle in enumerate(angle_headers):
        _set_cell(
            ws,
            sub_header_row,
            throughput_start_col + idx,
            _display_angle(angle),
            font=FONT_HEADER,
            alignment=ALIGN_CENTER,
            fill=COLOR_BRAND_BLUE,
            border=True,
        )

    rssi_start_letter = get_column_letter(rssi_start_col)
    rssi_end_letter = get_column_letter(rssi_end_col)
    _merge(ws, f"{rssi_start_letter}{header_row}:{rssi_end_letter}{header_row}")
    _set_cell(
        ws,
        header_row,
        rssi_start_col,
        "RX_RSSI (Unit:dBm)",
        font=FONT_HEADER,
        alignment=ALIGN_CENTER_WRAP,
        fill=COLOR_BRAND_BLUE,
        border=True,
    )
    for idx, angle in enumerate(angle_headers):
        _set_cell(
            ws,
            sub_header_row,
            rssi_start_col + idx,
            _display_angle(angle),
            font=FONT_HEADER,
            alignment=ALIGN_CENTER,
            fill=COLOR_BRAND_BLUE,
            border=True,
        )

    rows_by_scenario: Dict[str, List[dict[str, object]]] = {}
    for entry in entries:
        scenario_key = entry.get("scenario_key")
        if isinstance(scenario_key, str) and scenario_key:
            rows_by_scenario.setdefault(scenario_key, []).append(entry)

    current_row = sub_header_row + 1
    for scenario in group.channels:
        scenario_key = getattr(scenario, "key", "")
        scenario_rows = rows_by_scenario.get(scenario_key, []) if scenario_key else []
        if not scenario_rows:
            continue
        scenario_start = current_row
        for row_entry in scenario_rows:
            item_display = row_entry.get("item_display") or row_entry.get("att_display") or scenario.channel
            att_display = row_entry.get("att_display", "")
            attenuation = row_entry.get("attenuation")
            lookup_key = float(attenuation) if isinstance(attenuation, (int, float)) else None
            angle_map = scenario.angle_rx_matrix.get(lookup_key, {}) if lookup_key is not None else {}
            rssi_map = (
                scenario.angle_rssi_rx_matrix.get(lookup_key, {}) if lookup_key is not None else {}
            )

            _set_cell(
                ws,
                current_row,
                item_col,
                item_display,
                font=FONT_BODY,
                alignment=ALIGN_CENTER_WRAP,
                border=True,
            )
            _set_cell(
                ws,
                current_row,
                left_att_col,
                att_display,
                font=FONT_BODY,
                alignment=ALIGN_CENTER,
                border=True,
            )

            numeric_values: list[float] = []
            for idx, angle in enumerate(angle_headers):
                col = throughput_start_col + idx
                value = angle_map.get(angle)
                _set_cell(
                    ws,
                    current_row,
                    col,
                    value,
                    font=FONT_BODY,
                    alignment=ALIGN_CENTER,
                    border=True,
                )
                try:
                    numeric = float(value)
                except (TypeError, ValueError):
                    continue
                if math.isfinite(numeric):
                    numeric_values.append(numeric)

            average_value = None
            if numeric_values:
                average_value = sum(numeric_values) / len(numeric_values)
                _set_cell(
                    ws,
                    current_row,
                    average_col,
                    round(average_value, 2),
                    font=FONT_BODY,
                    alignment=ALIGN_CENTER,
                    border=True,
                )
                min_value = min(numeric_values)
                ovality = (min_value / average_value * 100) if average_value else None
                if ovality is not None:
                    _set_cell(
                        ws,
                        current_row,
                        ovality_col,
                        round(ovality, 2),
                        font=FONT_BODY,
                        alignment=ALIGN_CENTER,
                        border=True,
                    )
            if average_value is None:
                _set_cell(
                    ws,
                    current_row,
                    average_col,
                    None,
                    font=FONT_BODY,
                    alignment=ALIGN_CENTER,
                    border=True,
                )
                _set_cell(
                    ws,
                    current_row,
                    ovality_col,
                    None,
                    font=FONT_BODY,
                    alignment=ALIGN_CENTER,
                    border=True,
                )

            if isinstance(lookup_key, float):
                standard_text = _aml_standard_text(lookup_key)
            else:
                standard_text = None
            _set_cell(
                ws,
                current_row,
                aml_standard_col,
                standard_text,
                font=FONT_STANDARD,
                alignment=ALIGN_LEFT_WRAP,
                border=True,
            )
            _set_cell(
                ws,
                current_row,
                aml_result_col,
                None,
                font=FONT_BODY,
                alignment=ALIGN_CENTER,
                border=True,
            )
            _set_cell(
                ws,
                current_row,
                wm_standard_col,
                None,
                font=FONT_STANDARD,
                alignment=ALIGN_LEFT_WRAP,
                border=True,
            )
            _set_cell(
                ws,
                current_row,
                sdmc_standard_col,
                None,
                font=FONT_STANDARD,
                alignment=ALIGN_LEFT_WRAP,
                border=True,
            )

            _set_cell(
                ws,
                current_row,
                right_att_col,
                att_display,
                font=FONT_BODY,
                alignment=ALIGN_CENTER,
                border=True,
            )

            for idx, angle in enumerate(angle_headers):
                col = rssi_start_col + idx
                value = rssi_map.get(angle)
                _set_cell(
                    ws,
                    current_row,
                    col,
                    value,
                    font=FONT_BODY,
                    alignment=ALIGN_CENTER,
                    border=True,
                )

            current_row += 1

        scenario_end = current_row - 1
        if scenario_start <= scenario_end:
            if scenario_end > scenario_start:
                _merge(ws, f"B{scenario_start}:B{scenario_end}")
            _set_cell(
                ws,
                scenario_start,
                channel_col,
                scenario.channel,
                font=FONT_BODY,
                alignment=ALIGN_CENTER,
                border=True,
            )
            for row_index in range(scenario_start + 1, scenario_end + 1):
                cell = ws.cell(row=row_index, column=channel_col)
                cell.border = BORDER_THIN
                cell.alignment = ALIGN_CENTER

    data_end_row = max(current_row - 1, header_row)
    used_last_col = rssi_end_col if angle_count else aml_result_col
    LOGGER.info(
        'RVO matrix written | group=%s rows=%d angles=%d',
        group.key,
        max(current_row - (sub_header_row + 1), 0),
        raw_angle_count,
    )
    return data_end_row, used_last_col


def _nice_number(value: float, *, round_up: bool = True) -> float:
    if value <= 0:
        return 0.0
    exponent = math.floor(math.log10(value))
    fraction = value / (10 ** exponent)
    candidates = (1, 2, 2.5, 5, 10)
    if round_up:
        for candidate in candidates:
            if fraction <= candidate:
                fraction = candidate
                break
        else:
            fraction = candidates[-1]
    else:
        for candidate in reversed(candidates):
            if fraction >= candidate:
                fraction = candidate
                break
        else:
            fraction = candidates[0]
    return fraction * (10 ** exponent)


def _resolve_throughput_axis(values: Sequence[Optional[float]]) -> Tuple[float, float]:
    numeric_values: list[float] = []
    for value in values:
        if value is None:
            continue
        try:
            numeric = float(value)
        except (TypeError, ValueError):
            continue
        if not math.isfinite(numeric):
            continue
        numeric_values.append(numeric)
    if not numeric_values:
        return 10.0, 2.0
    max_value = max(numeric_values)
    if max_value <= 0:
        return 10.0, 2.0
    padded = max_value * 1.1
    upper = _nice_number(padded, round_up=True)
    if upper <= 0:
        upper = 10.0
    major = _nice_number(upper / 5.0, round_up=True)
    if major <= 0:
        major = upper
    LOGGER.info(
        "Resolved throughput axis | max=%.2f padded=%.2f upper=%.2f major=%.2f",
        max_value,
        padded,
        upper,
        major,
    )
    return upper, major


def _style_chart(
    chart: ScatterChart,
    *,
    data_points: Sequence[Optional[float]],
    show_markers: bool,
    step_values: Sequence[float],
) -> None:
    chart.width = 12.0
    chart.height = 7.5
    chart.varyColors = False
    LOGGER.info("Configured scatter chart | vary_colors=%s", chart.varyColors)

    if chart.legend is None:
        chart.legend = Legend()
    chart.legend.position = 'b'
    chart.legend.overlay = False
    LOGGER.info(
        'Chart legend configured | position=%s overlay=%s series=%d',
        chart.legend.position,
        chart.legend.overlay,
        len(chart.series),
    )
    chart.x_axis.majorGridlines = None
    chart.y_axis.majorGridlines = ChartLines()
    chart.y_axis.majorGridlines.spPr = GraphicalProperties(
        ln=LineProperties(solidFill=COLOR_GRIDLINE, w=12000)
    )
    chart.x_axis.delete = False
    chart.y_axis.delete = False
    chart.x_axis.title = None
    chart.y_axis.title = None
    chart.x_axis.majorTickMark = "cross"
    chart.y_axis.majorTickMark = "out"
    chart.x_axis.tickLblPos = "low"
    chart.y_axis.tickLblPos = "nextTo"
    chart.x_axis.crosses = "min"
    chart.y_axis.crosses = "min"
    chart.x_axis.number_format = "0"
    chart.y_axis.number_format = "0"
    chart.x_axis.tickLblSkip = 1
    chart.x_axis.tickMarkSkip = 1
    if step_values:
        x_min = float(step_values[0])
        x_max = float(step_values[-1])
        if len(step_values) > 1:
            raw_step = float(step_values[1] - step_values[0])
            major_step = raw_step if raw_step > 0 else 1.0
        else:
            major_step = 1.0
    else:
        x_min = 0.0
        x_max = float(max(len(data_points) - 1, 0))
        major_step = 1.0 if x_max == 0 else x_max / max(len(data_points) - 1, 1)
        if major_step <= 0:
            major_step = 1.0

    chart.x_axis.scaling.min = x_min
    chart.x_axis.scaling.max = x_max
    chart.x_axis.majorUnit = max(major_step, 1.0)

    upper, major = _resolve_throughput_axis(data_points)
    chart.y_axis.scaling.min = 0
    chart.y_axis.scaling.max = upper
    chart.y_axis.majorUnit = major
    chart.y_axis.minorTickMark = "none"
    chart.x_axis.minorTickMark = "none"

    chart.plot_area.layout = Layout(
        manualLayout=ManualLayout(x=0.06, y=0.12, w=0.8, h=0.7)
    )
    LOGGER.info(
        "Chart layout + axis | width=%.1f height=%.1f y_max=%.2f major=%.2f x_min=%.2f x_max=%.2f x_step=%.2f layout=(x=%.2f y=%.2f w=%.2f h=%.2f)",
        chart.width,
        chart.height,
        upper,
        major,
        x_min,
        x_max,
        chart.x_axis.majorUnit,
        chart.plot_area.layout.manualLayout.x,
        chart.plot_area.layout.manualLayout.y,
        chart.plot_area.layout.manualLayout.w,
        chart.plot_area.layout.manualLayout.h,
    )

    for idx, series in enumerate(chart.series):
        color = SERIES_COLORS[idx % len(SERIES_COLORS)]
        if hasattr(series, "graphicalProperties") and hasattr(series.graphicalProperties, "line"):
            series.graphicalProperties.line.width = 20000  # 2pt
            series.graphicalProperties.line.solidFill = color
        series.smooth = False
        if show_markers:
            marker = Marker(symbol="circle")
            marker.graphicalProperties = GraphicalProperties(solidFill=color)
            marker.size = 6
        else:
            marker = Marker(symbol="none")
        series.marker = marker
        LOGGER.info(
            "Styled chart series | title=%s line_width=%s marker_symbol=%s marker_size=%s smooth=%s",
            getattr(series, "title", None),
            getattr(series.graphicalProperties.line, "width", None) if hasattr(series, "graphicalProperties") else None,
            marker.symbol,
            getattr(marker, "size", None),
            series.smooth,
        )


def _build_throughput_chart(
    *,
    title: str,
    series_definitions: Sequence[tuple[str, Reference, Reference]],
    data_points: Sequence[Optional[float]],
    show_markers: bool,
    step_values: Sequence[float],
) -> ScatterChart:
    chart = ScatterChart()
    chart.scatterStyle = 'line'
    chart.varyColors = False
    chart.title = title
    for series_title, categories, values in series_definitions:
        series = Series(values, xvalues=categories, title=series_title)
        series.smooth = False
        chart.series.append(series)
    _style_chart(
        chart,
        data_points=data_points,
        show_markers=show_markers,
        step_values=step_values,
    )
    LOGGER.info(
        'Built throughput chart | title=%s series_count=%d point_count=%d markers=%s',
        title,
        len(series_definitions),
        len(data_points),
        show_markers,
    )
    return chart

def _add_group_charts(
    ws: Worksheet,
    group: ScenarioGroup,
    layout: GroupLayout,
    sections: Sequence[dict[str, object]],
    *,
    anchor_row: int,
) -> int:
    if not sections:
        return anchor_row

    attenuations = sorted(group.attenuation_steps) or DEFAULT_ATTENUATIONS
    rx_series_defs: list[tuple[str, Reference, Reference]] = []
    tx_series_defs: list[tuple[str, Reference, Reference]] = []
    rx_points: list[float] = []
    tx_points: list[float] = []
    for idx, section in enumerate(sections):
        scenario = section['scenario']  # type: ignore[index]
        data_start = section['data_start']  # type: ignore[index]
        data_end = section['data_end']  # type: ignore[index]
        categories = Reference(ws, min_col=2, min_row=data_start, max_row=data_end)
        rx_col = layout.rx_cols[idx] if idx < len(layout.rx_cols) else 4
        tx_col = layout.tx_cols[idx] if idx < len(layout.tx_cols) else 5
        rx_values = Reference(ws, min_col=rx_col, min_row=data_start, max_row=data_end)
        tx_values = Reference(ws, min_col=tx_col, min_row=data_start, max_row=data_end)
        rx_series_defs.append((scenario.channel, categories, rx_values))
        tx_series_defs.append((scenario.channel, categories, tx_values))
        rx_points.extend(float(val) for val in scenario.rx_values.values() if val is not None)
        tx_points.extend(float(val) for val in scenario.tx_values.values() if val is not None)

    rx_chart = _build_throughput_chart(
        title=f"{group.title} RVR Throughput_RX",
        series_definitions=rx_series_defs,
        data_points=rx_points,
        show_markers=False,
        step_values=attenuations,
    )
    tx_chart = _build_throughput_chart(
        title=f"{group.title} RVR Throughput_TX",
        series_definitions=tx_series_defs,
        data_points=tx_points,
        show_markers=False,
        step_values=attenuations,
    )

    data_last_row = max(section['data_end'] for section in sections)  # type: ignore[index]
    first_anchor_row = max(data_last_row + 2, CHART_MIN_TOP_ROW)
    base_col_index = layout.rx_cols[0] if layout.rx_cols else 3
    rx_col_anchor = get_column_letter(base_col_index)

    gap_columns = 3
    tx_col_index = (layout.tx_cols[-1] if layout.tx_cols else base_col_index) + gap_columns
    if layout.right_rx_cols:
        tx_col_index = min(tx_col_index, layout.right_rx_cols[0] - 1)
        if tx_col_index <= base_col_index:
            tx_col_index = layout.right_rx_cols[0]
    tx_col_index = max(tx_col_index, base_col_index + 1)
    tx_col_anchor = get_column_letter(tx_col_index)

    rx_chart.anchor = f"{rx_col_anchor}{first_anchor_row}"
    ws.add_chart(rx_chart)

    tx_chart.anchor = f"{tx_col_anchor}{first_anchor_row}"
    ws.add_chart(tx_chart)

    chart_bottom = first_anchor_row + CHART_VERTICAL_HEIGHT_ROWS
    bottom_row = max(data_last_row, chart_bottom)

    LOGGER.info(
        'Group charts placed | group=%s anchor=%s rx_series=%d tx_series=%d bottom_row=%d',
        group.key,
        f"{rx_col_anchor}{first_anchor_row}",
        len(rx_series_defs),
        len(tx_series_defs),
        bottom_row,
    )
    return bottom_row


def _prepare_rvo_chart_context(result_file: Path | str) -> dict[str, Any]:
    chart_dir = Path(result_file).resolve().parent / "rvo_charts"
    chart_dir.mkdir(parents=True, exist_ok=True)
    generator = PerformanceRvrChartGenerator()
    try:
        dataframe = generator._load_rvr_dataframe(Path(result_file))  # type: ignore[attr-defined]
    except Exception:
        LOGGER.exception('Failed to load RVO dataframe for charts: %s', result_file)
        dataframe = None
    return {"generator": generator, "dataframe": dataframe, "directory": chart_dir}


def _add_rvo_polar_chart(
    ws: Worksheet,
    group: ScenarioGroup,
    layout: Optional[GroupLayout],
    sections: Sequence[dict[str, object]],
    *,
    anchor_row: int,
    context: dict[str, Any],
    data_end_row: Optional[int] = None,
    data_end_col: Optional[int] = None,
) -> int:
    data_last_row = data_end_row if data_end_row is not None else max(
        (section['data_end'] for section in sections),
        default=anchor_row,
    )
    generator: Optional[PerformanceRvrChartGenerator] = context.get("generator")
    dataframe = context.get("dataframe")
    chart_dir: Optional[Path] = context.get("directory")

    if generator is None or chart_dir is None:
        LOGGER.warning('Invalid RVO chart context; skip chart for %s', group.key)
        return data_last_row

    if dataframe is None or getattr(dataframe, "empty", True):
        LOGGER.warning('RVO dataframe empty; polar chart unavailable for %s', group.key)
        base_col = data_end_col if data_end_col is not None else None
        if base_col is None and layout is not None:
            base_col = layout.right_tx_cols[-1] if layout.right_tx_cols else layout.tx_cols[-1]
        placeholder_col = (base_col or 2) + CHART_COLUMN_GAP + 1
        _set_cell(
            ws,
            anchor_row,
            placeholder_col,
            "Polar chart unavailable",
            font=FONT_BODY,
            alignment=ALIGN_CENTER,
            border=True,
        )
        return max(data_last_row, anchor_row)

    try:
        df = dataframe
        if "Scenario_Group_Key" in df.columns:
            df = df[df["Scenario_Group_Key"].isin(group.raw_keys)]
        if "__test_type_display__" in df.columns:
            df = df[df["__test_type_display__"].astype(str).str.upper() == "RVO"]
        if df.empty:
            raise ValueError("No RVO rows matched group keys")

        direction_column = "__direction_display__" if "__direction_display__" in df.columns else "Direction"
        if direction_column in df.columns:
            directions = [
                str(direction).strip()
                for direction in df[direction_column].unique()
                if str(direction).strip()
            ]
        else:
            directions = ["RX"]
        preferred = [d for d in directions if d.upper() in {"RX", "DL"}] + [d for d in directions if d.upper() not in {"RX", "DL"}]
        image_path: Optional[Path] = None
        used_direction = None
        for direction in preferred or ["RX"]:
            subset = df[df[direction_column] == direction] if direction_column in df.columns else df
            if subset.empty:
                continue
            title = generator._format_chart_title(
                group.standard,
                group.bandwidth,
                group.freq,
                group.test_type,
                direction,
            )
            image_path = generator._save_rvo_chart(subset, title, chart_dir)
            if image_path is not None:
                used_direction = direction
                break

        if image_path is None:
            raise ValueError("Failed to generate polar chart")

        if data_end_col is not None:
            anchor_base = data_end_col
        elif layout is not None:
            anchor_base = layout.right_tx_cols[-1] if layout.right_tx_cols else layout.tx_cols[-1]
        else:
            anchor_base = 2
        anchor_col_index = anchor_base + CHART_COLUMN_GAP + 1
        anchor_letter = get_column_letter(anchor_col_index)
        image = Image(str(image_path))
        image.anchor = f"{anchor_letter}{anchor_row}"
        ws.add_image(image)
        LOGGER.info('Inserted RVO polar chart | group=%s direction=%s path=%s', group.key, used_direction, image_path)
    except Exception:
        LOGGER.exception('Failed to insert RVO polar chart for group %s', group.key)
        if data_end_col is not None:
            fallback_base = data_end_col
        elif layout is not None:
            fallback_base = layout.right_tx_cols[-1] if layout.right_tx_cols else layout.tx_cols[-1]
        else:
            fallback_base = 2
        fallback_col = fallback_base + CHART_COLUMN_GAP + 1
        _set_cell(
            ws,
            anchor_row,
            fallback_col,
            "Polar chart unavailable",
            font=FONT_BODY,
            alignment=ALIGN_CENTER,
            border=True,
        )

    chart_bottom = anchor_row + CHART_VERTICAL_HEIGHT_ROWS
    bottom_row = max(data_last_row, chart_bottom)
    return bottom_row

# ---------------------------------------------------------------------------
# Data extraction
# ---------------------------------------------------------------------------


def _load_scenario_groups(result_file: Path | str, *, test_type: str | None = None) -> List[ScenarioGroup]:
    path = Path(result_file)
    if not path.exists():
        LOGGER.warning('Result CSV not found for project report: %s', path)
        return []

    normalized_filter = _normalize_test_type(test_type) if test_type else None
    buckets: dict[str, dict[str, object]] = {}
    total_rows = 0
    filtered_rows = 0
    matched_rows = 0
    type_counts: Counter[str] = Counter()
    try:
        with path.open('r', encoding='utf-8-sig', newline='') as handle:
            reader = csv.DictReader(handle)
            for row in reader:
                if not row:
                    continue
                total_rows += 1
                row_type = _detect_row_test_type(row)
                type_counts[row_type] += 1
                if normalized_filter and row_type != normalized_filter:
                    filtered_rows += 1
                    continue
                matched_rows += 1
                raw_key = row.get('Scenario_Group_Key')
                base_key = _group_base_key(raw_key)
                bucket = buckets.setdefault(
                    base_key,
                    {
                        'raw_keys': set(),
                        'freq': Counter(),
                        'standard': Counter(),
                        'bandwidth': Counter(),
                        'angle': Counter(),
                        'angle_order': [],
                        'attenuations': set(),
                        'channels': {},
                        'channel_order': [],
                        'test_type': Counter(),
                    },
                )

                bucket['raw_keys'].add(_normalize_scenario_key(raw_key))
                bucket['test_type'][row_type] += 1

                freq = str(row.get('Freq_Band') or '').strip()
                if freq:
                    bucket['freq'][freq] += 1
                standard = str(row.get('Standard') or '').strip()
                if standard:
                    bucket['standard'][standard] += 1
                bandwidth_raw = row.get('BW') or row.get('Bandwidth')
                bandwidth = _format_bandwidth(bandwidth_raw)
                if bandwidth:
                    bucket['bandwidth'][bandwidth] += 1
                angle = _format_angle(row.get('Angel') or row.get('Angle'))
                if angle:
                    bucket['angle'][angle] += 1

                channel_label = _format_channel(row.get('CH_Freq_MHz') or row.get('Channel'))
                channels = bucket['channels']
                channel_bucket = channels.setdefault(
                    channel_label,
                    {
                        'scenario_key': _normalize_scenario_key(raw_key),
                        'rx': {},
                        'tx': {},
                        'rssi_rx': {},
                        'rssi_tx': {},
                        'attenuations': set(),
                        'angle_order': [],
                        'rvo_rx': {},
                        'rvo_tx': {},
                        'rvo_rssi_rx': {},
                        'rvo_rssi_tx': {},
                    },
                )
                if channel_label not in bucket['channel_order']:
                    bucket['channel_order'].append(channel_label)

                attenuation = _sanitize_number(row.get('DB') or row.get('Total_Path_Loss'))
                if attenuation is None:
                    continue
                bucket['attenuations'].add(attenuation)
                channel_bucket['attenuations'].add(attenuation)

                direction = str(row.get('Direction') or '').upper()
                throughput = _sanitize_number(row.get('Throughput'))
                if throughput is not None:
                    if row_type == 'RVO':
                        angle_label = angle or '0deg'
                        angle_order = bucket['angle_order']
                        if angle_label not in angle_order:
                            angle_order.append(angle_label)
                        channel_angle_order = channel_bucket['angle_order']
                        if angle_label not in channel_angle_order:
                            channel_angle_order.append(angle_label)
                        if direction in {'DL', 'RX'}:
                            angle_map = channel_bucket['rvo_rx'].setdefault(float(attenuation), {})
                            angle_map[angle_label] = throughput
                        elif direction in {'UL', 'TX'}:
                            angle_map = channel_bucket['rvo_tx'].setdefault(float(attenuation), {})
                            angle_map[angle_label] = throughput

                    if direction in {'DL', 'RX'}:
                        channel_bucket['rx'][attenuation] = throughput
                    elif direction in {'UL', 'TX'}:
                        channel_bucket['tx'][attenuation] = throughput

                rssi = _sanitize_number(row.get('RSSI'))
                if rssi is not None:
                    if direction in {'DL', 'RX'}:
                        channel_bucket['rssi_rx'][attenuation] = rssi
                        if row_type == 'RVO':
                            angle_label = angle or '0deg'
                            angle_map = channel_bucket['rvo_rssi_rx'].setdefault(float(attenuation), {})
                            angle_map[angle_label] = rssi
                    elif direction in {'UL', 'TX'}:
                        channel_bucket['rssi_tx'][attenuation] = rssi
                        if row_type == 'RVO':
                            angle_label = angle or '0deg'
                            angle_map = channel_bucket['rvo_rssi_tx'].setdefault(float(attenuation), {})
                            angle_map[angle_label] = rssi
    except Exception:
        LOGGER.exception('Failed to parse project CSV: %s', path)
        return []

    groups: List[ScenarioGroup] = []
    for base_key, bucket in buckets.items():
        attenuation_steps = sorted(bucket['attenuations'])
        group_attenuations = attenuation_steps if attenuation_steps else DEFAULT_ATTENUATIONS.copy()
        group = ScenarioGroup(
            key=base_key,
            freq=_most_common(bucket['freq'], default='5G'),
            standard=_most_common(bucket['standard'], default='Auto'),
            bandwidth=_most_common(bucket['bandwidth'], default='20/40/80 MHz'),
            angle_label=_most_common(bucket['angle'], default='0deg'),
            attenuation_steps=group_attenuations,
        )
        group.step_summary = _summarize_attenuation_steps(group_attenuations)
        group.raw_keys = set(bucket['raw_keys'])
        group.test_type = _most_common(
            bucket['test_type'],
            default=_normalize_test_type(normalized_filter or 'RVR'),
        )
        group.angle_order = _sorted_unique_angles(bucket.get('angle_order', []))

        channel_scenarios: List[ProjectScenario] = []
        for channel_label in bucket['channel_order']:
            channel_bucket = bucket['channels'].get(channel_label) or {}
            channel_atts = sorted(channel_bucket.get('attenuations', set()))
            scenario_angle_order = _sorted_unique_angles(
                channel_bucket.get('angle_order', []) or group.angle_order
            )

            def _ordered_angle_map(raw_map: Dict[float, Dict[str, float]]) -> Dict[float, Dict[str, float]]:
                ordered: Dict[float, Dict[str, float]] = {}
                for att_key, angle_map in raw_map.items():
                    if not isinstance(att_key, (int, float)):
                        continue
                    att_float = float(att_key)
                    ordered_angles: Dict[str, float] = {}
                    for angle_name in scenario_angle_order:
                        if angle_name in angle_map:
                            ordered_angles[angle_name] = angle_map[angle_name]
                    if not ordered_angles and angle_map:
                        ordered_angles = dict(sorted(angle_map.items()))
                    ordered[att_float] = ordered_angles
                return ordered

            scenario = ProjectScenario(
                key=channel_bucket.get('scenario_key') or base_key,
                freq=group.freq,
                standard=group.standard,
                bandwidth=group.bandwidth,
                channel_label=channel_label,
                angle_label=group.angle_label,
                attenuation_steps=channel_atts if channel_atts else group_attenuations.copy(),
                step_summary=group.step_summary,
                rx_values=dict(sorted(channel_bucket.get('rx', {}).items())),
                tx_values=dict(sorted(channel_bucket.get('tx', {}).items())),
                rssi_rx=dict(sorted(channel_bucket.get('rssi_rx', {}).items())),
                rssi_tx=dict(sorted(channel_bucket.get('rssi_tx', {}).items())),
                angle_order=scenario_angle_order,
                angle_rx_matrix=_ordered_angle_map(channel_bucket.get('rvo_rx', {})),
                angle_tx_matrix=_ordered_angle_map(channel_bucket.get('rvo_tx', {})),
                angle_rssi_rx_matrix=_ordered_angle_map(channel_bucket.get('rvo_rssi_rx', {})),
                angle_rssi_tx_matrix=_ordered_angle_map(channel_bucket.get('rvo_rssi_tx', {})),
            )
            LOGGER.info(
                'Channel aggregated | base_key=%s channel=%s attenuations=%d rx_points=%d tx_points=%d',
                base_key,
                channel_label,
                len(scenario.attenuation_steps),
                len(scenario.rx_values),
                len(scenario.tx_values),
            )
            channel_scenarios.append(scenario)

        if not channel_scenarios:
            continue
        group.channels = channel_scenarios
        LOGGER.info(
            'Scenario group aggregated | base_key=%s freq=%s standard=%s channels=%d step_summary=%s',
            base_key,
            group.freq,
            group.standard,
            len(group.channels),
            group.step_summary or 'N/A',
        )
        groups.append(group)

    groups.sort(
        key=lambda grp: (
            grp.freq.upper(),
            grp.standard.upper(),
            grp.bandwidth.upper(),
            grp.key,
        ),
    )
    distribution = ', '.join(
        f"{name}={count}" for name, count in sorted(type_counts.items())
    ) or 'none'
    LOGGER.info(
        'Scenario test type summary | total_rows=%d matched=%d filtered=%d filter=%s distribution=%s',
        total_rows,
        matched_rows,
        filtered_rows,
        normalized_filter or 'ALL',
        distribution,
    )
    LOGGER.info(
        'Loaded project scenario groups | count=%d total_rows=%d source=%s filter=%s',
        len(groups),
        total_rows,
        path,
        normalized_filter or 'ALL',
    )
    return groups

# ---------------------------------------------------------------------------
# Public API
# ---------------------------------------------------------------------------


def generate_project_report(
    result_file: Path | str,
    output_path: Path | str,
    forced_test_type: str | None = None,
) -> Path:
    normalized_type = _normalize_test_type(forced_test_type) if forced_test_type else None
    groups = _load_scenario_groups(result_file, test_type=normalized_type)
    actual_type = normalized_type or (groups[0].test_type if groups else "RVR")
    LOGGER.info(
        "Preparing project %s report | groups=%d source=%s",
        actual_type,
        len(groups),
        result_file,
    )

    workbook = Workbook()
    sheet = workbook.active
    sheet_name = actual_type.lower()
    sheet.title = sheet_name[:31]
    _configure_sheet(sheet)

    chart_context: Optional[dict[str, Any]] = None
    if actual_type == "RVO":
        chart_context = _prepare_rvo_chart_context(result_file)

    if not groups:
        title_end_row = _write_report_title(sheet, groups=[], test_type=actual_type, start_row=1)
        placeholder_row = title_end_row + 2
<<<<<<< HEAD
        _merge(sheet, f"A{placeholder_row}:{REPORT_LAST_COLUMN}{placeholder_row}")
=======
        _merge(sheet, f"A{placeholder_row}:W{placeholder_row}")
>>>>>>> 4d2cc617
        _set_cell(
            sheet,
            placeholder_row,
            1,
            "No Wi-Fi data available for project report",
            font=FONT_SECTION,
            alignment=ALIGN_CENTER,
            border=True,
        )
        LOGGER.warning("No scenarios found; generated placeholder sheet named %s.", sheet.title)
    else:
        title_end_row = _write_report_title(
            sheet,
            groups=groups,
            test_type=actual_type,
            start_row=1,
        )
        current_row = title_end_row + 2
        rvo_att_entries = _resolve_rvo_att_steps() if actual_type == "RVO" else []
        for group_index, group in enumerate(groups):
            if group_index > 0:
                current_row += 1
            group_header_row = _write_group_header(sheet, group, start_row=current_row)
            header_row = group_header_row + 1

            if actual_type == "RVO":
                override_steps = [entry[0] for entry in rvo_att_entries]
                att_labels = [entry[2] for entry in rvo_att_entries]
                item_labels = [entry[1] for entry in rvo_att_entries]
                angles, entries = _prepare_rvo_table_entries(
                    group,
                    override_steps,
                    att_labels,
                    item_labels,
                )
                matrix_angles = angles if angles else group.angle_order
                if not matrix_angles:
                    LOGGER.warning('Group %s missing RVO angle definitions', group.key)
                data_end, last_col = _write_rvo_table(
                    sheet,
                    group,
                    start_row=header_row,
                    angles=matrix_angles,
                    entries=entries,
                )
                current_row = data_end + 1
                if chart_context is not None:
                    last_row = _add_rvo_polar_chart(
                        sheet,
                        group,
                        None,
                        [],
                        anchor_row=header_row,
                        context=chart_context,
                        data_end_row=data_end,
                        data_end_col=last_col,
                    )
                    current_row = max(current_row, last_row + 2)
                continue

            group_layout = _build_group_layout(len(group.channels))
            sub_header_row = _write_headers(
                sheet,
                group,
                group.channels,
                group_layout,
                header_row=header_row,
            )
            data_start = sub_header_row + 1
            data_end = _write_data(
                sheet,
                group,
                group.channels,
                group_layout,
                start_row=data_start,
            )
            current_row = data_end + 1

            sections = [
                {"scenario": scenario, "header_row": header_row, "data_start": data_start, "data_end": data_end}
                for scenario in used_channels
            ]

            if sections:
                anchor_row = header_row
                if actual_type == "RVO" and chart_context is not None:
                    last_row = _add_rvo_polar_chart(
                        sheet,
                        group,
                        group_layout,
                        sections,
                        anchor_row=anchor_row,
                        context=chart_context,
                    )
                else:
                    last_row = _add_group_charts(sheet, group, group_layout, sections, anchor_row=anchor_row)
                current_row = max(current_row, last_row + 2)
            else:
                LOGGER.warning("Group %s has no channel sections to chart.", group.key)
    output = Path(output_path)
    output.parent.mkdir(parents=True, exist_ok=True)
    workbook.save(output)
    LOGGER.info("Project report saved to %s (sheet=%s)", output, sheet.title)
    return output.resolve()


__all__ = ["generate_project_report", "ProjectScenario"]
<|MERGE_RESOLUTION|>--- conflicted
+++ resolved
@@ -708,10 +708,6 @@
     summary = " / ".join(segments)
     return f"{label}: {summary}" if label else summary
 
-<<<<<<< HEAD
-
-=======
->>>>>>> 4d2cc617
 def _build_throughput_title_summary(groups: Sequence[ScenarioGroup]) -> str:
     if not groups:
         return "1、Throughput:None"
@@ -797,11 +793,7 @@
     ws.add_image(image)
 
     remark_row = top_row + 1
-<<<<<<< HEAD
     _merge(ws, f"A{remark_row}:{REPORT_LAST_COLUMN}{remark_row}")
-=======
-    _merge(ws, f"A{remark_row}:W{remark_row}")
->>>>>>> 4d2cc617
     default_remark = "Remarks:Ovality=Min Tup/AVG Tup*100%"
     remark_text = default_remark if remarks is None else remarks
     _set_cell(
@@ -815,11 +807,7 @@
     )
 
     summary_row = remark_row + 1
-<<<<<<< HEAD
     _merge(ws, f"A{summary_row}:{REPORT_LAST_COLUMN}{summary_row}")
-=======
-    _merge(ws, f"A{summary_row}:W{summary_row}")
->>>>>>> 4d2cc617
     summary_text = _resolve_title_summary(groups, test_type)
     _set_cell(
         ws,
@@ -2122,11 +2110,7 @@
     if not groups:
         title_end_row = _write_report_title(sheet, groups=[], test_type=actual_type, start_row=1)
         placeholder_row = title_end_row + 2
-<<<<<<< HEAD
         _merge(sheet, f"A{placeholder_row}:{REPORT_LAST_COLUMN}{placeholder_row}")
-=======
-        _merge(sheet, f"A{placeholder_row}:W{placeholder_row}")
->>>>>>> 4d2cc617
         _set_cell(
             sheet,
             placeholder_row,
