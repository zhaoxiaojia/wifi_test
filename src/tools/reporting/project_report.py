from __future__ import annotations

import base64
import csv
import logging
import math
from collections import Counter
from dataclasses import dataclass, field
from io import BytesIO
from pathlib import Path
from typing import Any, Dict, List, Optional, Sequence, Tuple

from openpyxl import Workbook
from openpyxl.chart import Reference, ScatterChart, Series
from openpyxl.chart.axis import ChartLines
from openpyxl.chart.layout import Layout, ManualLayout
from openpyxl.chart.legend import Legend
from openpyxl.chart.marker import Marker
from openpyxl.chart.shapes import GraphicalProperties
from openpyxl.drawing.line import LineProperties
from openpyxl.drawing.image import Image
from openpyxl.formatting.rule import FormulaRule
from openpyxl.styles import Alignment, Border, Font, PatternFill, Side
from openpyxl.utils import get_column_letter
from openpyxl.worksheet.worksheet import Worksheet

from src.test.performance import get_rvo_static_db_list, get_rvo_target_rssi_list
from src.tools.performance.rvr_chart_generator import PerformanceRvrChartGenerator
LOGGER = logging.getLogger(__name__)

# ---------------------------------------------------------------------------
# Style constants derived from Demo.xlsx
# ---------------------------------------------------------------------------

COLUMN_WIDTHS: Dict[str, float] = {
    "A": 13.75,
    "B": 12.625,
    "C": 11.5,
    "D": 15.0,
    "E": 14.875,
    "F": 15.125,
    "G": 18.375,
    "H": 16.125,
    "I": 14.375,
    "J": 15.0,
    "K": 12.25,
    "L": 13.5,
    "M": 12.5,
    "N": 14.0,
    "O": 12.25,
}

ROW_HEIGHT_TITLE = 42.95

CHART_COLUMN_GAP = 1
CHART_TITLE_ROW = 4
CHART_MIN_TOP_ROW = 5
CHART_VERTICAL_HEIGHT_ROWS = 18

COLOR_BRAND_BLUE = "2D529F"
COLOR_SUBHEADER = "B4C6E7"
COLOR_RATE_PRIMARY = "FFF2CC"
COLOR_RATE_SECONDARY = "D9E1F2"
COLOR_RSSI_RX = "CFE2F3"
COLOR_RSSI_TX = "E2F0D9"
COLOR_GRIDLINE = "BFBFBF"
SERIES_COLORS = [
    "2D529F",  # brand blue
    "FF8C00",  # orange
    "2CA02C",  # green
    "9467BD",  # purple
    "D62728",  # red
    "17BECF",  # teal
    "8C564B",  # brown
]

FONT_TITLE = Font(name="Arial", color="FFFFFF", bold=True, size=20)
FONT_SECTION = Font(name="Arial", color="1F4E78", bold=True, size=16)
FONT_HEADER = Font(name="Arial", color="FFFFFF", bold=True, size=11)
FONT_SUBHEADER = Font(name="Arial", color="1F4E78", bold=True, size=11)
FONT_BODY = Font(name="Arial", color="333333", size=11)
FONT_STANDARD = Font(name="Arial", color="333333", size=11)

ALIGN_CENTER_WRAP = Alignment(horizontal="center", vertical="center", wrap_text=True)
ALIGN_CENTER = Alignment(horizontal="center", vertical="center")
ALIGN_LEFT_WRAP = Alignment(horizontal="left", vertical="center", wrap_text=True)

BORDER_THIN = Border(
    left=Side(style="thin", color="8A8A8A"),
    right=Side(style="thin", color="8A8A8A"),
    top=Side(style="thin", color="8A8A8A"),
    bottom=Side(style="thin", color="8A8A8A"),
)

LOGO_PNG_BASE64 = (
    "iVBORw0KGgoAAAANSUhEUgAAAWwAAABoCAYAAADVecobAAAACXBIWXMAABcSAAAXEgFnn9JSAAAAGXRFWHRTb2Z0"
    "d2FyZQBBZG9iZSBJbWFnZVJlYWR5ccllPAAADvFJREFUeNrsnetx4soWhbcp/4cbgXUisCYCayIYTgTGEZiJwHIE"
    "gyMwjmBwBBYRjIhgIIIrIuDSx7svGo4kpH6pJa2vqssuG/Ro7V69+qmrw+FAnjM5pu0xjVs6/+6YEk6rY8oIAABa"
    "4KoDgh0f05Mn17Ln61kgdJwSKuZ5hKwDEOzhuOsy1sc0hdt2hhDeD5X4RtaBPjHy/PrmHoq14I4+u0gAAACCfSRg"
    "wfaVW/rsHgEAgMELduypu84j+tYnCCMAwJAFW7jr+47k4QxhBAAYsmDHHcpDCDYAYLCC3SV3LbhFGAEAhirYcQfz"
    "MUQoAQCGJthhx9y1BAOPALgnOaZDwxR3+YZ9E2ysIAQAgA4IdkSfC1IAAAB4LtgxHgcAAPgv2HDXAADQEcGGuwYA"
    "gA4I9hTuGgAAuiHYmBkCAAAdEOzZMd3gMQAAgP+CHeMRAACA/4INdw0AAB0RbLhrAABowHWLYg13DQDQQbyRquk+"
    "PlsIdjMm5PervwAA3SAd2g230SXi64t1AQAAgg13DQAA3RNsuGsAAOiAYMNdAwCABi4HHWO4a9BjQjrNWMj/vqXT"
    "zIT872B4TOj0OsH87wIxgJrx7xmVDKi6EuzgmB7xvEBPEPEc5VLTKaprLpDJMa06JjQ2KRWqjpKPkVDBsG7O4iS7"
    "OhwOLi58Sd18V2NdvnKmAnuB/6HwvSvDoiV2lhTdercGj7vnwrjwRKzyAhMYvtc6FVnUg5bWnGPFdI/CmwuHHTgW"
    "602ups5y1yBTmwt25DX0lT5WWnLsxdaA+ZjLxz0LVtxCPgqRnFkSGdvx1nRr5meys8o64uPa3Cr63oVgx5aP/84P"
    "Lm0Q6Pmmisu9uEWheBqAI17nmnFdbuJOuXXoSsTuuCXxwuUmcyDUC8cuuo8V+sKVKbU9S8SWuxYu+uGY/sOFatHQ"
    "lSRcICI+xvdj2iH2jAqPqJh+0ecg26yDhVBUNj9bcpyPXNGFFstlwpUDxFqvQt+67EGwLdhLC87tKwfy0pADyVjw"
    "A64EINxmEV1Qr5YFyIaYffMg3xIWBdMikxLe8qTLvI0K3aZgm+xu2LOYRmS3f2/JovKCeDTOLT87n0U7ZDHzxXWO"
    "WRRMtVBmLbYa+oTQiR9tnNhmH3Zs6DibXNPjUmGL6DS6HbBL2dOpHzWlU1/3tsJxz/lzr4hN4wKU8HPyrW97wtfm"
    "o5i95mJXR6wRz2bEurUZb7YE25S7fmPxzCqar3IKzU2FSMhryV/TjjN/UXL8ZU7c4UjMivaKK9bMo+vy/TnL1slW"
    "sTxCrM20UFqdnmyrS8SEu37nDMpK3JAQ1N/0OUCjMlVPfOeJC0DZ9aaE5fQ2uPEsX7swU2JMamNCcgAV6BH6UOnZ"
    "EGwT7npD5f12pkdmxyzcKRXPkRaFBH3a5lHZfN5Wa9D0Ktx1Lu0NHveOmvdnL9BCNIKtSm+Xi5VNG4K90Pz+nkU5"
    "K2mS2Bo0uaXymQxzwuwRG45x6sF1LAwVOrEg4wt9rq6McklUSn/R56D52tD11q3oAoPGZsfG5e/cfZal557Fakzm"
    "FtwJUf6ey8OA/lxdesX/+14UL6b7sGcGmpYxFffTzWo2Sd7p34topvz9Mf05CHnuXmSzMyqoMOQ0HtdsNLoPVJr6"
    "bxea3hEHmYlVcVMyP/XTdbw+U/k4iGTL9ylja6WRd2OOh7hmWTIh1PMBd6uY2mW0ySpWOcAspxvH/694xV4iBtP2"
    "oMe25LjRhe9lxxQf06Ti2sT/0mNKCv4Xnh1v0fD+opr5EyvkSaLxPBKF88U1jz1RvJ9z6pwrsnTsVPPaZ4rPZaJ5"
    "7m2NcwQGns1S8f5U4yLxKL517yXP3IC2Co1KR4bdim6zIS6p4ZYXHLWshapcTkbl08nOm5iPJf3ZMYF8fsbcfNPp"
    "p21rXnao6a4fNFoHGbcuVPPtpkZ3km530zN1b4WqDXTd9YOhbrd/umtNCraumO1KCsC8oiJ4q+jvLiso85Jmfp37"
    "wWh7cSDpBHVbA486YvRuoCtnq1lmppbvD+bk1I3aRqVeyMjgjem662XD/qM3gw5gUrNAZGRm4KhvLDXyJWrpmlUd"
    "6N5g3C1IfTB7eiGebz24v66j00oxUalbEeyJIcu/LMmwohquatpfRKd9Rg6ckgtOrqhZXjaLIUEc135+vhJoGIwV"
    "mV3wo5pvYyrvTtKpBBfk14KmNlHNR2uVngnBNrFP8IbKZ4Y0ae6JYBM7kN2fXdPdBaENGgg5BLuYZAAFkQyZk/MK"
    "QJWw4d/7VvHaROUNMfk8tFLp6Qq2qSkvScmxixbgiK6QooHDmKoXQNxWNHFuGhTsFLFcyJbMLhKx7bBVnZPp559q"
    "5FtguEIqM05w1+1W6sYE29RbOJIGGbYsqQ3rvBggNOBG0FysFp8+F8bEs3wLK4xU31tJvlbqVis9HcE25a7LArYo"
    "GHclQWVrlsJdxUMBqJDaPu6kojUJwdYj9CxGtAXb5DvutjUzbFUStHWX32aG3BZc9jALoy3n5Es8Ia71WyleCnZA"
    "5t5NuG6QYYmm4KYNH8zecIEHfqBqNLae3UdoUGjgsM20UrwU7NhBht3VDKhQMzNDhczH7mfA14oHZqLHqAi2cNcm"
    "N/Gu61r2JU22ugG6Kfl+0LCJGCFsAABdEWzT7jrQbGrUbQKWzXe9MejIAXAJBr8h2E7d9SVHbZKlgviu4LCBx2CQ"
    "EILt1F1XOWyTnfdisc22oTvfFVzDBII9aNC6Aq3GSBPBjiy567p7Oqi+dkw49XnFPTWpnExs2g/aR3WjKls7C6qa"
    "gG3Nv6FCckfgi2DHFq+j7p4dQc3P5cU6Umg6igK9dJwHYLjuSbWQmxbsCR6xdqVutQU+anARdxavo+gm05qfW1Jx"
    "f/eayl9YUHWONRXvOTInc+91A+2SeFQYA424ShyUw6GiOj5wa9Nl1xVs284yqhmMsxJHITJIbBb+TKeXoZ6LddnK"
    "yRcWafHza4kjD+Gue4WqCx1bcNk6IpkadodThMbFvK3D3NZFjWoG1J3lzIlKarj3s7/dVXx2yaIaF2S2KGSLisyN"
    "+GdS0gxOCH3XcNjlpoFaON6mwgWqVkhW3eHAYsRK91IdwXbhLMclgbsoccVNXI4U3DuFTJxCrHvrsHceFEYdM5RY"
    "codoSeoL9pgs7Ss+qhGcd44yaFaSaeuCzEhqNN8mHHy/coK7rFnYQq4YfkKse8tKozCa2u9YRxyXlsTmntCXLXnX"
    "+O43C60xuvaotpXdHUmBkKdnwjlmMd1xwUtyzcOQjxMViO03PtaKTq96Svmzk9z3bhGrvUcI3qOGqCWaLirWMEM7"
    "ujyYLj6j8xq0iPCyjhVrhiqvNSrXRi2y0QXH63pWRFzSfC3rxL/hQifE+4PTD87k8YXvfLD7PvDvP/nvebHeE+gr"
    "Kem9UPlVw0GJeH4yXE6aOPA6rYiEMC97aUADXrlFptONFnDl8THyxF3nXfa8JOMeHF/LM2fUjkCfC6RuYVxR/YG6"
    "gIXwh8Y5dzWvW/fexmxoYhr2/GwT3V+PbBCaVvBTfo6/pdO/9shdS35wUKcFASi7M2xe25orjTSXaQmhL7uvgj0j"
    "vXGab5w2HJsibs5nb0QcRya62uoaKdEyFVsy6K5OfuL0xuUgIX/2BXexl8rCkB7e5Ny21Lek4HMhp8JV1dceues8"
    "CRX3oaXsUmLDlcqeC9uyIBNlzfgT+tYaNgVizk5Sl1uyP/axbuicYzK3ncL9mfhXvZA4cBQXKen1MdetFOYGy/84"
    "V8k37hYblTzktlf0XepDizko/qbPBS8bxeB/4WNMWJSTkuBruwKDYNvrmhKF/rkDebBXaFJvLcbumFsmRcmVfiSO"
    "ziPM3LsPQXDusE2+WNeUaM8rXIWc7ZFvTkxqFNC6Tak5Bzy6Q/zovniydOyY3CwQ02Gm2NJY8L1962FMJKQ3G6Zp"
    "/ifU8gyy6wKB8kmcxLW8crNuXiNgTU1DijjQMb3PHxaW43PqQ4Es4YHU5417IzYWK9tXB+fJcvnYmkaOPHXX5wh3"
    "8Jtdls2pRjMW/Q+ItXdkZLdrKuOK2re3uDyQ/owPeW/rHsbF0uEzk2s2WpvuO/LYXRchBj1+ccbNDYj3hE5TZzKu"
    "qSHUfrvstwGJtgmxPr+3lx7GhbgvV9NvU8fn+4PrDrjrIoSoyrmscrQ6odPKRZmxGd9bmLtP8XvAPyHO3WPGz/XR"
    "0vEzOm0W9tjSPe7YSNhYaSjK+Yr0Vlr62PqSewa5KNMpn29JjscGrnPOpasDa/nRajAM5M6KS4txK4XN9VjGM5/T"
    "5hzjhE7bMPRFuLPc/Tw6Op8cW4td6eeI3L5YFwBTyBWGz2SvTzFhJ/VguQksrl909fzFhd/Vy3WlcIvzfqfu93HL"
    "OdNfHN7LwkEcSt6uCXOMQbcLaMyFZsrJRhN1yUmI24x/mphKJhfCrKjdN6BvOQ/lMmy52i7IpSYE1O5aDtnPHNBp"
    "v/vbjsbhJhd/2TXf1HpgBT0kzK3um3DLoCYuoDZmEyV0WqwRnqVJhSjIcRY5xpJQs/UAbQie7p7aTx7cx5ZOY3MB"
    "P6fMURxOcnEY8f+rup52fL0yFcbI1eFwQHF3h4pbyTQKT52FREVBvu3I+YCfqAr2O+E1ZZVcIwuc1/guxcn1fsYp"
    "HjFA/NhjhCwAAFhoSQIINgCgA6iOH8BhQ7ABAI7dteqMDAg2BBsA4JCZ4vfkLAkAwQYAOEBni4sE2QfBBgC4Iyb1"
    "9Q0rZN9lMA8bAGCCGanvS72nYb/oFw4bAPDPirvAwXnk7oaqwF3DYQMweA7sXuU+ITaWZes4a4nYfGqLxwWHDcDQ"
    "EX3KYpn4f8nsG5sCdsa6Yv0GsYbDBgB8OuwiNnR6gXXTuc9yNzoTWzLvuQKBYEOwAYBg1xRNuTtfRv/eIS7K/TS9"
    "y6XYQzrGY4JgAwDqCXZbrHOVAYBgAwDB9vS6dmR/b+pegkFHAIBLRBfMFGINwQYA+C/WEWGTJwg2AMBrxMyUEGIN"
    "wQYA+M0LO+stskIPvCIMAGDTVYvd+xJkBRw2AKCaXYtC/UCfXSAQawg2AKAGAQvnu4NziQFFscz8Cwv1EtlvHszD"
    "BmAYiO1LIzqtWLwz4N7lCkmVJe5Agf8JMADx3l232RGuYgAAAABJRU5ErkJggg=="
)


# ---------------------------------------------------------------------------
# Scenario model
# ---------------------------------------------------------------------------


DEFAULT_ATTENUATIONS = list(range(0, 78, 3))


@dataclass
class ProjectScenario:
    key: str = "SCENARIO|DEFAULT"
    freq: str = "5G"
    standard: str = "Auto"
    bandwidth: str = "20/40/80 MHz"
    channel_label: str = "CH36"
    angle_label: str = "0deg"
    attenuation_steps: List[float] = field(default_factory=lambda: DEFAULT_ATTENUATIONS.copy())
    step_summary: str = ""
    rx_values: Dict[float, float] = field(default_factory=dict)
    tx_values: Dict[float, float] = field(default_factory=dict)
    rssi_rx: Dict[float, float] = field(default_factory=dict)
    rssi_tx: Dict[float, float] = field(default_factory=dict)
    angle_order: List[str] = field(default_factory=list)
    angle_rx_matrix: Dict[float, Dict[str, float]] = field(default_factory=dict)
    angle_tx_matrix: Dict[float, Dict[str, float]] = field(default_factory=dict)

    @property
    def title(self) -> str:
        return f"{self.freq.upper()} {self.standard.upper()} {self.bandwidth.upper()}"

    @property
    def subtitle(self) -> str:
        parts = [self.freq, self.standard.upper(), self.bandwidth]
        return " ".join(part for part in parts if part)

    @property
    def channel(self) -> str:
        return self.channel_label


@dataclass
class ScenarioGroup:
    key: str
    freq: str
    standard: str
    bandwidth: str
    angle_label: str
    attenuation_steps: List[float] = field(default_factory=list)
    step_summary: str = ""
    channels: List[ProjectScenario] = field(default_factory=list)
    raw_keys: set[str] = field(default_factory=set)
    test_type: str = "RVR"
<<<<<<< HEAD
    angle_order: List[str] = field(default_factory=list)
=======
>>>>>>> 9c19f236

    @property
    def title(self) -> str:
        return f"{self.freq.upper()} {self.standard.upper()} {self.bandwidth.upper()}"

    @property
    def summary_label(self) -> str:
        parts = [self.freq, self.standard.upper(), self.bandwidth]
        return " ".join(part for part in parts if part)


@dataclass
class GroupLayout:
    rx_cols: List[int]
    tx_cols: List[int]
    aml_standard_col: int
    aml_result_col: int
    rssi_start_col: int
    right_rx_cols: List[int]
    right_tx_cols: List[int]



def _normalize_scenario_key(value: Optional[str]) -> str:
    text = str(value or "").strip()
    if not text:
        return "SCENARIO|DEFAULT"
    return text


def _group_base_key(raw_key: Optional[str]) -> str:
    normalized = _normalize_scenario_key(raw_key)
    if not normalized:
        return "SCENARIO|DEFAULT"
    parts = normalized.split("|")
    filtered = [part for part in parts if not part.upper().startswith("CHANNEL=")]
    if not filtered:
        return normalized
    return "|".join(filtered)


def _normalize_test_type(value: Optional[str]) -> str:
    """Normalize the provided test type string.

    Empty inputs intentionally return an empty string so the caller can decide
    whether to fall back to a default (usually "RVR").
    """

    text = str(value or "").strip()
    if not text:
        return ""
    return text.upper()


def _detect_row_test_type(row: dict[str, object]) -> str:
    candidates = (
        row.get("__test_type_display__"),
        row.get("Test_Type"),
        row.get("Test Type"),
        row.get("TestType"),
        row.get("Test"),
    )
    for candidate in candidates:
        text = str(candidate or "").strip()
        if not text:
            continue
        normalized = _normalize_test_type(text)
        if normalized:
            return normalized
    has_profile = any(
        str(row.get(name) or "").strip()
        for name in ("Profile_Mode", "Profile Mode", "RVO_Profile_Mode")
    )
    if has_profile:
        return "RVO"
    return "RVR"


def _build_group_layout(channel_count: int) -> GroupLayout:
    base_col = 3  # Column C
    rx_cols: list[int] = []
    tx_cols: list[int] = []

    for index in range(channel_count):
        rx_col = base_col + index * 2
        tx_col = rx_col + 1
        rx_cols.append(rx_col)
        tx_cols.append(tx_col)

    aml_standard_col = base_col + channel_count * 2
    aml_result_col = aml_standard_col + 1

    rssi_start_col = aml_result_col + 1

    right_rx_cols: list[int] = []
    right_tx_cols: list[int] = []
    for index in range(channel_count):
        rx_col = rssi_start_col + index * 2
        tx_col = rx_col + 1
        right_rx_cols.append(rx_col)
        right_tx_cols.append(tx_col)

    return GroupLayout(
        rx_cols=rx_cols,
        tx_cols=tx_cols,
        aml_standard_col=aml_standard_col,
        aml_result_col=aml_result_col,
        rssi_start_col=rssi_start_col,
        right_rx_cols=right_rx_cols,
        right_tx_cols=right_tx_cols,
    )


def _most_common(counter: Counter[str], default: str) -> str:
    for candidate, _count in counter.most_common():
        text = str(candidate or "").strip()
        if text:
            return text
    return default


def _format_numeric_label(value: Optional[float]) -> str:
    if value is None:
        return ""
    try:
        numeric = float(value)
    except (TypeError, ValueError):
        return ""
    if math.isclose(numeric, round(numeric), abs_tol=1e-6):
        return str(int(round(numeric)))
    return f"{numeric:.2f}".rstrip('0').rstrip('.')


def _summarize_attenuation_steps(values: Sequence[float]) -> str:
    if not values:
        return ""
    unique_values = sorted({float(v) for v in values})
    if not unique_values:
        return ""
    start = unique_values[0]
    end = unique_values[-1]
    if len(unique_values) == 1:
        return f"{_format_numeric_label(start)} dB"
    deltas = [
        round(unique_values[idx + 1] - unique_values[idx], 4)
        for idx in range(len(unique_values) - 1)
    ]
    positive_deltas = [delta for delta in deltas if delta > 0]
    step_value = 0.0
    if positive_deltas:
        delta_counter = Counter(positive_deltas)
        step_value = float(delta_counter.most_common(1)[0][0])
    start_label = _format_numeric_label(start)
    end_label = _format_numeric_label(end)
    if step_value > 0:
        step_label = _format_numeric_label(step_value)
        return f"{start_label} - {end_label} (step {step_label} dB)"
    return f"{start_label} - {end_label}"


def _resolve_rvo_att_steps() -> List[Tuple[Optional[float], str, str]]:
    """Return RVO attenuation display entries as (value, item_label, att_label)."""

    def _safe_values(loader) -> list[Optional[int]]:
        try:
            return [value for value in loader() if value is not None]
        except Exception:
            LOGGER.exception("Failed to load RVO configuration values from %s", loader)
            return []

    static_values = _safe_values(get_rvo_static_db_list)
    target_values = _safe_values(get_rvo_target_rssi_list)

    if static_values and target_values:
        LOGGER.warning(
            "Both static_db and target_rssi configured; prefer target_rssi for ATT rows."
        )
        static_values = []

    entries: List[Tuple[Optional[float], str, str]] = []
    if target_values:
        for value in target_values:
            numeric = float(value) if value is not None else None
            label = f"Target RSSI {value} dBm" if value is not None else "Target RSSI"
            att_text = f"{value} dBm" if value is not None else ""
            entries.append((numeric, label, att_text))
    elif static_values:
        for value in static_values:
            numeric = float(value) if value is not None else None
            label = f"Static {value} dB" if value is not None else "Static"
            att_text = f"{value} dB" if value is not None else ""
            entries.append((numeric, label, att_text))

    return entries


<<<<<<< HEAD

def _sorted_unique_angles(angles: Sequence[str]) -> List[str]:
    """Return unique angles sorted numerically when possible."""

    def _angle_key(text: str) -> Tuple[int, float, str]:
        normalized = str(text or "").strip().lower().replace("°", "").replace("deg", "")
        try:
            numeric = float(normalized)
            return (0, numeric, text)
        except (TypeError, ValueError):
            return (1, 0.0, text)

    seen = set()
    ordered: List[str] = []
    for angle in angles:
        if angle not in seen:
            ordered.append(angle)
            seen.add(angle)
    return sorted(ordered, key=_angle_key)


def _prepare_rvo_table_entries(
    group: ScenarioGroup,
    override_steps: Sequence[Optional[float]],
    att_labels: Sequence[str],
    item_labels: Sequence[str],
) -> tuple[List[str], List[dict[str, object]]]:
    """Build the axis definition for an RVO matrix table."""

    # Aggregate candidate angles from group and channel scopes.
    angle_candidates: List[str] = []
    if group.angle_order:
        angle_candidates.extend(group.angle_order)
    for scenario in group.channels:
        angle_candidates.extend(scenario.angle_order)
    angles = _sorted_unique_angles(angle_candidates)

    # Determine attenuation steps (vertical axis) in preferred order.
    if override_steps:
        steps: List[Optional[float]] = list(override_steps)
    else:
        collected: List[float] = []
        for scenario in group.channels:
            collected.extend(scenario.attenuation_steps)
        unique = sorted({float(step) for step in collected}) if collected else []
        steps = [float(step) for step in unique]

    entries: List[dict[str, object]] = []
    for scenario in group.channels:
        for index, step in enumerate(steps):
            numeric = float(step) if isinstance(step, (int, float)) else None
            label_idx = index if override_steps else index
            att_display = ""
            item_display = ""
            if override_steps:
                if label_idx < len(att_labels):
                    att_display = att_labels[label_idx]
                if label_idx < len(item_labels):
                    item_display = item_labels[label_idx]
                if not att_display and numeric is not None:
                    att_display = f"{_format_numeric_label(numeric)} dB"
                if not item_display and att_display:
                    item_display = att_display
            else:
                att_display = f"{_format_numeric_label(numeric)} dB" if numeric is not None else ""
                item_display = att_display
            entries.append(
                {
                    "scenario": scenario,
                    "attenuation": numeric,
                    "att_display": att_display,
                    "item_display": item_display,
                }
            )

    return angles, entries


=======
>>>>>>> 9c19f236

def _sanitize_number(value: Optional[str]) -> Optional[float]:
    if value in (None, "", "NULL"):
        return None
    try:
        return float(value)
    except (TypeError, ValueError):
        return None


def _format_angle(value: Optional[str]) -> str:
    text = str(value or '').strip()
    if not text:
        return '0deg'
    normalized = text.replace('\u00B0', 'deg').replace('?', '').strip()
    if not normalized:
        return '0deg'
    if normalized.lower().endswith('deg'):
        return normalized
    return f"{normalized}deg"

def _format_bandwidth(value: Optional[str]) -> str:
    text = str(value or "").strip()
    if not text:
        return "20/40/80 MHz"
    normalized = text.replace("_", " ").replace("MHz", "").strip()
    if normalized.lower().endswith("mhz"):
        return normalized
    return f"{normalized} MHz"


def _format_channel(value: Optional[str]) -> str:
    text = str(value or "").strip()
    if not text:
        return "CH36"
    upper = text.upper()
    if upper.startswith("CH"):
        return text.title()
    if upper.replace(".", "").isdigit():
        return f"CH{upper}"
    return f"CH {text.title()}"



# ---------------------------------------------------------------------------
# Utility functions
# ---------------------------------------------------------------------------


def _configure_sheet(ws: Worksheet) -> None:
    for column, width in COLUMN_WIDTHS.items():
        ws.column_dimensions[column].width = width


def _merge(ws: Worksheet, range_string: str) -> None:
    ws.merge_cells(range_string)


def _set_cell(
    ws: Worksheet,
    row: int,
    column: int,
    value,
    font: Optional[Font] = None,
    alignment: Optional[Alignment] = None,
    fill: Optional[str] = None,
    border: bool = False,
) -> None:
    cell = ws.cell(row=row, column=column, value=value)
    if font:
        cell.font = font
    if alignment:
        cell.alignment = alignment
    if fill:
        cell.fill = PatternFill("solid", fgColor=fill)
    if border:
        cell.border = BORDER_THIN


# ---------------------------------------------------------------------------
# Standard text helpers
# ---------------------------------------------------------------------------


def _aml_standard_text(att: float) -> Optional[str]:
    if att <= 15:
        return "RX Tput>=503.5\nTX Tput>=475"
    if att <= 21:
        return "RX Tput>=320\nTX Tput>=300"
    if 30 <= att <= 45:
        return "RX Tput>100\nTX Tput>95"
    if att >= 48:
        return "N/A"
def _aml_threshold(att: float) -> Optional[Tuple[int, int]]:
    if att <= 12:
        return 400, 300
    if att <= 21:
        return 320, 200
    if att <= 45:
        return 100, 80
    return None


def _group_runs(values: Sequence[float], formatter) -> List[Tuple[int, int, Optional[str]]]:
    if not values:
        return []
    groups: List[Tuple[int, int, Optional[str]]] = []
    start = 0
    current = formatter(values[0])
    for idx in range(1, len(values)):
        text = formatter(values[idx])
        if text != current:
            groups.append((start, idx - 1, current))
            start = idx
            current = text
    groups.append((start, len(values) - 1, current))
    return groups


def _apply_grouped_texts(ws: Worksheet, column: int, start_row: int, values: Sequence[float], formatter) -> None:
    for start_idx, end_idx, text in _group_runs(values, formatter):
        if not text:
            continue
        top = start_row + start_idx
        bottom = start_row + end_idx
        if top != bottom:
            _merge(ws, f"{get_column_letter(column)}{top}:{get_column_letter(column)}{bottom}")
        _set_cell(ws, top, column, text, font=FONT_STANDARD, alignment=ALIGN_LEFT_WRAP, border=True)
        for r in range(top + 1, bottom + 1):
            cell = ws.cell(row=r, column=column)
            cell.border = BORDER_THIN
            cell.alignment = ALIGN_LEFT_WRAP


def _set_result_cell(ws: Worksheet, row: int, column: int, threshold: Optional[Tuple[int, int]], rx_column: int, tx_column: int) -> None:
    if threshold is None:
        value = "Pass"
    else:
        rx, tx = threshold
        rx_letter = get_column_letter(rx_column)
        tx_letter = get_column_letter(tx_column)
        value = f'=IF(AND({rx_letter}{row}>{rx},{tx_letter}{row}>{tx}),"Pass","Fail")'
    _set_cell(ws, row, column, value, font=FONT_BODY, alignment=ALIGN_CENTER, border=True)


def _apply_result_formatting(ws: Worksheet, start_row: int, end_row: int, result_column: int) -> None:
    if start_row > end_row:
        return
    column_letter = get_column_letter(result_column)
    fail_rule = FormulaRule(
        formula=[f"={column_letter}{start_row}=\"Fail\""],
        font=Font(name="Arial", color="FF0000", bold=True),
    )
    pass_rule = FormulaRule(
        formula=[f"={column_letter}{start_row}=\"Pass\""],
        font=Font(name="Arial", color="008000", bold=True),
    )
    ws.conditional_formatting.add(f"{column_letter}{start_row}:{column_letter}{end_row}", fail_rule)
    ws.conditional_formatting.add(f"{column_letter}{start_row}:{column_letter}{end_row}", pass_rule)


# ---------------------------------------------------------------------------
# Layout writer
# ---------------------------------------------------------------------------


def _write_report_title(ws: Worksheet, start_row: int = 1) -> int:
    top_row = start_row
    _merge(ws, f"A{top_row}:W{top_row}")
    ws.row_dimensions[top_row].height = ROW_HEIGHT_TITLE
    _set_cell(
        ws,
        top_row,
        1,
        "Project Wi-Fi Test Report",
        font=FONT_TITLE,
        alignment=ALIGN_CENTER,
        fill=COLOR_BRAND_BLUE,
        border=True,
    )

    logo_bytes = base64.b64decode(LOGO_PNG_BASE64)
    image = Image(BytesIO(logo_bytes))
    image.width = 240
    image.height = 70
    image.anchor = f"A{top_row}"
    ws.add_image(image)
    LOGGER.info("Report title written at row %d", top_row)
    return top_row


def _write_group_header(ws: Worksheet, group: ScenarioGroup, start_row: int) -> int:
    _merge(ws, f"A{start_row}:W{start_row}")
    _set_cell(
        ws,
        start_row,
        1,
        group.summary_label,
        font=FONT_SECTION,
        alignment=ALIGN_CENTER,
        border=True,
    )
    LOGGER.info("Group header written | row=%d label=%s", start_row, group.summary_label)
    return start_row


def _write_headers(
    ws: Worksheet,
    group: ScenarioGroup,
    channels: Sequence[ProjectScenario],
    layout: GroupLayout,
    *,
    header_row: int,
) -> int:
    headers: list[tuple[int, int, str]] = [
        (header_row, 1, "Item"),
        (header_row, 2, "ATT\n(Unit:dB)"),
    ]
    for rx_col in layout.rx_cols:
        headers.append((header_row, rx_col, "RX(Unit:Mbps)"))
    for tx_col in layout.tx_cols:
        headers.append((header_row, tx_col, "TX(Unit:Mbps)"))

    headers.extend(
        [
            (header_row, layout.aml_standard_col, "AML_Standard"),
            (header_row, layout.aml_result_col, "AML_Result"),
        ]
    )

    for row, col, text in headers:
        _set_cell(
            ws,
            row,
            col,
            text,
            font=FONT_HEADER,
            alignment=ALIGN_CENTER_WRAP,
            fill=COLOR_BRAND_BLUE,
            border=True,
        )

    sub_row = header_row + 1
    step_text = group.step_summary or ""
    _set_cell(ws, sub_row, 1, step_text, font=FONT_SUBHEADER, alignment=ALIGN_CENTER, fill=COLOR_SUBHEADER, border=True)

    if layout.right_rx_cols:
        rssi_start = layout.rssi_start_col
        rssi_end = layout.right_tx_cols[-1]
        start_letter = get_column_letter(rssi_start)
        end_letter = get_column_letter(rssi_end)
        _merge(ws, f"{start_letter}{header_row}:{end_letter}{header_row}")
    else:
        start_letter = end_letter = get_column_letter(layout.aml_result_col + 1)

    _set_cell(
        ws,
        header_row,
        layout.rssi_start_col,
        "RSSI",
        font=FONT_HEADER,
        alignment=ALIGN_CENTER_WRAP,
        fill=COLOR_BRAND_BLUE,
        border=True,
    )

    _set_cell(
        ws,
        sub_row,
        layout.rssi_start_col,
        step_text,
        font=FONT_SUBHEADER,
        alignment=ALIGN_CENTER,
        fill=COLOR_SUBHEADER,
        border=True,
    )

    rssi_start = layout.rssi_start_col if layout.right_rx_cols else layout.aml_result_col + 1
    if layout.right_rx_cols:
        rssi_end = layout.right_tx_cols[-1]
        start_letter = get_column_letter(rssi_start)
        end_letter = get_column_letter(rssi_end)
        _merge(ws, f"{start_letter}{header_row}:{end_letter}{header_row}")
        _set_cell(
            ws,
            header_row,
            rssi_start,
            "RSSI",
            font=FONT_HEADER,
            alignment=ALIGN_CENTER_WRAP,
            fill=COLOR_BRAND_BLUE,
            border=True,
        )
    for idx, scenario in enumerate(channels):
        channel_text = scenario.channel
        _set_cell(
            ws,
            sub_row,
            layout.rx_cols[idx],
            channel_text,
            font=FONT_SUBHEADER,
            alignment=ALIGN_CENTER,
            fill=COLOR_SUBHEADER,
            border=True,
        )
        _set_cell(
            ws,
            sub_row,
            layout.tx_cols[idx],
            channel_text,
            font=FONT_SUBHEADER,
            alignment=ALIGN_CENTER,
            fill=COLOR_SUBHEADER,
            border=True,
        )

    _set_cell(ws, sub_row, layout.aml_standard_col, None, font=FONT_SUBHEADER, alignment=ALIGN_CENTER, fill=COLOR_SUBHEADER, border=True)
    _set_cell(ws, sub_row, layout.aml_result_col, None, font=FONT_SUBHEADER, alignment=ALIGN_CENTER, fill=COLOR_SUBHEADER, border=True)

    for idx, scenario in enumerate(channels):
        channel_text = scenario.channel
        rx_header_col = layout.right_rx_cols[idx]
        tx_header_col = layout.right_tx_cols[idx]
        _set_cell(
            ws,
            sub_row,
            rx_header_col,
            channel_text,
            font=FONT_SUBHEADER,
            alignment=ALIGN_CENTER,
            fill=COLOR_SUBHEADER,
            border=True,
        )
        _set_cell(
            ws,
            sub_row,
            tx_header_col,
            channel_text,
            font=FONT_SUBHEADER,
            alignment=ALIGN_CENTER,
            fill=COLOR_SUBHEADER,
            border=True,
        )
    LOGGER.info(
        "Header row configured | start_row=%d channel_count=%d step_summary=%s",
        header_row,
        len(channels),
        step_text or "N/A",
    )
    return sub_row


def _write_data(
    ws: Worksheet,
    group: ScenarioGroup,
    channels: Sequence[ProjectScenario],
    layout: GroupLayout,
    start_row: int = 7,
    *,
    override_steps: Optional[Sequence[Optional[float]]] = None,
    att_labels: Optional[Sequence[str]] = None,
    item_labels: Optional[Sequence[str]] = None,
) -> int:
    base_steps = list(group.attenuation_steps or DEFAULT_ATTENUATIONS)
    if override_steps is not None:
        override = [step for step in override_steps if step is not None]
        steps = list(override) if override else base_steps
    else:
        steps = base_steps
<<<<<<< HEAD

    if not steps:
        steps = DEFAULT_ATTENUATIONS.copy()

=======

    if not steps:
        steps = DEFAULT_ATTENUATIONS.copy()

>>>>>>> 9c19f236
    step_count = len(steps)
    end_row = start_row + step_count - 1

    if steps and not item_labels:
        _merge(ws, f"A{start_row}:A{end_row}")
        _set_cell(
            ws,
            start_row,
            1,
            group.summary_label,
            font=FONT_BODY,
            alignment=ALIGN_CENTER_WRAP,
            border=True,
        )

    for index, attenuation in enumerate(steps):
        row = start_row + index
        highlight = COLOR_RATE_PRIMARY if index < 6 else COLOR_RATE_SECONDARY

        if item_labels:
            label = item_labels[index] if index < len(item_labels) else ""
            _set_cell(ws, row, 1, label, font=FONT_BODY, alignment=ALIGN_CENTER_WRAP, border=True)

        att_value = att_labels[index] if att_labels and index < len(att_labels) else attenuation
        _set_cell(ws, row, 2, att_value, font=FONT_BODY, alignment=ALIGN_CENTER, border=True)

        for channel_idx, scenario in enumerate(channels):
            rx_col = layout.rx_cols[channel_idx]
            tx_col = layout.tx_cols[channel_idx]
            rx_value = scenario.rx_values.get(attenuation)
            tx_value = scenario.tx_values.get(attenuation)
            _set_cell(
                ws,
                row,
                rx_col,
                rx_value,
                font=FONT_BODY,
                alignment=ALIGN_CENTER,
                fill=highlight,
                border=True,
            )
            _set_cell(
                ws,
                row,
                tx_col,
                tx_value,
                font=FONT_BODY,
                alignment=ALIGN_CENTER,
                fill=highlight,
                border=True,
            )

        _set_cell(ws, row, layout.aml_standard_col, None, font=FONT_STANDARD, alignment=ALIGN_LEFT_WRAP, border=True)
        ref_rx_col = layout.rx_cols[0] if layout.rx_cols else 3
        ref_tx_col = layout.tx_cols[0] if layout.tx_cols else 4
        _set_result_cell(ws, row, layout.aml_result_col, _aml_threshold(attenuation), ref_rx_col, ref_tx_col)

        for channel_idx, scenario in enumerate(channels):
            rx_col = layout.right_rx_cols[channel_idx]
            tx_col = layout.right_tx_cols[channel_idx]
            _set_cell(
                ws,
                row,
                rx_col,
                scenario.rssi_rx.get(attenuation),
                font=FONT_BODY,
                alignment=ALIGN_CENTER,
                fill=COLOR_RSSI_RX,
                border=True,
            )
            _set_cell(
                ws,
                row,
                tx_col,
                scenario.rssi_tx.get(attenuation),
                font=FONT_BODY,
                alignment=ALIGN_CENTER,
                fill=COLOR_RSSI_TX,
                border=True,
            )

    if override_steps is None:
        _apply_grouped_texts(ws, layout.aml_standard_col, start_row, steps, _aml_standard_text)
    _apply_result_formatting(ws, start_row, end_row, layout.aml_result_col)
    LOGGER.info(
        'Data rows populated | group=%s start_row=%d end_row=%d points=%d channels=%d',
        group.key,
        start_row,
        end_row,
        step_count,
        len(channels),
    )
    return end_row

def _write_rvo_table(
    ws: Worksheet,
    group: ScenarioGroup,
    *,
    start_row: int,
    angles: Sequence[str],
    entries: Sequence[dict[str, object]],
) -> tuple[int, int]:
    """Render an RVO matrix with channel/ATT rows and angle columns."""

    header_row = start_row
    data_row = header_row + 1
    first_angle_col = 3

    headers = [
        (header_row, 1, "Channel"),
        (header_row, 2, "ATT(Unit:dB)"),
    ]
    for idx, angle in enumerate(angles):
        headers.append((header_row, first_angle_col + idx, angle))

    for row, col, text in headers:
        _set_cell(
            ws,
            row,
            col,
            text,
            font=FONT_HEADER,
            alignment=ALIGN_CENTER_WRAP,
            fill=COLOR_BRAND_BLUE,
            border=True,
        )

    rows_by_scenario: Dict[ProjectScenario, List[dict[str, object]]] = {}
    for entry in entries:
        scenario = entry.get("scenario")
        if isinstance(scenario, ProjectScenario):
            rows_by_scenario.setdefault(scenario, []).append(entry)

    current_row = data_row
    last_col = first_angle_col + max(len(angles) - 1, 0)
    for scenario in group.channels:
        scenario_rows = rows_by_scenario.get(scenario, [])
        if not scenario_rows:
            continue
        start = current_row
        for row_entry in scenario_rows:
            att_display = row_entry.get("att_display", "")
            _set_cell(
                ws,
                current_row,
                2,
                att_display,
                font=FONT_BODY,
                alignment=ALIGN_CENTER,
                border=True,
            )
            attenuation = row_entry.get("attenuation")
            lookup_key = float(attenuation) if isinstance(attenuation, (int, float)) else None
            angle_map = scenario.angle_rx_matrix.get(lookup_key, {}) if lookup_key is not None else {}
            for idx, angle in enumerate(angles):
                col = first_angle_col + idx
                value = angle_map.get(angle)
                _set_cell(
                    ws,
                    current_row,
                    col,
                    value,
                    font=FONT_BODY,
                    alignment=ALIGN_CENTER,
                    border=True,
                )
            current_row += 1
        end = current_row - 1
        if start <= end:
            if start != end:
                _merge(ws, f"A{start}:A{end}")
            _set_cell(
                ws,
                start,
                1,
                scenario.channel,
                font=FONT_BODY,
                alignment=ALIGN_CENTER,
                border=True,
            )
            for row_index in range(start + 1, end + 1):
                cell = ws.cell(row=row_index, column=1)
                cell.border = BORDER_THIN
                cell.alignment = ALIGN_CENTER

    data_end_row = max(current_row - 1, header_row)
    LOGGER.info(
        'RVO matrix written | group=%s rows=%d angles=%d',
        group.key,
        max(current_row - data_row, 0),
        len(angles),
    )
    last_col = last_col if angles else 2
    return data_end_row, last_col


def _nice_number(value: float, *, round_up: bool = True) -> float:
    if value <= 0:
        return 0.0
    exponent = math.floor(math.log10(value))
    fraction = value / (10 ** exponent)
    candidates = (1, 2, 2.5, 5, 10)
    if round_up:
        for candidate in candidates:
            if fraction <= candidate:
                fraction = candidate
                break
        else:
            fraction = candidates[-1]
    else:
        for candidate in reversed(candidates):
            if fraction >= candidate:
                fraction = candidate
                break
        else:
            fraction = candidates[0]
    return fraction * (10 ** exponent)


def _resolve_throughput_axis(values: Sequence[Optional[float]]) -> Tuple[float, float]:
    numeric_values: list[float] = []
    for value in values:
        if value is None:
            continue
        try:
            numeric = float(value)
        except (TypeError, ValueError):
            continue
        if not math.isfinite(numeric):
            continue
        numeric_values.append(numeric)
    if not numeric_values:
        return 10.0, 2.0
    max_value = max(numeric_values)
    if max_value <= 0:
        return 10.0, 2.0
    padded = max_value * 1.1
    upper = _nice_number(padded, round_up=True)
    if upper <= 0:
        upper = 10.0
    major = _nice_number(upper / 5.0, round_up=True)
    if major <= 0:
        major = upper
    LOGGER.info(
        "Resolved throughput axis | max=%.2f padded=%.2f upper=%.2f major=%.2f",
        max_value,
        padded,
        upper,
        major,
    )
    return upper, major


def _style_chart(
    chart: ScatterChart,
    *,
    data_points: Sequence[Optional[float]],
    show_markers: bool,
    step_values: Sequence[float],
) -> None:
    chart.width = 12.0
    chart.height = 7.5
    chart.varyColors = False
    LOGGER.info("Configured scatter chart | vary_colors=%s", chart.varyColors)

    if chart.legend is None:
        chart.legend = Legend()
    chart.legend.position = 'b'
    chart.legend.overlay = False
    LOGGER.info(
        'Chart legend configured | position=%s overlay=%s series=%d',
        chart.legend.position,
        chart.legend.overlay,
        len(chart.series),
    )
    chart.x_axis.majorGridlines = None
    chart.y_axis.majorGridlines = ChartLines()
    chart.y_axis.majorGridlines.spPr = GraphicalProperties(
        ln=LineProperties(solidFill=COLOR_GRIDLINE, w=12000)
    )
    chart.x_axis.delete = False
    chart.y_axis.delete = False
    chart.x_axis.title = None
    chart.y_axis.title = None
    chart.x_axis.majorTickMark = "cross"
    chart.y_axis.majorTickMark = "out"
    chart.x_axis.tickLblPos = "low"
    chart.y_axis.tickLblPos = "nextTo"
    chart.x_axis.crosses = "min"
    chart.y_axis.crosses = "min"
    chart.x_axis.number_format = "0"
    chart.y_axis.number_format = "0"
    chart.x_axis.tickLblSkip = 1
    chart.x_axis.tickMarkSkip = 1
    if step_values:
        x_min = float(step_values[0])
        x_max = float(step_values[-1])
        if len(step_values) > 1:
            raw_step = float(step_values[1] - step_values[0])
            major_step = raw_step if raw_step > 0 else 1.0
        else:
            major_step = 1.0
    else:
        x_min = 0.0
        x_max = float(max(len(data_points) - 1, 0))
        major_step = 1.0 if x_max == 0 else x_max / max(len(data_points) - 1, 1)
        if major_step <= 0:
            major_step = 1.0

    chart.x_axis.scaling.min = x_min
    chart.x_axis.scaling.max = x_max
    chart.x_axis.majorUnit = max(major_step, 1.0)

    upper, major = _resolve_throughput_axis(data_points)
    chart.y_axis.scaling.min = 0
    chart.y_axis.scaling.max = upper
    chart.y_axis.majorUnit = major
    chart.y_axis.minorTickMark = "none"
    chart.x_axis.minorTickMark = "none"

    chart.plot_area.layout = Layout(
        manualLayout=ManualLayout(x=0.06, y=0.12, w=0.8, h=0.7)
    )
    LOGGER.info(
        "Chart layout + axis | width=%.1f height=%.1f y_max=%.2f major=%.2f x_min=%.2f x_max=%.2f x_step=%.2f layout=(x=%.2f y=%.2f w=%.2f h=%.2f)",
        chart.width,
        chart.height,
        upper,
        major,
        x_min,
        x_max,
        chart.x_axis.majorUnit,
        chart.plot_area.layout.manualLayout.x,
        chart.plot_area.layout.manualLayout.y,
        chart.plot_area.layout.manualLayout.w,
        chart.plot_area.layout.manualLayout.h,
    )

    for idx, series in enumerate(chart.series):
        color = SERIES_COLORS[idx % len(SERIES_COLORS)]
        if hasattr(series, "graphicalProperties") and hasattr(series.graphicalProperties, "line"):
            series.graphicalProperties.line.width = 20000  # 2pt
            series.graphicalProperties.line.solidFill = color
        series.smooth = False
        if show_markers:
            marker = Marker(symbol="circle")
            marker.graphicalProperties = GraphicalProperties(solidFill=color)
            marker.size = 6
        else:
            marker = Marker(symbol="none")
        series.marker = marker
        LOGGER.info(
            "Styled chart series | title=%s line_width=%s marker_symbol=%s marker_size=%s smooth=%s",
            getattr(series, "title", None),
            getattr(series.graphicalProperties.line, "width", None) if hasattr(series, "graphicalProperties") else None,
            marker.symbol,
            getattr(marker, "size", None),
            series.smooth,
        )


def _build_throughput_chart(
    *,
    title: str,
    series_definitions: Sequence[tuple[str, Reference, Reference]],
    data_points: Sequence[Optional[float]],
    show_markers: bool,
    step_values: Sequence[float],
) -> ScatterChart:
    chart = ScatterChart()
    chart.scatterStyle = 'line'
    chart.varyColors = False
    chart.title = title
    for series_title, categories, values in series_definitions:
        series = Series(values, xvalues=categories, title=series_title)
        series.smooth = False
        chart.series.append(series)
    _style_chart(
        chart,
        data_points=data_points,
        show_markers=show_markers,
        step_values=step_values,
    )
    LOGGER.info(
        'Built throughput chart | title=%s series_count=%d point_count=%d markers=%s',
        title,
        len(series_definitions),
        len(data_points),
        show_markers,
    )
    return chart

def _add_group_charts(
    ws: Worksheet,
    group: ScenarioGroup,
    layout: GroupLayout,
    sections: Sequence[dict[str, object]],
    *,
    anchor_row: int,
) -> int:
    if not sections:
        return anchor_row

    attenuations = sorted(group.attenuation_steps) or DEFAULT_ATTENUATIONS
    rx_series_defs: list[tuple[str, Reference, Reference]] = []
    tx_series_defs: list[tuple[str, Reference, Reference]] = []
    rx_points: list[float] = []
    tx_points: list[float] = []
    for idx, section in enumerate(sections):
        scenario = section['scenario']  # type: ignore[index]
        data_start = section['data_start']  # type: ignore[index]
        data_end = section['data_end']  # type: ignore[index]
        categories = Reference(ws, min_col=2, min_row=data_start, max_row=data_end)
        rx_col = layout.rx_cols[idx] if idx < len(layout.rx_cols) else 4
        tx_col = layout.tx_cols[idx] if idx < len(layout.tx_cols) else 5
        rx_values = Reference(ws, min_col=rx_col, min_row=data_start, max_row=data_end)
        tx_values = Reference(ws, min_col=tx_col, min_row=data_start, max_row=data_end)
        rx_series_defs.append((scenario.channel, categories, rx_values))
        tx_series_defs.append((scenario.channel, categories, tx_values))
        rx_points.extend(float(val) for val in scenario.rx_values.values() if val is not None)
        tx_points.extend(float(val) for val in scenario.tx_values.values() if val is not None)

    rx_chart = _build_throughput_chart(
        title=f"{group.title} RVR Throughput_RX",
        series_definitions=rx_series_defs,
        data_points=rx_points,
        show_markers=False,
        step_values=attenuations,
    )
    tx_chart = _build_throughput_chart(
        title=f"{group.title} RVR Throughput_TX",
        series_definitions=tx_series_defs,
        data_points=tx_points,
        show_markers=False,
        step_values=attenuations,
    )

    data_last_row = max(section['data_end'] for section in sections)  # type: ignore[index]
    first_anchor_row = max(data_last_row + 2, CHART_MIN_TOP_ROW)
    base_col_index = layout.rx_cols[0] if layout.rx_cols else 3
    rx_col_anchor = get_column_letter(base_col_index)

    gap_columns = 3
    tx_col_index = (layout.tx_cols[-1] if layout.tx_cols else base_col_index) + gap_columns
    if layout.right_rx_cols:
        tx_col_index = min(tx_col_index, layout.right_rx_cols[0] - 1)
        if tx_col_index <= base_col_index:
            tx_col_index = layout.right_rx_cols[0]
    tx_col_index = max(tx_col_index, base_col_index + 1)
    tx_col_anchor = get_column_letter(tx_col_index)

    rx_chart.anchor = f"{rx_col_anchor}{first_anchor_row}"
    ws.add_chart(rx_chart)

    tx_chart.anchor = f"{tx_col_anchor}{first_anchor_row}"
    ws.add_chart(tx_chart)

    chart_bottom = first_anchor_row + CHART_VERTICAL_HEIGHT_ROWS
    bottom_row = max(data_last_row, chart_bottom)

    LOGGER.info(
        'Group charts placed | group=%s anchor=%s rx_series=%d tx_series=%d bottom_row=%d',
        group.key,
        f"{rx_col_anchor}{first_anchor_row}",
        len(rx_series_defs),
        len(tx_series_defs),
        bottom_row,
    )
    return bottom_row


def _prepare_rvo_chart_context(result_file: Path | str) -> dict[str, Any]:
    chart_dir = Path(result_file).resolve().parent / "rvo_charts"
    chart_dir.mkdir(parents=True, exist_ok=True)
    generator = PerformanceRvrChartGenerator()
    try:
        dataframe = generator._load_rvr_dataframe(Path(result_file))  # type: ignore[attr-defined]
    except Exception:
        LOGGER.exception('Failed to load RVO dataframe for charts: %s', result_file)
        dataframe = None
    return {"generator": generator, "dataframe": dataframe, "directory": chart_dir}


def _add_rvo_polar_chart(
    ws: Worksheet,
    group: ScenarioGroup,
<<<<<<< HEAD
    layout: Optional[GroupLayout],
=======
    layout: GroupLayout,
>>>>>>> 9c19f236
    sections: Sequence[dict[str, object]],
    *,
    anchor_row: int,
    context: dict[str, Any],
<<<<<<< HEAD
    data_end_row: Optional[int] = None,
    data_end_col: Optional[int] = None,
) -> int:
    data_last_row = data_end_row if data_end_row is not None else max(
        (section['data_end'] for section in sections),
        default=anchor_row,
    )
=======
) -> int:
    data_last_row = max((section['data_end'] for section in sections), default=anchor_row)
>>>>>>> 9c19f236
    generator: Optional[PerformanceRvrChartGenerator] = context.get("generator")
    dataframe = context.get("dataframe")
    chart_dir: Optional[Path] = context.get("directory")

    if generator is None or chart_dir is None:
        LOGGER.warning('Invalid RVO chart context; skip chart for %s', group.key)
        return data_last_row

    if dataframe is None or getattr(dataframe, "empty", True):
        LOGGER.warning('RVO dataframe empty; polar chart unavailable for %s', group.key)
<<<<<<< HEAD
        base_col = data_end_col if data_end_col is not None else None
        if base_col is None and layout is not None:
            base_col = layout.right_tx_cols[-1] if layout.right_tx_cols else layout.tx_cols[-1]
        placeholder_col = (base_col or 2) + CHART_COLUMN_GAP + 1
=======
        placeholder_col = layout.right_tx_cols[-1] + 2 if layout.right_tx_cols else layout.tx_cols[-1] + 2
>>>>>>> 9c19f236
        _set_cell(
            ws,
            anchor_row,
            placeholder_col,
            "Polar chart unavailable",
            font=FONT_BODY,
            alignment=ALIGN_CENTER,
            border=True,
        )
        return max(data_last_row, anchor_row)

    try:
        df = dataframe
        if "Scenario_Group_Key" in df.columns:
            df = df[df["Scenario_Group_Key"].isin(group.raw_keys)]
        if "__test_type_display__" in df.columns:
            df = df[df["__test_type_display__"].astype(str).str.upper() == "RVO"]
        if df.empty:
            raise ValueError("No RVO rows matched group keys")

        direction_column = "__direction_display__" if "__direction_display__" in df.columns else "Direction"
        if direction_column in df.columns:
            directions = [
                str(direction).strip()
                for direction in df[direction_column].unique()
                if str(direction).strip()
            ]
        else:
            directions = ["RX"]
        preferred = [d for d in directions if d.upper() in {"RX", "DL"}] + [d for d in directions if d.upper() not in {"RX", "DL"}]
        image_path: Optional[Path] = None
        used_direction = None
        for direction in preferred or ["RX"]:
            subset = df[df[direction_column] == direction] if direction_column in df.columns else df
            if subset.empty:
                continue
            title = generator._format_chart_title(
                group.standard,
                group.bandwidth,
                group.freq,
                group.test_type,
                direction,
            )
            image_path = generator._save_rvo_chart(subset, title, chart_dir)
            if image_path is not None:
                used_direction = direction
                break

        if image_path is None:
            raise ValueError("Failed to generate polar chart")

<<<<<<< HEAD
        if data_end_col is not None:
            anchor_base = data_end_col
        elif layout is not None:
            anchor_base = layout.right_tx_cols[-1] if layout.right_tx_cols else layout.tx_cols[-1]
        else:
            anchor_base = 2
=======
        anchor_base = layout.right_tx_cols[-1] if layout.right_tx_cols else layout.tx_cols[-1]
>>>>>>> 9c19f236
        anchor_col_index = anchor_base + CHART_COLUMN_GAP + 1
        anchor_letter = get_column_letter(anchor_col_index)
        image = Image(str(image_path))
        image.anchor = f"{anchor_letter}{anchor_row}"
        ws.add_image(image)
        LOGGER.info('Inserted RVO polar chart | group=%s direction=%s path=%s', group.key, used_direction, image_path)
    except Exception:
        LOGGER.exception('Failed to insert RVO polar chart for group %s', group.key)
<<<<<<< HEAD
        if data_end_col is not None:
            fallback_base = data_end_col
        elif layout is not None:
            fallback_base = layout.right_tx_cols[-1] if layout.right_tx_cols else layout.tx_cols[-1]
        else:
            fallback_base = 2
        fallback_col = fallback_base + CHART_COLUMN_GAP + 1
=======
        fallback_col = layout.right_tx_cols[-1] + 2 if layout.right_tx_cols else layout.tx_cols[-1] + 2
>>>>>>> 9c19f236
        _set_cell(
            ws,
            anchor_row,
            fallback_col,
            "Polar chart unavailable",
            font=FONT_BODY,
            alignment=ALIGN_CENTER,
            border=True,
        )

    chart_bottom = anchor_row + CHART_VERTICAL_HEIGHT_ROWS
    bottom_row = max(data_last_row, chart_bottom)
    return bottom_row

# ---------------------------------------------------------------------------
# Data extraction
# ---------------------------------------------------------------------------


def _load_scenario_groups(result_file: Path | str, *, test_type: str | None = None) -> List[ScenarioGroup]:
    path = Path(result_file)
    if not path.exists():
        LOGGER.warning('Result CSV not found for project report: %s', path)
        return []

    normalized_filter = _normalize_test_type(test_type) if test_type else None
    buckets: dict[str, dict[str, object]] = {}
    total_rows = 0
    filtered_rows = 0
    matched_rows = 0
    type_counts: Counter[str] = Counter()
    try:
        with path.open('r', encoding='utf-8-sig', newline='') as handle:
            reader = csv.DictReader(handle)
            for row in reader:
                if not row:
                    continue
                total_rows += 1
                row_type = _detect_row_test_type(row)
                type_counts[row_type] += 1
                if normalized_filter and row_type != normalized_filter:
                    filtered_rows += 1
                    continue
                matched_rows += 1
                raw_key = row.get('Scenario_Group_Key')
                base_key = _group_base_key(raw_key)
                bucket = buckets.setdefault(
                    base_key,
                    {
                        'raw_keys': set(),
                        'freq': Counter(),
                        'standard': Counter(),
                        'bandwidth': Counter(),
                        'angle': Counter(),
                        'angle_order': [],
                        'attenuations': set(),
                        'channels': {},
                        'channel_order': [],
                        'test_type': Counter(),
                    },
                )

                bucket['raw_keys'].add(_normalize_scenario_key(raw_key))
                bucket['test_type'][row_type] += 1

                freq = str(row.get('Freq_Band') or '').strip()
                if freq:
                    bucket['freq'][freq] += 1
                standard = str(row.get('Standard') or '').strip()
                if standard:
                    bucket['standard'][standard] += 1
                bandwidth_raw = row.get('BW') or row.get('Bandwidth')
                bandwidth = _format_bandwidth(bandwidth_raw)
                if bandwidth:
                    bucket['bandwidth'][bandwidth] += 1
                angle = _format_angle(row.get('Angel') or row.get('Angle'))
                if angle:
                    bucket['angle'][angle] += 1

                channel_label = _format_channel(row.get('CH_Freq_MHz') or row.get('Channel'))
                channels = bucket['channels']
                channel_bucket = channels.setdefault(
                    channel_label,
                    {
                        'scenario_key': _normalize_scenario_key(raw_key),
                        'rx': {},
                        'tx': {},
                        'rssi_rx': {},
                        'rssi_tx': {},
                        'attenuations': set(),
                        'angle_order': [],
                        'rvo_rx': {},
                        'rvo_tx': {},
                    },
                )
                if channel_label not in bucket['channel_order']:
                    bucket['channel_order'].append(channel_label)

                attenuation = _sanitize_number(row.get('DB') or row.get('Total_Path_Loss'))
                if attenuation is None:
                    continue
                bucket['attenuations'].add(attenuation)
                channel_bucket['attenuations'].add(attenuation)

                direction = str(row.get('Direction') or '').upper()
                throughput = _sanitize_number(row.get('Throughput'))
                if throughput is not None:
                    if row_type == 'RVO':
                        angle_label = angle or '0deg'
                        angle_order = bucket['angle_order']
                        if angle_label not in angle_order:
                            angle_order.append(angle_label)
                        channel_angle_order = channel_bucket['angle_order']
                        if angle_label not in channel_angle_order:
                            channel_angle_order.append(angle_label)
                        if direction in {'DL', 'RX'}:
                            angle_map = channel_bucket['rvo_rx'].setdefault(float(attenuation), {})
                            angle_map[angle_label] = throughput
                        elif direction in {'UL', 'TX'}:
                            angle_map = channel_bucket['rvo_tx'].setdefault(float(attenuation), {})
                            angle_map[angle_label] = throughput

                    if direction in {'DL', 'RX'}:
                        channel_bucket['rx'][attenuation] = throughput
                    elif direction in {'UL', 'TX'}:
                        channel_bucket['tx'][attenuation] = throughput

                rssi = _sanitize_number(row.get('RSSI'))
                if rssi is not None:
                    if direction in {'DL', 'RX'}:
                        channel_bucket['rssi_rx'][attenuation] = rssi
                    elif direction in {'UL', 'TX'}:
                        channel_bucket['rssi_tx'][attenuation] = rssi
    except Exception:
        LOGGER.exception('Failed to parse project CSV: %s', path)
        return []

    groups: List[ScenarioGroup] = []
    for base_key, bucket in buckets.items():
        attenuation_steps = sorted(bucket['attenuations'])
        group_attenuations = attenuation_steps if attenuation_steps else DEFAULT_ATTENUATIONS.copy()
        group = ScenarioGroup(
            key=base_key,
            freq=_most_common(bucket['freq'], default='5G'),
            standard=_most_common(bucket['standard'], default='Auto'),
            bandwidth=_most_common(bucket['bandwidth'], default='20/40/80 MHz'),
            angle_label=_most_common(bucket['angle'], default='0deg'),
            attenuation_steps=group_attenuations,
        )
        group.step_summary = _summarize_attenuation_steps(group_attenuations)
        group.raw_keys = set(bucket['raw_keys'])
        group.test_type = _most_common(
            bucket['test_type'],
            default=_normalize_test_type(normalized_filter or 'RVR'),
        )
<<<<<<< HEAD
        group.angle_order = _sorted_unique_angles(bucket.get('angle_order', []))
=======
>>>>>>> 9c19f236

        channel_scenarios: List[ProjectScenario] = []
        for channel_label in bucket['channel_order']:
            channel_bucket = bucket['channels'].get(channel_label) or {}
            channel_atts = sorted(channel_bucket.get('attenuations', set()))
            scenario_angle_order = _sorted_unique_angles(
                channel_bucket.get('angle_order', []) or group.angle_order
            )

            def _ordered_angle_map(raw_map: Dict[float, Dict[str, float]]) -> Dict[float, Dict[str, float]]:
                ordered: Dict[float, Dict[str, float]] = {}
                for att_key, angle_map in raw_map.items():
                    if not isinstance(att_key, (int, float)):
                        continue
                    att_float = float(att_key)
                    ordered_angles: Dict[str, float] = {}
                    for angle_name in scenario_angle_order:
                        if angle_name in angle_map:
                            ordered_angles[angle_name] = angle_map[angle_name]
                    if not ordered_angles and angle_map:
                        ordered_angles = dict(sorted(angle_map.items()))
                    ordered[att_float] = ordered_angles
                return ordered

            scenario = ProjectScenario(
                key=channel_bucket.get('scenario_key') or base_key,
                freq=group.freq,
                standard=group.standard,
                bandwidth=group.bandwidth,
                channel_label=channel_label,
                angle_label=group.angle_label,
                attenuation_steps=channel_atts if channel_atts else group_attenuations.copy(),
                step_summary=group.step_summary,
                rx_values=dict(sorted(channel_bucket.get('rx', {}).items())),
                tx_values=dict(sorted(channel_bucket.get('tx', {}).items())),
                rssi_rx=dict(sorted(channel_bucket.get('rssi_rx', {}).items())),
                rssi_tx=dict(sorted(channel_bucket.get('rssi_tx', {}).items())),
                angle_order=scenario_angle_order,
                angle_rx_matrix=_ordered_angle_map(channel_bucket.get('rvo_rx', {})),
                angle_tx_matrix=_ordered_angle_map(channel_bucket.get('rvo_tx', {})),
            )
            LOGGER.info(
                'Channel aggregated | base_key=%s channel=%s attenuations=%d rx_points=%d tx_points=%d',
                base_key,
                channel_label,
                len(scenario.attenuation_steps),
                len(scenario.rx_values),
                len(scenario.tx_values),
            )
            channel_scenarios.append(scenario)

        if not channel_scenarios:
            continue
        group.channels = channel_scenarios
        LOGGER.info(
            'Scenario group aggregated | base_key=%s freq=%s standard=%s channels=%d step_summary=%s',
            base_key,
            group.freq,
            group.standard,
            len(group.channels),
            group.step_summary or 'N/A',
        )
        groups.append(group)

    groups.sort(
        key=lambda grp: (
            grp.freq.upper(),
            grp.standard.upper(),
            grp.bandwidth.upper(),
            grp.key,
        ),
    )
    distribution = ', '.join(
        f"{name}={count}" for name, count in sorted(type_counts.items())
    ) or 'none'
    LOGGER.info(
        'Scenario test type summary | total_rows=%d matched=%d filtered=%d filter=%s distribution=%s',
        total_rows,
        matched_rows,
        filtered_rows,
        normalized_filter or 'ALL',
        distribution,
    )
    LOGGER.info(
        'Loaded project scenario groups | count=%d total_rows=%d source=%s filter=%s',
        len(groups),
        total_rows,
        path,
        normalized_filter or 'ALL',
    )
    return groups

# ---------------------------------------------------------------------------
# Public API
# ---------------------------------------------------------------------------


def generate_project_report(
    result_file: Path | str,
    output_path: Path | str,
    forced_test_type: str | None = None,
) -> Path:
    normalized_type = _normalize_test_type(forced_test_type) if forced_test_type else None
    groups = _load_scenario_groups(result_file, test_type=normalized_type)
    actual_type = normalized_type or (groups[0].test_type if groups else "RVR")
    LOGGER.info(
        "Preparing project %s report | groups=%d source=%s",
        actual_type,
        len(groups),
        result_file,
    )

    workbook = Workbook()
    sheet = workbook.active
    sheet_name = actual_type.lower()
    sheet.title = sheet_name[:31]
    _configure_sheet(sheet)

    chart_context: Optional[dict[str, Any]] = None
    if actual_type == "RVO":
        chart_context = _prepare_rvo_chart_context(result_file)

    if not groups:
        title_row = _write_report_title(sheet, start_row=1)
        placeholder_row = title_row + 2
        _merge(sheet, f"A{placeholder_row}:W{placeholder_row}")
        _set_cell(
            sheet,
            placeholder_row,
            1,
            "No Wi-Fi data available for project report",
            font=FONT_SECTION,
            alignment=ALIGN_CENTER,
            border=True,
        )
        LOGGER.warning("No scenarios found; generated placeholder sheet named %s.", sheet.title)
    else:
        title_row = _write_report_title(sheet, start_row=1)
        current_row = title_row + 2
        rvo_att_entries = _resolve_rvo_att_steps() if actual_type == "RVO" else []
        for group_index, group in enumerate(groups):
            if group_index > 0:
                current_row += 1
            group_header_row = _write_group_header(sheet, group, start_row=current_row)
            header_row = group_header_row + 1

            if actual_type == "RVO":
                override_steps = [entry[0] for entry in rvo_att_entries]
                att_labels = [entry[2] for entry in rvo_att_entries]
                item_labels = [entry[1] for entry in rvo_att_entries]
                angles, entries = _prepare_rvo_table_entries(
                    group,
                    override_steps,
                    att_labels,
                    item_labels,
                )
                matrix_angles = angles if angles else group.angle_order
                if not matrix_angles:
                    LOGGER.warning('Group %s missing RVO angle definitions', group.key)
                data_end, last_col = _write_rvo_table(
                    sheet,
                    group,
                    start_row=header_row,
                    angles=matrix_angles,
                    entries=entries,
                )
                current_row = data_end + 1
                if chart_context is not None:
                    last_row = _add_rvo_polar_chart(
                        sheet,
                        group,
                        None,
                        [],
                        anchor_row=header_row,
                        context=chart_context,
                        data_end_row=data_end,
                        data_end_col=last_col,
                    )
                    current_row = max(current_row, last_row + 2)
                continue

            group_layout = _build_group_layout(len(group.channels))
            sub_header_row = _write_headers(
                sheet,
                group,
                group.channels,
                group_layout,
                header_row=header_row,
            )
            data_start = sub_header_row + 1
<<<<<<< HEAD
            data_end = _write_data(
                sheet,
                group,
                group.channels,
                group_layout,
                start_row=data_start,
            )
=======
            override_steps = [entry[0] for entry in rvo_att_entries if entry[0] is not None]
            att_labels = [entry[2] for entry in rvo_att_entries]
            item_labels = [entry[1] for entry in rvo_att_entries]
            att_labels_to_use = att_labels if override_steps else None
            item_labels_to_use = item_labels if override_steps else None
            used_channels = group.channels
            if actual_type == "RVO" and override_steps:
                data_end = _write_data(
                    sheet,
                    group,
                    used_channels,
                    group_layout,
                    start_row=data_start,
                    override_steps=override_steps,
                    att_labels=att_labels_to_use,
                    item_labels=item_labels_to_use,
                )
            else:
                data_end = _write_data(
                    sheet,
                    group,
                    used_channels,
                    group_layout,
                    start_row=data_start,
                    att_labels=att_labels_to_use if actual_type == "RVO" else None,
                    item_labels=item_labels_to_use if actual_type == "RVO" else None,
                )
>>>>>>> 9c19f236
            current_row = data_end + 1

            sections = [
                {"scenario": scenario, "header_row": header_row, "data_start": data_start, "data_end": data_end}
                for scenario in used_channels
            ]

            if sections:
                anchor_row = header_row
                if actual_type == "RVO" and chart_context is not None:
                    last_row = _add_rvo_polar_chart(
                        sheet,
                        group,
                        group_layout,
                        sections,
                        anchor_row=anchor_row,
                        context=chart_context,
                    )
                else:
                    last_row = _add_group_charts(sheet, group, group_layout, sections, anchor_row=anchor_row)
                current_row = max(current_row, last_row + 2)
            else:
                LOGGER.warning("Group %s has no channel sections to chart.", group.key)
    output = Path(output_path)
    output.parent.mkdir(parents=True, exist_ok=True)
    workbook.save(output)
    LOGGER.info("Project report saved to %s (sheet=%s)", output, sheet.title)
    return output.resolve()


__all__ = ["generate_project_report", "ProjectScenario"]
<|MERGE_RESOLUTION|>--- conflicted
+++ resolved
@@ -208,10 +208,7 @@
     channels: List[ProjectScenario] = field(default_factory=list)
     raw_keys: set[str] = field(default_factory=set)
     test_type: str = "RVR"
-<<<<<<< HEAD
     angle_order: List[str] = field(default_factory=list)
-=======
->>>>>>> 9c19f236
 
     @property
     def title(self) -> str:
@@ -406,9 +403,6 @@
             entries.append((numeric, label, att_text))
 
     return entries
-
-
-<<<<<<< HEAD
 
 def _sorted_unique_angles(angles: Sequence[str]) -> List[str]:
     """Return unique angles sorted numerically when possible."""
@@ -485,10 +479,6 @@
             )
 
     return angles, entries
-
-
-=======
->>>>>>> 9c19f236
 
 def _sanitize_number(value: Optional[str]) -> Optional[float]:
     if value in (None, "", "NULL"):
@@ -858,17 +848,10 @@
         steps = list(override) if override else base_steps
     else:
         steps = base_steps
-<<<<<<< HEAD
 
     if not steps:
         steps = DEFAULT_ATTENUATIONS.copy()
 
-=======
-
-    if not steps:
-        steps = DEFAULT_ATTENUATIONS.copy()
-
->>>>>>> 9c19f236
     step_count = len(steps)
     end_row = start_row + step_count - 1
 
@@ -1355,16 +1338,11 @@
 def _add_rvo_polar_chart(
     ws: Worksheet,
     group: ScenarioGroup,
-<<<<<<< HEAD
     layout: Optional[GroupLayout],
-=======
-    layout: GroupLayout,
->>>>>>> 9c19f236
     sections: Sequence[dict[str, object]],
     *,
     anchor_row: int,
     context: dict[str, Any],
-<<<<<<< HEAD
     data_end_row: Optional[int] = None,
     data_end_col: Optional[int] = None,
 ) -> int:
@@ -1372,10 +1350,6 @@
         (section['data_end'] for section in sections),
         default=anchor_row,
     )
-=======
-) -> int:
-    data_last_row = max((section['data_end'] for section in sections), default=anchor_row)
->>>>>>> 9c19f236
     generator: Optional[PerformanceRvrChartGenerator] = context.get("generator")
     dataframe = context.get("dataframe")
     chart_dir: Optional[Path] = context.get("directory")
@@ -1386,14 +1360,10 @@
 
     if dataframe is None or getattr(dataframe, "empty", True):
         LOGGER.warning('RVO dataframe empty; polar chart unavailable for %s', group.key)
-<<<<<<< HEAD
         base_col = data_end_col if data_end_col is not None else None
         if base_col is None and layout is not None:
             base_col = layout.right_tx_cols[-1] if layout.right_tx_cols else layout.tx_cols[-1]
         placeholder_col = (base_col or 2) + CHART_COLUMN_GAP + 1
-=======
-        placeholder_col = layout.right_tx_cols[-1] + 2 if layout.right_tx_cols else layout.tx_cols[-1] + 2
->>>>>>> 9c19f236
         _set_cell(
             ws,
             anchor_row,
@@ -1445,16 +1415,12 @@
         if image_path is None:
             raise ValueError("Failed to generate polar chart")
 
-<<<<<<< HEAD
         if data_end_col is not None:
             anchor_base = data_end_col
         elif layout is not None:
             anchor_base = layout.right_tx_cols[-1] if layout.right_tx_cols else layout.tx_cols[-1]
         else:
             anchor_base = 2
-=======
-        anchor_base = layout.right_tx_cols[-1] if layout.right_tx_cols else layout.tx_cols[-1]
->>>>>>> 9c19f236
         anchor_col_index = anchor_base + CHART_COLUMN_GAP + 1
         anchor_letter = get_column_letter(anchor_col_index)
         image = Image(str(image_path))
@@ -1463,7 +1429,6 @@
         LOGGER.info('Inserted RVO polar chart | group=%s direction=%s path=%s', group.key, used_direction, image_path)
     except Exception:
         LOGGER.exception('Failed to insert RVO polar chart for group %s', group.key)
-<<<<<<< HEAD
         if data_end_col is not None:
             fallback_base = data_end_col
         elif layout is not None:
@@ -1471,9 +1436,6 @@
         else:
             fallback_base = 2
         fallback_col = fallback_base + CHART_COLUMN_GAP + 1
-=======
-        fallback_col = layout.right_tx_cols[-1] + 2 if layout.right_tx_cols else layout.tx_cols[-1] + 2
->>>>>>> 9c19f236
         _set_cell(
             ws,
             anchor_row,
@@ -1629,10 +1591,7 @@
             bucket['test_type'],
             default=_normalize_test_type(normalized_filter or 'RVR'),
         )
-<<<<<<< HEAD
         group.angle_order = _sorted_unique_angles(bucket.get('angle_order', []))
-=======
->>>>>>> 9c19f236
 
         channel_scenarios: List[ProjectScenario] = []
         for channel_label in bucket['channel_order']:
@@ -1823,7 +1782,6 @@
                 header_row=header_row,
             )
             data_start = sub_header_row + 1
-<<<<<<< HEAD
             data_end = _write_data(
                 sheet,
                 group,
@@ -1831,35 +1789,6 @@
                 group_layout,
                 start_row=data_start,
             )
-=======
-            override_steps = [entry[0] for entry in rvo_att_entries if entry[0] is not None]
-            att_labels = [entry[2] for entry in rvo_att_entries]
-            item_labels = [entry[1] for entry in rvo_att_entries]
-            att_labels_to_use = att_labels if override_steps else None
-            item_labels_to_use = item_labels if override_steps else None
-            used_channels = group.channels
-            if actual_type == "RVO" and override_steps:
-                data_end = _write_data(
-                    sheet,
-                    group,
-                    used_channels,
-                    group_layout,
-                    start_row=data_start,
-                    override_steps=override_steps,
-                    att_labels=att_labels_to_use,
-                    item_labels=item_labels_to_use,
-                )
-            else:
-                data_end = _write_data(
-                    sheet,
-                    group,
-                    used_channels,
-                    group_layout,
-                    start_row=data_start,
-                    att_labels=att_labels_to_use if actual_type == "RVO" else None,
-                    item_labels=item_labels_to_use if actual_type == "RVO" else None,
-                )
->>>>>>> 9c19f236
             current_row = data_end + 1
 
             sections = [
