--- conflicted
+++ resolved
@@ -724,10 +724,6 @@
     summary = " / ".join(segments)
     return f"{label}: {summary}" if label else summary
 
-<<<<<<< HEAD
-
-=======
->>>>>>> 7ba1a63d
 def _build_throughput_title_summary(groups: Sequence[ScenarioGroup]) -> str:
     if not groups:
         return "1、Throughput:None"
@@ -1179,7 +1175,6 @@
         aml_standard_col,
         aml_result_col,
         right_att_col,
-<<<<<<< HEAD
     ]
     for col in merged_columns:
         letter = get_column_letter(col)
@@ -1196,52 +1191,23 @@
         (aml_result_col, "AML_Result"),
         (right_att_col, "Angle\n\nATT"),
     ]
-=======
-    ]
-    for col in merged_columns:
-        letter = get_column_letter(col)
-        _merge(ws, f"{letter}{header_row_rx}:{letter}{sub_header_row_rx}")
-        _merge(ws, f"{letter}{header_row_tx}:{letter}{sub_header_row_tx}")
-
-    header_cells_rx = [
-        (item_col, "Item"),
-        (channel_col, "CH"),
-        (left_att_col, "Angle\n\nATT"),
-        (rx_average_col, "RX Average\n(Unit:Mb)"),
-        (rx_ovality_col, "RX Ovality(％)"),
-        (aml_standard_col, "AML_Standard"),
-        (aml_result_col, "AML_Result"),
-        (right_att_col, "Angle\n\nATT"),
-    ]
->>>>>>> 7ba1a63d
     for col, text in header_cells_rx:
         _set_cell(
             ws,
             header_row_rx,
             col,
             text,
-<<<<<<< HEAD
             font=FONT_HEADER_DARK,
             alignment=ALIGN_CENTER_WRAP,
             fill=COLOR_HEADER_GENERAL,
-=======
-            font=FONT_HEADER,
-            alignment=ALIGN_CENTER_WRAP,
-            fill=COLOR_BRAND_BLUE,
->>>>>>> 7ba1a63d
             border=True,
         )
 
     header_cells_tx = [
         (channel_col, "CH"),
         (left_att_col, "Angle\n\nATT"),
-<<<<<<< HEAD
         (tx_average_col, "Average\n(Unit:Mb)"),
         (tx_ovality_col, "Ovality(％)"),
-=======
-        (tx_average_col, "TX Average\n(Unit:Mb)"),
-        (tx_ovality_col, "TX Ovality(％)"),
->>>>>>> 7ba1a63d
         (aml_standard_col, "AML_Standard"),
         (aml_result_col, "AML_Result"),
         (right_att_col, "Angle\n\nATT"),
@@ -1277,15 +1243,9 @@
             sub_header_row_rx,
             rx_start_col + idx,
             _display_angle(angle),
-<<<<<<< HEAD
             font=FONT_SUBHEADER,
             alignment=ALIGN_CENTER,
             fill=COLOR_RATE_PRIMARY,
-=======
-            font=FONT_HEADER,
-            alignment=ALIGN_CENTER,
-            fill=COLOR_BRAND_BLUE,
->>>>>>> 7ba1a63d
             border=True,
         )
 
@@ -1296,11 +1256,7 @@
         ws,
         header_row_tx,
         tx_start_col,
-<<<<<<< HEAD
         "TX (Unit:Mb)",
-=======
-        "TX (Unit:Mbps)",
->>>>>>> 7ba1a63d
         font=FONT_HEADER,
         alignment=ALIGN_CENTER_WRAP,
         fill=COLOR_BRAND_BLUE,
@@ -1312,15 +1268,9 @@
             sub_header_row_tx,
             tx_start_col + idx,
             _display_angle(angle),
-<<<<<<< HEAD
             font=FONT_SUBHEADER,
             alignment=ALIGN_CENTER,
             fill=COLOR_RATE_PRIMARY,
-=======
-            font=FONT_HEADER,
-            alignment=ALIGN_CENTER,
-            fill=COLOR_BRAND_BLUE,
->>>>>>> 7ba1a63d
             border=True,
         )
 
@@ -1343,15 +1293,9 @@
             sub_header_row_rx,
             rx_rssi_start_col + idx,
             _display_angle(angle),
-<<<<<<< HEAD
             font=FONT_SUBHEADER,
             alignment=ALIGN_CENTER,
             fill=COLOR_RATE_SECONDARY,
-=======
-            font=FONT_HEADER,
-            alignment=ALIGN_CENTER,
-            fill=COLOR_BRAND_BLUE,
->>>>>>> 7ba1a63d
             border=True,
         )
 
@@ -1374,15 +1318,9 @@
             sub_header_row_tx,
             tx_rssi_start_col + idx,
             _display_angle(angle),
-<<<<<<< HEAD
             font=FONT_SUBHEADER,
             alignment=ALIGN_CENTER,
             fill=COLOR_RATE_SECONDARY,
-=======
-            font=FONT_HEADER,
-            alignment=ALIGN_CENTER,
-            fill=COLOR_BRAND_BLUE,
->>>>>>> 7ba1a63d
             border=True,
         )
 
@@ -1416,7 +1354,6 @@
             rssi_tx_map = (
                 scenario.angle_rssi_tx_matrix.get(lookup_key, {}) if lookup_key is not None else {}
             )
-<<<<<<< HEAD
 
             rx_row = current_row
             tx_row = current_row + 1
@@ -1441,31 +1378,6 @@
             _set_cell(
                 ws,
                 rx_row,
-=======
-            rx_row = current_row
-            tx_row = current_row + 1
-            _set_cell(
-                ws,
-                rx_row,
-                item_col,
-                item_display,
-                font=FONT_BODY,
-                alignment=ALIGN_CENTER_WRAP,
-                border=True,
-            )
-            _set_cell(
-                ws,
-                tx_row,
-                item_col,
-                None,
-                font=FONT_BODY,
-                alignment=ALIGN_CENTER_WRAP,
-                border=True,
-            )
-            _set_cell(
-                ws,
-                rx_row,
->>>>>>> 7ba1a63d
                 left_att_col,
                 att_display,
                 font=FONT_BODY,
@@ -1481,10 +1393,6 @@
                 alignment=ALIGN_CENTER,
                 border=True,
             )
-<<<<<<< HEAD
-
-=======
->>>>>>> 7ba1a63d
             rx_numeric_values: list[float] = []
             for idx, angle in enumerate(angle_headers):
                 col = rx_start_col + idx
@@ -1496,11 +1404,7 @@
                     value,
                     font=FONT_BODY,
                     alignment=ALIGN_CENTER,
-<<<<<<< HEAD
                     fill=COLOR_RATE_PRIMARY,
-=======
-                    fill=COLOR_RSSI_RX,
->>>>>>> 7ba1a63d
                     border=True,
                 )
                 try:
@@ -1705,10 +1609,6 @@
                     fill=COLOR_RSSI_TX,
                     border=True,
                 )
-<<<<<<< HEAD
-
-=======
->>>>>>> 7ba1a63d
             current_row += 2
 
         scenario_end = current_row - 1
