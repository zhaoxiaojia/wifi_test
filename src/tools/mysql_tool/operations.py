--- conflicted
+++ resolved
@@ -28,15 +28,9 @@
     "case",
 )
 
-
-<<<<<<< HEAD
 def _make_fingerprint(payload: Any) -> str:
     serialized = json.dumps(payload, ensure_ascii=False, sort_keys=True, separators=(",", ":"))
     return md5(serialized.encode("utf-8")).hexdigest()
-
-
-=======
->>>>>>> f407eb98
 def _extract_tester(config: Optional[dict]) -> Optional[str]:
     if not isinstance(config, dict):
         return None
@@ -157,20 +151,9 @@
 
 
 class TestResultTableManager:
-<<<<<<< HEAD
     """将性能 CSV 行写入统一的 performance 表。"""
 
     TABLE_NAME = "performance"
-=======
-    """Persist parsed CSV results into case-specific tables."""
-
-    BASE_COLUMNS: Sequence[ColumnDefinition] = (
-        ColumnDefinition("dut_id", "INT NOT NULL"),
-        ColumnDefinition("execution_id", "INT NOT NULL"),
-        ColumnDefinition("data_type", "VARCHAR(64) NULL DEFAULT NULL"),
-        ColumnDefinition("run_source", "VARCHAR(32) NOT NULL"),
-    )
->>>>>>> f407eb98
 
     def __init__(self, client: MySqlClient) -> None:
         self._client = client
@@ -213,22 +196,10 @@
             "VALUES (%s, %s, %s, %s, %s)"
         )
         values_list: List[List[Any]] = []
-<<<<<<< HEAD
         for index, row in enumerate(rows, start=1):
             metrics: Dict[str, Any] = {}
             for header in normalized_headers:
                 value = row.get(header)
-=======
-        for row in rows:
-            row_values: List[Any] = [
-                context.dut_id,
-                context.execution_id,
-                context.data_type.upper() if context.data_type else None,
-                context.run_source,
-            ]
-            for mapping in header_mappings:
-                value = row.get(mapping.original)
->>>>>>> f407eb98
                 if value is None:
                     continue
                 if isinstance(value, str):
@@ -270,41 +241,23 @@
             "    `test_case_name` VARCHAR(255) NULL DEFAULT NULL,"
             "    `case_path` TEXT NULL DEFAULT NULL,"
             "    `data_type` VARCHAR(64) NULL DEFAULT NULL,"
-<<<<<<< HEAD
-=======
-            "    `performance_table` VARCHAR(128) NOT NULL,"
-            "    `performance_rows` INT NOT NULL DEFAULT 0,"
->>>>>>> f407eb98
             "    `log_file_path` TEXT NULL DEFAULT NULL,"
             "    `run_source` VARCHAR(32) NOT NULL,"
             "    `dut_settings_id` INT NOT NULL,"
             "    `execution_settings_id` INT NOT NULL,"
-<<<<<<< HEAD
             "    `performance_rows` INT NOT NULL DEFAULT 0,"
-=======
->>>>>>> f407eb98
             "    `created_at` TIMESTAMP NOT NULL DEFAULT CURRENT_TIMESTAMP,"
             "    `updated_at` TIMESTAMP NOT NULL DEFAULT CURRENT_TIMESTAMP ON UPDATE CURRENT_TIMESTAMP"
             ") ENGINE=InnoDB DEFAULT CHARSET=utf8mb4;"
         )
         self._client.execute(create_sql)
-
-<<<<<<< HEAD
     def create(
-=======
-    def record(
->>>>>>> f407eb98
         self,
         *,
         tester: Optional[str],
         test_case_name: Optional[str],
         case_path: Optional[str],
         data_type: Optional[str],
-<<<<<<< HEAD
-=======
-        performance_table: str,
-        performance_rows: int,
->>>>>>> f407eb98
         log_file_path: str,
         run_source: str,
         dut_id: int,
@@ -313,14 +266,8 @@
         sql = (
             "INSERT INTO `test_report` ("
             "`tester`, `test_case_name`, `case_path`, `data_type`, "
-<<<<<<< HEAD
             "`log_file_path`, `run_source`, `dut_settings_id`, `execution_settings_id`) "
             "VALUES (%s, %s, %s, %s, %s, %s, %s, %s)"
-=======
-            "`performance_table`, `performance_rows`, `log_file_path`, `run_source`, "
-            "`dut_settings_id`, `execution_settings_id`) "
-            "VALUES (%s, %s, %s, %s, %s, %s, %s, %s, %s, %s)"
->>>>>>> f407eb98
         )
         return self._client.insert(
             sql,
@@ -329,27 +276,18 @@
                 test_case_name,
                 case_path,
                 data_type,
-<<<<<<< HEAD
-=======
-                performance_table,
-                performance_rows,
->>>>>>> f407eb98
                 log_file_path,
                 run_source,
                 dut_id,
                 execution_id,
             ],
         )
-
-<<<<<<< HEAD
     def update_row_count(self, report_id: int, rows: int) -> None:
         self._client.execute(
             "UPDATE `test_report` SET `performance_rows`=%s WHERE `id`=%s",
             [rows, report_id],
         )
 
-=======
->>>>>>> f407eb98
 
 def sync_configuration(config: dict | None) -> Optional[SyncResult]:
     """Synchronize DUT / Execution configuration and store latest ids globally."""
@@ -431,27 +369,8 @@
                 execution_id=context.execution_id,
             )
             manager = TestResultTableManager(client)
-<<<<<<< HEAD
             affected = manager.store_results(report_id, headers, rows, context)
             report_manager.update_row_count(report_id, affected)
-=======
-            affected = manager.store_results(table_name, headers, rows, context)
-            report_manager = TestReportManager(client)
-            tester = _extract_tester(config)
-            case_name = _extract_case_name(config, target_case_path, context.data_type)
-            report_manager.record(
-                tester=tester,
-                test_case_name=case_name,
-                case_path=target_case_path,
-                data_type=context.data_type.upper() if context.data_type else None,
-                performance_table=table_name,
-                performance_rows=affected,
-                log_file_path=context.log_file_path,
-                run_source=context.run_source,
-                dut_id=context.dut_id,
-                execution_id=context.execution_id,
-            )
->>>>>>> f407eb98
         return affected
     except Exception:
         logging.exception("Failed to sync test results into performance table")
