from __future__ import annotations

import json
import logging
from pathlib import Path
from dataclasses import dataclass
from typing import Any, Dict, Iterable, List, Optional, Sequence, Tuple

from .client import MySqlClient
<<<<<<< HEAD
from .models import HeaderMapping
from .naming import IdentifierBuilder
=======
>>>>>>> 92df34f4
from .schema import read_csv_rows

__all__ = [
    "PerformanceTableManager",
    "sync_configuration",
    "sync_test_result_to_db",
    "sync_file_to_db",
]


<<<<<<< HEAD
@dataclass(frozen=True)
class _ColumnInfo:
    mapping: HeaderMapping
    sql_type: str


class PerformanceTableManager:
    """管理 `performance` 表：结构随 CSV 头动态重建，并完整同步行数据。"""

    TABLE_NAME = "performance"
    _BASE_COLUMNS: Tuple[Tuple[str, str], ...] = (
        ("csv_name", "VARCHAR(255) NOT NULL"),
        ("row_index", "INT NOT NULL"),
        ("data_type", "VARCHAR(64) NULL DEFAULT NULL"),
        ("run_source", "VARCHAR(32) NULL DEFAULT NULL"),
    )

    def __init__(self, client: MySqlClient) -> None:
        self._client = client

    @staticmethod
    def _classify_value(value: Any) -> Tuple[str, Any]:
        if value is None:
            return "empty", None
        if isinstance(value, (dict, list)):
            return "json", value
        if isinstance(value, (int, float)) and not isinstance(value, bool):
            if isinstance(value, float) and not value.is_integer():
                return "float", float(value)
            return "int", int(value)
        if isinstance(value, str):
            stripped = value.strip()
            if not stripped:
                return "empty", None
            lowered = stripped.lower()
            if lowered in {"null", "none", "nan"}:
                return "empty", None
            if stripped[0] in {"{", "["}:
                try:
                    parsed = json.loads(stripped)
                    if isinstance(parsed, (dict, list)):
                        return "json", parsed
                except Exception:
                    pass
            try:
                return "int", int(stripped)
            except Exception:
                pass
            try:
                return "float", float(stripped)
            except Exception:
                pass
            return "text", stripped
        return "text", str(value)

    @classmethod
    def _infer_sql_type(cls, values: Iterable[Any]) -> str:
        seen_float = False
        seen_int = False
        for value in values:
            value_type, _ = cls._classify_value(value)
            if value_type == "json":
                return "JSON"
            if value_type == "text":
                return "TEXT"
            if value_type == "float":
                seen_float = True
            elif value_type == "int":
                seen_int = True
        if seen_float:
            return "DOUBLE"
        if seen_int:
            return "BIGINT"
        return "TEXT"

    @staticmethod
    def _normalize_cell(value: Any, sql_type: str) -> Any:
        value_type, parsed = PerformanceTableManager._classify_value(value)
        if parsed is None:
            return None
        if sql_type == "JSON":
            if value_type in {"json", "float", "int"}:
                return json.dumps(parsed, ensure_ascii=False)
            return json.dumps(str(parsed), ensure_ascii=False)
        if sql_type == "DOUBLE":
            if value_type in {"float", "int"}:
                return float(parsed)
            return None
        if sql_type == "BIGINT":
            if value_type == "int":
                return int(parsed)
            if value_type == "float":
                float_value = float(parsed)
                if float_value.is_integer():
                    return int(float_value)
            return None
        return str(parsed)

    @staticmethod
    def _build_mappings(headers: Sequence[str]) -> List[HeaderMapping]:
        builder = IdentifierBuilder()
        reserved = {name for name, _ in PerformanceTableManager._BASE_COLUMNS}
        used = set(reserved)
        mappings: List[HeaderMapping] = []
        for header in headers:
            if not header:
                continue
            candidate = builder.build((header,), fallback="column")
            if candidate in used:
                candidate = builder.build((header, "field"), fallback="column")
            while candidate in used:
                candidate = builder.build((header, str(len(used))), fallback="column")
            used.add(candidate)
            mappings.append(HeaderMapping(original=header, sanitized=candidate))
        return mappings

    def _prepare_columns(
        self, mappings: Sequence[HeaderMapping], rows: Sequence[Dict[str, Any]]
    ) -> List[_ColumnInfo]:
        columns: List[_ColumnInfo] = []
        for mapping in mappings:
            values = [row.get(mapping.original) for row in rows]
            sql_type = self._infer_sql_type(values)
            columns.append(_ColumnInfo(mapping=mapping, sql_type=sql_type))
        return columns

    def _recreate_table(self, columns: Sequence[_ColumnInfo]) -> None:
        self._client.execute(f"DROP TABLE IF EXISTS `{self.TABLE_NAME}`")
        statements: List[str] = ["CREATE TABLE `performance` ("]
        statements.append("    `id` INT PRIMARY KEY AUTO_INCREMENT,")
        for name, definition in self._BASE_COLUMNS:
            statements.append(f"    `{name}` {definition},")
        for column in columns:
            definition = f"{column.sql_type} NULL DEFAULT NULL"
            comment = column.mapping.original.replace("'", "''")
            statements.append(
                f"    `{column.mapping.sanitized}` {definition} COMMENT '{comment}',"
            )
        statements.extend(
            [
                "    `created_at` TIMESTAMP NOT NULL DEFAULT CURRENT_TIMESTAMP,",
                "    `updated_at` TIMESTAMP NOT NULL DEFAULT CURRENT_TIMESTAMP ON UPDATE CURRENT_TIMESTAMP",
                ") ENGINE=InnoDB DEFAULT CHARSET=utf8mb4;",
            ]
        )
        create_sql = "\n".join(statements)
        self._client.execute(create_sql)

=======
class PerformanceTableManager:
    """Manage the `performance` table that mirrors the latest CSV content."""

    TABLE_NAME = "performance"

    def __init__(self, client: MySqlClient) -> None:
        self._client = client
        self._ensure_table()

    def _ensure_table(self) -> None:
        create_sql = (
            "CREATE TABLE IF NOT EXISTS `performance` ("
            "    `id` INT PRIMARY KEY AUTO_INCREMENT,"
            "    `csv_name` VARCHAR(255) NOT NULL,"
            "    `row_index` INT NOT NULL,"
            "    `data_type` VARCHAR(64) NULL DEFAULT NULL,"
            "    `run_source` VARCHAR(32) NULL DEFAULT NULL,"
            "    `payload` JSON NOT NULL,"
            "    `created_at` TIMESTAMP NOT NULL DEFAULT CURRENT_TIMESTAMP,"
            "    `updated_at` TIMESTAMP NOT NULL DEFAULT CURRENT_TIMESTAMP ON UPDATE CURRENT_TIMESTAMP"
            ") ENGINE=InnoDB DEFAULT CHARSET=utf8mb4;"
        )
        self._client.execute(create_sql)

    @staticmethod
    def _normalize_row(row: Dict[str, Any], headers: Sequence[str]) -> Dict[str, Any]:
        normalized: Dict[str, Any] = {}
        for header in headers:
            if not header:
                continue
            value = row.get(header)
            if isinstance(value, str):
                normalized[header] = value.strip()
            else:
                normalized[header] = value
        return normalized

>>>>>>> 92df34f4
    def replace_with_csv(
        self,
        *,
        csv_name: str,
        headers: Sequence[str],
        rows: Sequence[Dict[str, Any]],
        data_type: Optional[str],
        run_source: str,
    ) -> int:
<<<<<<< HEAD
        """重建 `performance` 表结构并写入当前 CSV 的所有记录。"""

        logging.debug(
            "Recreating %s table with headers from %s", self.TABLE_NAME, csv_name
        )

        mappings = self._build_mappings(headers)
        column_infos = self._prepare_columns(mappings, rows)
        self._recreate_table(column_infos)

        if not rows:
            logging.info(
                "CSV %s contains no rows; %s table recreated without data.",
                csv_name,
                self.TABLE_NAME,
            )
            return 0

        insert_columns = [name for name, _ in self._BASE_COLUMNS]
        insert_columns.extend(info.mapping.sanitized for info in column_infos)
        column_clause = ", ".join(f"`{name}`" for name in insert_columns)
        placeholders = ", ".join(["%s"] * len(insert_columns))
        insert_sql = (
            f"INSERT INTO `{self.TABLE_NAME}` ({column_clause}) VALUES ({placeholders})"
=======
        """Replace table contents with rows parsed from the current CSV file."""

        logging.debug(
            "Preparing to replace %s table contents with data from %s", self.TABLE_NAME, csv_name
        )
        self._client.execute(f"TRUNCATE TABLE `{self.TABLE_NAME}`")

        if not rows:
            logging.info("CSV %s contains no rows; %s table cleared.", csv_name, self.TABLE_NAME)
            return 0

        insert_sql = (
            "INSERT INTO `performance` ("
            "`csv_name`, `row_index`, `data_type`, `run_source`, `payload`) "
            "VALUES (%s, %s, %s, %s, %s)"
>>>>>>> 92df34f4
        )

        values: List[List[Any]] = []
        for index, row in enumerate(rows, start=1):
<<<<<<< HEAD
            row_values: List[Any] = [
                csv_name,
                index,
                data_type,
                run_source,
            ]
            for info in column_infos:
                row_values.append(
                    self._normalize_cell(row.get(info.mapping.original), info.sql_type)
                )
            values.append(row_values)
=======
            normalized = self._normalize_row(row, headers)
            values.append(
                [
                    csv_name,
                    index,
                    data_type,
                    run_source,
                    json.dumps(normalized, ensure_ascii=False),
                ]
            )
>>>>>>> 92df34f4

        affected = self._client.executemany(insert_sql, values)
        logging.info(
            "Stored %s rows from %s into %s", affected, csv_name, self.TABLE_NAME
        )
        return affected


def sync_configuration(config: dict | None) -> None:
    """Kept for backward compatibility; configuration is no longer persisted."""

    if config:
        logging.debug("Configuration sync skipped; persistence has been removed.")
    return None


def sync_test_result_to_db(
    config: dict | None,
    *,
    log_file: str,
    data_type: Optional[str] = None,
    case_path: Optional[str] = None,
    run_source: str = "local",
) -> int:
    """Load the CSV file and mirror its rows into the performance table."""

    del config, case_path  # Unused but kept for signature compatibility.

    file_path = Path(log_file)
    if not file_path.is_file():
        logging.error("Log file %s not found, skip syncing test results.", log_file)
        return 0

    headers, rows = read_csv_rows(file_path)
    if not headers:
        logging.warning("CSV file %s does not contain a header row.", log_file)

    normalized_data_type = data_type.strip().upper() if isinstance(data_type, str) else None
    normalized_source = (run_source or "local").strip() or "local"
    normalized_source = normalized_source.upper()[:32]

    try:
        with MySqlClient() as client:
            manager = PerformanceTableManager(client)
            affected = manager.replace_with_csv(
                csv_name=file_path.name,
                headers=headers,
                rows=rows,
                data_type=normalized_data_type,
                run_source=normalized_source,
            )
        return affected
    except Exception:
        logging.exception("Failed to sync CSV results into performance table")
        return 0


def sync_file_to_db(
    file_path: str,
    data_type: str,
    *,
    config: Optional[dict] = None,
    case_path: Optional[str] = None,
    run_source: str = "FRAMEWORK",
) -> int:
    """Convenience wrapper mirroring :func:`sync_test_result_to_db`."""

    return sync_test_result_to_db(
        config or {},
        log_file=file_path,
        data_type=data_type,
        case_path=case_path,
        run_source=run_source,
    )<|MERGE_RESOLUTION|>--- conflicted
+++ resolved
@@ -7,11 +7,8 @@
 from typing import Any, Dict, Iterable, List, Optional, Sequence, Tuple
 
 from .client import MySqlClient
-<<<<<<< HEAD
 from .models import HeaderMapping
 from .naming import IdentifierBuilder
-=======
->>>>>>> 92df34f4
 from .schema import read_csv_rows
 
 __all__ = [
@@ -21,8 +18,6 @@
     "sync_file_to_db",
 ]
 
-
-<<<<<<< HEAD
 @dataclass(frozen=True)
 class _ColumnInfo:
     mapping: HeaderMapping
@@ -170,46 +165,6 @@
         )
         create_sql = "\n".join(statements)
         self._client.execute(create_sql)
-
-=======
-class PerformanceTableManager:
-    """Manage the `performance` table that mirrors the latest CSV content."""
-
-    TABLE_NAME = "performance"
-
-    def __init__(self, client: MySqlClient) -> None:
-        self._client = client
-        self._ensure_table()
-
-    def _ensure_table(self) -> None:
-        create_sql = (
-            "CREATE TABLE IF NOT EXISTS `performance` ("
-            "    `id` INT PRIMARY KEY AUTO_INCREMENT,"
-            "    `csv_name` VARCHAR(255) NOT NULL,"
-            "    `row_index` INT NOT NULL,"
-            "    `data_type` VARCHAR(64) NULL DEFAULT NULL,"
-            "    `run_source` VARCHAR(32) NULL DEFAULT NULL,"
-            "    `payload` JSON NOT NULL,"
-            "    `created_at` TIMESTAMP NOT NULL DEFAULT CURRENT_TIMESTAMP,"
-            "    `updated_at` TIMESTAMP NOT NULL DEFAULT CURRENT_TIMESTAMP ON UPDATE CURRENT_TIMESTAMP"
-            ") ENGINE=InnoDB DEFAULT CHARSET=utf8mb4;"
-        )
-        self._client.execute(create_sql)
-
-    @staticmethod
-    def _normalize_row(row: Dict[str, Any], headers: Sequence[str]) -> Dict[str, Any]:
-        normalized: Dict[str, Any] = {}
-        for header in headers:
-            if not header:
-                continue
-            value = row.get(header)
-            if isinstance(value, str):
-                normalized[header] = value.strip()
-            else:
-                normalized[header] = value
-        return normalized
-
->>>>>>> 92df34f4
     def replace_with_csv(
         self,
         *,
@@ -219,7 +174,6 @@
         data_type: Optional[str],
         run_source: str,
     ) -> int:
-<<<<<<< HEAD
         """重建 `performance` 表结构并写入当前 CSV 的所有记录。"""
 
         logging.debug(
@@ -244,28 +198,10 @@
         placeholders = ", ".join(["%s"] * len(insert_columns))
         insert_sql = (
             f"INSERT INTO `{self.TABLE_NAME}` ({column_clause}) VALUES ({placeholders})"
-=======
-        """Replace table contents with rows parsed from the current CSV file."""
-
-        logging.debug(
-            "Preparing to replace %s table contents with data from %s", self.TABLE_NAME, csv_name
-        )
-        self._client.execute(f"TRUNCATE TABLE `{self.TABLE_NAME}`")
-
-        if not rows:
-            logging.info("CSV %s contains no rows; %s table cleared.", csv_name, self.TABLE_NAME)
-            return 0
-
-        insert_sql = (
-            "INSERT INTO `performance` ("
-            "`csv_name`, `row_index`, `data_type`, `run_source`, `payload`) "
-            "VALUES (%s, %s, %s, %s, %s)"
->>>>>>> 92df34f4
         )
 
         values: List[List[Any]] = []
         for index, row in enumerate(rows, start=1):
-<<<<<<< HEAD
             row_values: List[Any] = [
                 csv_name,
                 index,
@@ -277,18 +213,6 @@
                     self._normalize_cell(row.get(info.mapping.original), info.sql_type)
                 )
             values.append(row_values)
-=======
-            normalized = self._normalize_row(row, headers)
-            values.append(
-                [
-                    csv_name,
-                    index,
-                    data_type,
-                    run_source,
-                    json.dumps(normalized, ensure_ascii=False),
-                ]
-            )
->>>>>>> 92df34f4
 
         affected = self._client.executemany(insert_sql, values)
         logging.info(
