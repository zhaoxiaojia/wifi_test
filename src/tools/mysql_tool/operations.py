--- conflicted
+++ resolved
@@ -23,16 +23,11 @@
     mapping: HeaderMapping
     sql_type: str
 
-
-<<<<<<< HEAD
 @dataclass(frozen=True)
 class _ColumnInfo:
     mapping: HeaderMapping
     sql_type: str
 
-
-=======
->>>>>>> 56d45cd7
 class PerformanceTableManager:
     """管理 `performance` 表：结构随 CSV 头动态重建，并完整同步行数据。"""
 
@@ -174,10 +169,6 @@
         )
         create_sql = "\n".join(statements)
         self._client.execute(create_sql)
-<<<<<<< HEAD
-
-=======
->>>>>>> 56d45cd7
     def replace_with_csv(
         self,
         *,
@@ -188,8 +179,6 @@
         run_source: str,
     ) -> int:
         """重建 `performance` 表结构并写入当前 CSV 的所有记录。"""
-
-<<<<<<< HEAD
         logging.info(
             "Preparing to rebuild %s using CSV %s | headers=%s rows=%s",  # noqa: G004
             self.TABLE_NAME,
@@ -208,14 +197,6 @@
         logging.info(
             "Recreating %s with %s dynamic columns", self.TABLE_NAME, len(column_infos)
         )
-=======
-        logging.debug(
-            "Recreating %s table with headers from %s", self.TABLE_NAME, csv_name
-        )
-
-        mappings = self._build_mappings(headers)
-        column_infos = self._prepare_columns(mappings, rows)
->>>>>>> 56d45cd7
         self._recreate_table(column_infos)
 
         if not rows:
@@ -247,8 +228,6 @@
                     self._normalize_cell(row.get(info.mapping.original), info.sql_type)
                 )
             values.append(row_values)
-
-<<<<<<< HEAD
         affected_total = 0
         for row_values in values:
             logging.debug(
@@ -258,13 +237,6 @@
                 self.TABLE_NAME,
             )
             affected_total += self._client.execute(insert_sql, row_values)
-=======
-        affected = self._client.executemany(insert_sql, values)
-        logging.info(
-            "Stored %s rows from %s into %s", affected, csv_name, self.TABLE_NAME
-        )
-        return affected
->>>>>>> 56d45cd7
 
         if affected_total != len(values):
             logging.warning(
@@ -281,16 +253,8 @@
             )
         return affected_total
 
-<<<<<<< HEAD
-
 def sync_configuration(config: dict | None) -> None:
     """Kept for backward compatibility; configuration is no longer persisted."""
-
-=======
-def sync_configuration(config: dict | None) -> None:
-    """Kept for backward compatibility; configuration is no longer persisted."""
-
->>>>>>> 56d45cd7
     if config:
         logging.debug("Configuration sync skipped; persistence has been removed.")
     return None
