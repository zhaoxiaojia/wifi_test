--- conflicted
+++ resolved
@@ -28,26 +28,15 @@
     mapping: HeaderMapping
     sql_type: str
     kind: str  # "scalar" 或 "json"
-
-
-<<<<<<< HEAD
+      
 @dataclass(frozen=True)
 class _ColumnInfo:
     mapping: HeaderMapping
     sql_type: str
-
-
-=======
->>>>>>> 25af5689
 class PerformanceTableManager:
     """管理 `performance` 表：结构随 CSV 头动态重建，并完整同步行数据。"""
 
     TABLE_NAME = "performance"
-<<<<<<< HEAD
-=======
-    JSON_TABLE_NAME = "performance_json"
-
->>>>>>> 25af5689
     _BASE_COLUMNS: Tuple[Tuple[str, str], ...] = (
         ("csv_name", "VARCHAR(255) NOT NULL"),
         ("row_index", "INT NOT NULL"),
@@ -94,41 +83,24 @@
         return "text", str(value)
 
     @classmethod
-<<<<<<< HEAD
     def _infer_sql_type(cls, values: Iterable[Any]) -> str:
-=======
-    def _infer_sql_type(cls, values: Iterable[Any]) -> Tuple[str, str]:
->>>>>>> 25af5689
         seen_float = False
         seen_int = False
         for value in values:
             value_type, _ = cls._classify_value(value)
             if value_type == "json":
-<<<<<<< HEAD
                 return "JSON"
             if value_type == "text":
                 return "TEXT"
-=======
-                return "JSON", "json"
-            if value_type == "text":
-                return "TEXT", "scalar"
->>>>>>> 25af5689
             if value_type == "float":
                 seen_float = True
             elif value_type == "int":
                 seen_int = True
         if seen_float:
-<<<<<<< HEAD
             return "DOUBLE"
         if seen_int:
             return "BIGINT"
         return "TEXT"
-=======
-            return "DOUBLE", "scalar"
-        if seen_int:
-            return "BIGINT", "scalar"
-        return "TEXT", "scalar"
->>>>>>> 25af5689
 
     @staticmethod
     def _normalize_cell(value: Any, sql_type: str) -> Any:
@@ -177,13 +149,8 @@
         columns: List[_ColumnInfo] = []
         for mapping in mappings:
             values = [row.get(mapping.original) for row in rows]
-<<<<<<< HEAD
             sql_type = self._infer_sql_type(values)
             columns.append(_ColumnInfo(mapping=mapping, sql_type=sql_type))
-=======
-            sql_type, kind = self._infer_sql_type(values)
-            columns.append(_ColumnInfo(mapping=mapping, sql_type=sql_type, kind=kind))
->>>>>>> 25af5689
         return columns
 
     def _recreate_table(self, columns: Sequence[_ColumnInfo]) -> None:
@@ -193,11 +160,6 @@
         for name, definition in self._BASE_COLUMNS:
             statements.append(f"    `{name}` {definition},")
         for column in columns:
-<<<<<<< HEAD
-=======
-            if column.kind != "scalar":
-                continue
->>>>>>> 25af5689
             definition = f"{column.sql_type} NULL DEFAULT NULL"
             comment = column.mapping.original.replace("'", "''")
             statements.append(
@@ -212,41 +174,12 @@
         )
         create_sql = "\n".join(statements)
         self._client.execute(create_sql)
-
-<<<<<<< HEAD
-=======
-    def _recreate_json_table(self) -> None:
-        self._client.execute(f"DROP TABLE IF EXISTS `{self.JSON_TABLE_NAME}`")
-        statements = [
-            f"CREATE TABLE `{self.JSON_TABLE_NAME}` (",
-            "    `id` INT PRIMARY KEY AUTO_INCREMENT,",
-            "    `csv_name` VARCHAR(255) NOT NULL,",
-            "    `row_index` INT NOT NULL,",
-            "    `field_name` VARCHAR(255) NOT NULL,",
-            "    `field_alias` VARCHAR(255) NOT NULL,",
-            "    `data_type` VARCHAR(64) NULL DEFAULT NULL,",
-            "    `run_source` VARCHAR(32) NULL DEFAULT NULL,",
-            "    `value_type` VARCHAR(32) NULL DEFAULT NULL,",
-            "    `json_value` JSON NOT NULL,",
-            "    `created_at` TIMESTAMP NOT NULL DEFAULT CURRENT_TIMESTAMP,",
-            "    `updated_at` TIMESTAMP NOT NULL DEFAULT CURRENT_TIMESTAMP ON UPDATE CURRENT_TIMESTAMP",
-            ") ENGINE=InnoDB DEFAULT CHARSET=utf8mb4;",
-        ]
-        create_sql = "\n".join(statements)
-        self._client.execute(create_sql)
-
->>>>>>> 25af5689
     def ensure_schema_initialized(self) -> None:
         tables = self._client.query_all("SHOW TABLES")
         if tables:
             return
         logging.info("Database contains no tables; initializing performance schema.")
         self._recreate_table([])
-<<<<<<< HEAD
-
-=======
-        self._recreate_json_table()
->>>>>>> 25af5689
     def replace_with_csv(
         self,
         *,
@@ -257,10 +190,6 @@
         run_source: str,
     ) -> int:
         """重建 `performance` 表结构并写入当前 CSV 的所有记录。"""
-<<<<<<< HEAD
-
-=======
->>>>>>> 25af5689
         logging.info(
             "Preparing to rebuild %s using CSV %s | headers=%s rows=%s",  # noqa: G004
             self.TABLE_NAME,
@@ -276,26 +205,12 @@
         )
 
         column_infos = self._prepare_columns(mappings, rows)
-<<<<<<< HEAD
         logging.info(
             "Recreating %s with %s columns",
             self.TABLE_NAME,
             len(column_infos),
         )
         self._recreate_table(column_infos)
-=======
-        scalar_columns = [info for info in column_infos if info.kind == "scalar"]
-        json_columns = [info for info in column_infos if info.kind == "json"]
-        logging.info(
-            "Recreating %s with %s scalar columns and %s JSON columns",
-            self.TABLE_NAME,
-            len(scalar_columns),
-            len(json_columns),
-        )
-        self._recreate_table(scalar_columns)
-        self._recreate_json_table()
->>>>>>> 25af5689
-
         if not rows:
             logging.info(
                 "CSV %s contains no rows; %s table recreated without data.",
@@ -305,11 +220,7 @@
             return 0
 
         insert_columns = [name for name, _ in self._BASE_COLUMNS]
-<<<<<<< HEAD
         insert_columns.extend(info.mapping.sanitized for info in column_infos)
-=======
-        insert_columns.extend(info.mapping.sanitized for info in scalar_columns)
->>>>>>> 25af5689
         column_clause = ", ".join(f"`{name}`" for name in insert_columns)
         placeholders = ", ".join(["%s"] * len(insert_columns))
         insert_sql = (
@@ -324,11 +235,7 @@
                 data_type,
                 run_source,
             ]
-<<<<<<< HEAD
             for info in column_infos:
-=======
-            for info in scalar_columns:
->>>>>>> 25af5689
                 row_values.append(
                     self._normalize_cell(row.get(info.mapping.original), info.sql_type)
                 )
@@ -350,61 +257,11 @@
                     csv_name,
                     self.TABLE_NAME,
                 )
-
-<<<<<<< HEAD
-=======
-        json_rows: List[List[Any]] = []
-        for index, row in enumerate(rows, start=1):
-            for info in json_columns:
-                value_type, parsed = self._classify_value(row.get(info.mapping.original))
-                if parsed is None:
-                    continue
-                serialized = json.dumps(parsed, ensure_ascii=False)
-                json_rows.append(
-                    [
-                        csv_name,
-                        index,
-                        info.mapping.original,
-                        info.mapping.sanitized,
-                        data_type,
-                        run_source,
-                        value_type,
-                        serialized,
-                    ]
-                )
-
-        if json_rows:
-            json_insert_sql = (
-                f"INSERT INTO `{self.JSON_TABLE_NAME}` ("
-                "`csv_name`, `row_index`, `field_name`, `field_alias`, "
-                "`data_type`, `run_source`, `value_type`, `json_value`) "
-                "VALUES (%s, %s, %s, %s, %s, %s, %s, %s)"
-            )
-            json_affected = self._client.executemany(json_insert_sql, json_rows)
-            if json_affected != len(json_rows):
-                logging.warning(
-                    "Expected to insert %s JSON rows but database reported %s",  # noqa: G004
-                    len(json_rows),
-                    json_affected,
-                )
-            else:
-                logging.info(
-                    "Stored %s JSON rows from %s into %s",
-                    json_affected,
-                    csv_name,
-                    self.JSON_TABLE_NAME,
-                )
-
->>>>>>> 25af5689
         return affected_total
 
 
 def sync_configuration(config: dict | None) -> None:
     """Kept for backward compatibility; configuration is no longer persisted."""
-<<<<<<< HEAD
-
-=======
->>>>>>> 25af5689
     if config:
         logging.debug("Configuration sync skipped; persistence has been removed.")
     return None
