--- conflicted
+++ resolved
@@ -360,7 +360,6 @@
     if chip_info is None:
         chip_info = RouterConst.dut_wifichip
 
-<<<<<<< HEAD
     def _normalize_mode(m: str) -> str:
         if not m:
             return "11AX"
@@ -393,11 +392,6 @@
     mode = _normalize_mode(router_info.get(band, {}).get('mode', '11AX'))
     bandwidth = _normalize_bandwidth(router_info.get(band, {}).get('bandwidth', '80MHz'))
     authentication = _normalize_auth(router_info.get(band, {}).get('authentication', 'WPA2'))
-=======
-    mode = str(router_info.get(band, {}).get('mode', '11AX')).upper()
-    bandwidth = str(router_info.get(band, {}).get('bandwidth', '80MHz')).upper()
-    authentication = str(router_info.get(band, {}).get('authentication', 'WPA2')).upper()
->>>>>>> 235db140
 
     chip_key, interface = chip_info.split('_')
     if chip_key in ('W1', 'W1U'):
@@ -412,7 +406,6 @@
     with open(f"{os.getcwd()}/config/compatibility_dut.json", 'r', encoding='utf-8') as f2:
         dut_data = json.load(f2)
 
-<<<<<<< HEAD
     def _get_default(data, key):
         try:
             return data[key]
@@ -427,31 +420,3 @@
     data = _get_default(data, bandwidth)
     data = _get_default(data, mimo_key)
     return _get_default(data, direction.upper())
-=======
-
-    bw_candidates = [bandwidth]
-    if '80MHZ' not in bw_candidates:
-        bw_candidates.append('80MHZ')
-    mode_candidates = [mode]
-    if '11AX' not in mode_candidates:
-        mode_candidates.append('11AX')
-    auth_candidates = [authentication]
-    if 'WPA2' not in auth_candidates:
-        auth_candidates.append('WPA2')
-
-    for ck in (chip_key, 'COMMON'):
-        for m in mode_candidates:
-            for a in auth_candidates:
-                for b in bw_candidates:
-                    try:
-                        return dut_data[ck][band.upper()][interface][m][a][b][mimo_key][direction.upper()]
-                    except KeyError as e:
-                        logging.warning(str(e))
-                        logging.warning(sys.exc_info())
-                        continue
-
-    raise KeyError(
-        f"Missing expected data: chip={chip_key} or COMMON, band={band}, interface={interface}, "
-        f"mode={mode}, auth={authentication}, bw={bandwidth}, mimo={mimo_key}, dir={direction.upper()}"
-    )
->>>>>>> 235db140
