--- conflicted
+++ resolved
@@ -285,13 +285,8 @@
         if not path:
             return
         # 确保使用绝对路径加载 CSV，避免目录切换引起的混淆
-<<<<<<< HEAD
-        print(f"on_csv_file_changed path={path}")
         self.csv_path = Path(path).resolve()
-        print(f"resolved csv_path={self.csv_path}")
-=======
-        self.csv_path = Path(path).resolve()
->>>>>>> e961d7ee
+
         self.reload_csv()
         self._loading = True
         try:
