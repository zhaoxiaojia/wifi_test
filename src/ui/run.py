#!/usr/bin/env python 
# encoding: utf-8 
'''
@author: chao.li
@contact: chao.li@amlogic.com
@software: pycharm
@file: run.py 
@time: 2025/7/22 22:02 
@desc: 
'''
import logging
import multiprocessing
import queue
import os
import sip
from typing import Any
# ui/run.py

from PyQt5.QtWidgets import QVBoxLayout, QTextEdit, QLabel, QFrame, QHBoxLayout, QApplication
from qfluentwidgets import (
    CardWidget,
    StrongBodyLabel,
    PushButton,
    ProgressBar,
    InfoBar,
    InfoBarPosition,
    FluentIcon,

)
from PyQt5.QtCore import (
    QThread,
    pyqtSignal,
    QPropertyAnimation,
    QEasingCurve,
    QRect,
    QEvent,
    Qt,
    QTimer,
    QSize
)
from PyQt5.QtGui import QTextCursor
import datetime
import re
import random
import sys
import time
from pathlib import Path
import traceback
import threading
import pytest
import io
import json
from contextlib import suppress
from src.util.constants import Paths, get_src_base
from src.util.pytest_redact import install_redactor_for_current_process
<<<<<<< HEAD
from src.test.stability import (
    is_stability_case_path,
    load_stability_plan,
    prepare_stability_environment,
    run_stability_plan,
)
=======
from src.test.stability import is_stability_case_path
>>>>>>> e95dddee
from .theme import (
    ACCENT_COLOR,
    CONTROL_HEIGHT,
    ICON_SIZE,
    ICON_TEXT_SPACING,
    LEFT_PAD,
    STYLE_BASE,
    TEXT_COLOR,
    FONT_FAMILY,
    apply_theme,
    format_log_html,
)



class LiveLogWriter:
    """自定义stdout/err实时回调到信号"""

    def __init__(self, emit_func):
        self.emit_func = emit_func
        self._lock = threading.Lock()
        self._buffer = ""

    def write(self, msg):
        # 保证分行和进度信号捕获
        with self._lock:
            self._buffer += msg
            while '\n' in self._buffer:
                line, self._buffer = self._buffer.split('\n', 1)
                self.emit_func(line.rstrip('\r'))

    def flush(self):
        """将缓冲区剩余内容输出"""
        with self._lock:
            if self._buffer:
                self.emit_func(self._buffer.rstrip('\r'))
                self._buffer = ""

    def isatty(self):
        return False  # 必须加上这个

    def fileno(self):
        raise io.UnsupportedOperation("Not a real file")


def _pytest_worker(case_path: str, q: multiprocessing.Queue):
    """子进程执行pytest，将日志和进度写入队列"""

    pid = os.getpid()
    start_ts = datetime.datetime.now().strftime("%Y-%m-%d %H:%M:%S")
    try:
        timestamp = datetime.datetime.now().strftime("%Y.%m.%d_%H.%M.%S")
        timestamp = f"{timestamp}_{random.randint(1000, 9999)}"
        report_dir = (Path.cwd() / "report" / timestamp).resolve()
        report_dir.mkdir(parents=True, exist_ok=True)
        with suppress(Exception):
            q.put(("report_dir", str(report_dir)))
        plugin = install_redactor_for_current_process()
        pytest_args = [
            "-v",
            "-s",
            "--full-trace",
            "--rootdir=.",
            "--import-mode=importlib",
            f"--resultpath={report_dir}",
            case_path,
        ]
<<<<<<< HEAD
        is_stability_case = is_stability_case_path(case_path)
        plan = load_stability_plan() if is_stability_case else None
=======
        from src.tools.config_loader import load_config

        def _normalize_stability_config(raw_value: Any) -> dict[str, Any]:
            """Normalize persisted stability plan for safe execution."""

            defaults = {"mode": "loops", "loops": 1, "duration_minutes": 5}
            if isinstance(raw_value, dict):
                normalized = dict(raw_value)
            else:
                normalized = {}

            mode_text = str(normalized.get("mode", defaults["mode"]))
            mode_text = mode_text.strip().lower()
            if mode_text not in {"loops", "duration"}:
                mode_text = "loops"

            def _coerce(key: str, fallback: int, limit: int) -> int:
                try:
                    value = int(normalized.get(key, fallback))
                except (TypeError, ValueError):
                    value = fallback
                if value <= 0:
                    value = fallback
                return min(value, limit)

            loops = _coerce("loops", defaults["loops"], 999_999)
            duration = _coerce("duration_minutes", defaults["duration_minutes"], 24 * 60)
            return {"mode": mode_text, "loops": loops, "duration_minutes": duration}

        def _prepare_pytest_modules() -> None:
            """Reload configuration and clear cached test modules."""

            load_config(refresh=True)
            for module_name in list(sys.modules):
                if module_name.startswith("src.test"):
                    sys.modules.pop(module_name, None)
            sys.modules.pop("src.tools.config_loader", None)
            sys.modules.pop("src.conftest", None)

        config_snapshot = load_config(refresh=True) or {}
        stability_cfg = _normalize_stability_config(
            config_snapshot.get("stability_conditions")
        )
        is_stability_case = is_stability_case_path(case_path)
        run_mode = stability_cfg["mode"] if is_stability_case else "loops"
        loop_target = stability_cfg["loops"] if is_stability_case else 1
        duration_seconds = (
            stability_cfg["duration_minutes"] * 60 if is_stability_case else 0
        )
        deadline = (
            time.monotonic() + duration_seconds
            if is_stability_case and run_mode == "duration"
            else 0.0
        )
>>>>>>> e95dddee

        def emit_log(line: str) -> None:
            q.put(("log", line))
            match = re.search(r"\[PYQT_PROGRESS\]\s+(\d+)/(\d+)", line)
            if match:
                finished = int(match.group(1))
                total = int(match.group(2))
                percent = int(finished / total * 100) if total else 0
                q.put(("progress", percent))

        writer = LiveLogWriter(emit_log)
        old_stdout, old_stderr = sys.stdout, sys.stderr
        sys.stdout = sys.stderr = writer

        root_logger = logging.getLogger()
        old_handlers = root_logger.handlers[:]
        old_level = root_logger.level
        for handler in old_handlers:
            root_logger.removeHandler(handler)
        stream_handler = logging.StreamHandler(writer)
        formatter = logging.Formatter(
            "%(asctime)s | %(levelname)s | %(filename)s:%(funcName)s(line:%(lineno)d) |  %(message)s",
            "%Y-%m-%d %H:%M:%S",
        )
        stream_handler.setFormatter(formatter)
        root_logger.addHandler(stream_handler)
        root_logger.setLevel(logging.INFO)
        try:
            q.put(("log", f"<b style='{STYLE_BASE} color:#a6e3ff;'>Run pytest</b>"))
<<<<<<< HEAD
            last_exit_code = 0

            def emit_stability_event(kind: str, payload: dict[str, Any]) -> None:
                if kind == "plan_started":
                    plan_info = payload["plan"]
                    target_desc = (
                        f"{plan_info.loops} loops"
                        if plan_info.mode == "loops"
                        else f"{plan_info.duration_minutes} minutes"
                    )
                    q.put(
                        (
                            "log",
                            f"<span style='{STYLE_BASE} color:{TEXT_COLOR};'>[Stability] Mode: {plan_info.mode}, target: {target_desc}.</span>",
                        )
                    )
                elif kind == "iteration_started":
                    plan_info = payload["plan"]
                    iteration = payload["iteration"]
                    if plan_info.mode == "loops":
                        phase_desc = f"loop {iteration}/{plan_info.loops}"
                    else:
                        remaining = payload.get("remaining_seconds") or 0
                        remaining_min = max(remaining // 60, 0)
                        phase_desc = (
                            f"target {plan_info.duration_minutes} min ({remaining_min}m left)"
                        )
                    q.put(
                        (
                            "log",
                            f"<span style='{STYLE_BASE} color:{TEXT_COLOR};'>[Stability] Iteration {iteration} started ({phase_desc}).</span>",
                        )
                    )
                elif kind == "iteration_succeeded":
                    iteration = payload["iteration"]
                    q.put(
                        (
                            "log",
                            f"<span style='{STYLE_BASE} color:{TEXT_COLOR};'>[Stability] Iteration {iteration} finished successfully.</span>",
                        )
                    )
                elif kind == "iteration_failed":
                    iteration = payload["iteration"]
                    exit_code = payload["exit_code"]
                    q.put(
                        (
                            "log",
                            f"<b style='{STYLE_BASE} color:red;'>[Stability] Iteration {iteration} failed with exit code {exit_code}; aborting remaining runs.</b>",
                        )
                    )
                elif kind == "summary":
                    total_runs = payload["total_runs"]
                    passed_runs = payload["passed_runs"]
                    stop_reason = payload["stop_reason"]
                    elapsed_seconds = payload["elapsed_seconds"]
                    summary_color = (
                        "#a6e3ff" if passed_runs == total_runs else "red"
                    )
                    summary = (
                        f"[Stability] Summary: {passed_runs}/{total_runs} runs finished, {stop_reason}. "
                        f"Elapsed {elapsed_seconds / 60:.1f} min."
                    )
                    q.put(
                        (
                            "log",
                            f"<b style='{STYLE_BASE} color:{summary_color};'>{summary}</b>",
                        )
                    )

            def emit_stability_progress(percent: int) -> None:
                q.put(("progress", percent))

            if is_stability_case and plan is not None:
                result = run_stability_plan(
                    plan,
                    run_pytest=lambda: pytest.main(pytest_args, plugins=[plugin]),
                    prepare_env=prepare_stability_environment,
                    emit_event=emit_stability_event,
                    progress_cb=emit_stability_progress,
                )
                last_exit_code = result["exit_code"]
            else:
                exit_code = pytest.main(pytest_args, plugins=[plugin])
                last_exit_code = exit_code
                if exit_code != 0:
                    failure_msg = (
                        f"<b style='{STYLE_BASE} color:red;'>Pytest failed with exit code {exit_code}.</b>"
                    )
                    q.put(("log", failure_msg))

=======
            total_runs = 0
            passed_runs = 0
            stop_reason = ""
            last_exit_code = 0
            overall_start = time.monotonic()
            if is_stability_case:
                target_desc = (
                    f"{loop_target} loops"
                    if run_mode == "loops"
                    else f"{stability_cfg['duration_minutes']} minutes"
                )
                q.put(
                    (
                        "log",
                        f"<span style='{STYLE_BASE} color:{TEXT_COLOR};'>[Stability] Mode: {run_mode}, target: {target_desc}.</span>",
                    )
                )
            while True:
                if not is_stability_case and total_runs >= 1:
                    break
                if is_stability_case and run_mode == "loops" and total_runs >= loop_target:
                    stop_reason = "completed requested loops"
                    break
                if (
                    is_stability_case
                    and run_mode == "duration"
                    and total_runs > 0
                    and time.monotonic() >= deadline
                ):
                    stop_reason = "reached duration limit"
                    break

                total_runs += 1
                if is_stability_case:
                    if run_mode == "loops":
                        phase_desc = f"loop {total_runs}/{loop_target}"
                    else:
                        remaining = max(int(deadline - time.monotonic()), 0)
                        remaining_min = max(remaining // 60, 0)
                        phase_desc = f"target {stability_cfg['duration_minutes']} min ({remaining_min}m left)"
                    q.put(
                        (
                            "log",
                            f"<span style='{STYLE_BASE} color:{TEXT_COLOR};'>[Stability] Iteration {total_runs} started ({phase_desc}).</span>",
                        )
                    )

                _prepare_pytest_modules()
                exit_code = pytest.main(pytest_args, plugins=[plugin])
                last_exit_code = exit_code

                if exit_code == 0:
                    passed_runs += 1
                    if is_stability_case:
                        q.put(
                            (
                                "log",
                                f"<span style='{STYLE_BASE} color:{TEXT_COLOR};'>[Stability] Iteration {total_runs} finished successfully.</span>",
                            )
                        )
                        if run_mode == "loops" and loop_target:
                            progress = int(passed_runs / loop_target * 100)
                            q.put(("progress", progress))
                else:
                    stop_reason = f"stopped after failure (exit code {exit_code})"
                    if is_stability_case:
                        failure_msg = (
                            f"<b style='{STYLE_BASE} color:red;'>[Stability] Iteration {total_runs} failed with exit code {exit_code}; aborting remaining runs.</b>"
                        )
                    else:
                        failure_msg = (
                            f"<b style='{STYLE_BASE} color:red;'>Pytest failed with exit code {exit_code}.</b>"
                        )
                    q.put(("log", failure_msg))
                    break

                if not is_stability_case:
                    break

                if run_mode == "duration" and time.monotonic() >= deadline:
                    stop_reason = "reached duration limit"
                    break

            if is_stability_case:
                if not stop_reason:
                    stop_reason = (
                        "completed requested loops"
                        if run_mode == "loops"
                        else "reached duration limit"
                    )
                elapsed = time.monotonic() - overall_start
                summary_color = "#a6e3ff" if passed_runs == total_runs else "red"
                summary = (
                    f"[Stability] Summary: {passed_runs}/{total_runs} runs finished, {stop_reason}. "
                    f"Elapsed {elapsed / 60:.1f} min."
                )
                q.put(("log", f"<b style='{STYLE_BASE} color:{summary_color};'>{summary}</b>"))
>>>>>>> e95dddee
            if last_exit_code == 0:
                q.put(("log", f"<b style='{STYLE_BASE} color:#a6e3ff;'>Test completed ！</b>"))
            elif not is_stability_case:
                q.put(
                    (
                        "log",
                        f"<b style='{STYLE_BASE} color:red;'>Pytest exited with code {last_exit_code}.</b>",
                    )
                )
        finally:
            for handler in root_logger.handlers[:]:
                root_logger.removeHandler(handler)
            for handler in old_handlers:
                root_logger.addHandler(handler)
            root_logger.setLevel(old_level)
            sys.stdout = old_stdout
            sys.stderr = old_stderr
            writer.flush()
    except Exception as exc:
        tb = traceback.format_exc()
        q.put(("log", f"<b style='{STYLE_BASE} color:red;'>Execution failed：{exc}</b>"))
        q.put(("log", f"<pre style='{STYLE_BASE} color:{TEXT_COLOR};'>{tb}</pre>"))


class CaseRunner(QThread):
    log_signal = pyqtSignal(str)
    progress_signal = pyqtSignal(int)
    # emitted when worker created report directory
    report_dir_signal = pyqtSignal(str)

    def __init__(self, case_path: str, parent=None):
        super().__init__(parent)
        self.case_path = case_path
        self._should_stop = False
        self.old_handlers = []
        self.old_level = logging.NOTSET
        self._ctx = multiprocessing.get_context("spawn")
        self._queue: multiprocessing.Queue = self._ctx.Queue()
        self._proc: multiprocessing.Process | None = None
        self._case_start_time: float | None = None

    def run(self):
        """启动子进程运行pytest，并监听队列更新GUI"""
        logging.info("CaseRunner: preparing to start process for %s", self.case_path)
        self._proc = self._ctx.Process(
            target=_pytest_worker, args=(self.case_path, self._queue)
        )
        self._proc.start()
        logging.info(
            "CaseRunner: process started pid=%s for %s",
            self._proc.pid,
            self.case_path,
        )
        while True:
            if self._should_stop:
                if self._proc.is_alive():
                    self._proc.terminate()
                    self._proc.join()
                self.log_signal.emit("<b style='color:red;'>The operation has been terminated！</b>")
                break
            # 主线程里定期检查_should_stop可实现停止功能
            try:
                kind, payload = self._queue.get(timeout=0.1)
                if kind == "log":
                    if payload.startswith("[PYQT_CASE]"):
                        # 新 case 开始前，如果上一 case 仍在计时（无论成功失败），先补发一次 CASETIME
                        if self._case_start_time is not None:
                            duration_ms = int((time.time() - self._case_start_time) * 1000)
                            self.log_signal.emit(f"[PYQT_CASETIME]{duration_ms}")
                        # 记录新 case 的起点
                        self._case_start_time = time.time()

                    elif payload.startswith("[PYQT_PROGRESS]") and self._case_start_time is not None:
                        # 维持你原来的“在进度线触发一次 CASETIME”的做法
                        # （有了上面的补发逻辑，不会造成重复，因为我们把起点清零了）
                        duration_ms = int((time.time() - self._case_start_time) * 1000)
                        self.log_signal.emit(f"[PYQT_CASETIME]{duration_ms}")
                        self._case_start_time = None

                    self.log_signal.emit(payload)
                elif kind == "progress":
                    self.progress_signal.emit(payload)
                elif kind == "report_dir":
                    # inform UI that report dir is ready
                    self.report_dir_signal.emit(str(payload))
            except queue.Empty:
                pass
            if not self._proc.is_alive() and self._queue.empty():
                self.log_signal.emit(
                    f"<b style='color:gray;'>The queue will be closed, but the process will remain alive：{self._proc.is_alive()}</b>"
                )
                logging.info("closing queue; proc alive=%s", self._proc.is_alive())
                break
        if self._case_start_time is not None:
            duration_ms = int((time.time() - self._case_start_time) * 1000)
            self.log_signal.emit(f"[PYQT_CASETIME]{duration_ms}")
            self._case_start_time = None
        self._queue.close()
        self._queue.join_thread()
        self.log_signal.emit(
            f"<b style='color:gray;'>The queue will be closed, but the process will remain alive：{self._proc.is_alive()}</b>"
        )

    def stop(self):
        # 设置标志位，run() 会检查该标志并自行退出
        self._should_stop = True
        if self._proc and self._proc.is_alive():
            self._proc.terminate()


class RunPage(CardWidget):
    """运行页"""

    def __init__(self, case_path, display_case_path=None, config=None, parent=None):
        super().__init__(parent)
        stack = getattr(parent, "stackedWidget", None)
        idx = stack.indexOf(self) if stack else None
        logging.info(
            "RunPage.__init__ start id=%s isdeleted=%s index=%s",
            id(self),
            sip.isdeleted(self),
            idx,
        )
        self.setObjectName("runPage")
        apply_theme(self)
        self.case_path = case_path
        self.config = config
        self.main_window = parent  # 保存主窗口引用（用于InfoBar父窗口）

        self.display_case_path = self._calc_display_path(case_path, display_case_path)

        layout = QVBoxLayout(self)
        layout.setSpacing(16)
        self.case_path_label = StrongBodyLabel(self.display_case_path)
        apply_theme(self.case_path_label)
        self.case_path_label.setStyleSheet(
            f"border-left: 4px solid {ACCENT_COLOR}; padding-left: 8px; font-family:{FONT_FAMILY};"
        )
        self.case_path_label.setFixedHeight(CONTROL_HEIGHT)
        self.case_path_label.setAlignment(Qt.AlignVCenter | Qt.AlignLeft)
        self.case_path_label.setVisible(True)
        layout.addWidget(self.case_path_label)

        self.log_area = QTextEdit(self)
        self.log_area.setStyleSheet(
            f"""
            QTextEdit {{
                background: rgba(255,255,255,0.04);
                border: 1px solid rgba(0,103,192,0.35);
                border-radius: 6px;
                padding: 6px;
                selection-background-color: {ACCENT_COLOR};
                selection-color: white;
                font-family: {FONT_FAMILY};
            }}
            """
        )
        self.log_area.setReadOnly(True)
        self.log_area.setMinimumHeight(400)
        apply_theme(self.log_area)
        self.log_area.document().setMaximumBlockCount(2000)
        layout.addWidget(self.log_area, stretch=5)
        # 当前用例信息展示
        self.case_info_label = QLabel("Current case : ", self)
        apply_theme(self.case_info_label)
        self.case_info_label.setStyleSheet(
            f"border-left: 4px solid {ACCENT_COLOR}; padding-left: 8px; font-family:{FONT_FAMILY};"
        )
        # ← 新增：统一高度 & 垂直居中，避免看起来更“瘦”
        self.case_info_label.setFixedHeight(CONTROL_HEIGHT)
        self.case_info_label.setAlignment(Qt.AlignVCenter | Qt.AlignLeft)
        self.case_info_label.setStyleSheet(
            f"border-left: 4px solid {ACCENT_COLOR}; "
            f"padding-left: 8px; padding-top:0px; padding-bottom:0px; "
            f"font-family:{FONT_FAMILY};"
        )
        layout.addWidget(self.case_info_label)
        self.process = QFrame(self)
        self.process.setFixedHeight(CONTROL_HEIGHT)
        self.process.setStyleSheet(
            f"""
            QFrame {{
                background-color: rgba(255,255,255,0.06);
                border: 1px solid rgba(0,103,192,0.35);  /* ← 淡蓝描边 */
                border-radius: 4px;
                font-family: {FONT_FAMILY};
            }}
            """
        )
        layout.addWidget(self.process)
        # 填充条（作为背景动画层）
        self.process_fill = QFrame(self.process)
        self.process_fill.setGeometry(0, 0, 0, CONTROL_HEIGHT)
        self.process_fill.setStyleSheet(
            f"QFrame {{ background-color: {ACCENT_COLOR}; border-radius: 4px; }}"
        )
        # 百分比文字（居中覆盖）
        self.process_label = QLabel("Process: 0%", self.process)
        self.process_label.setAttribute(Qt.WA_TransparentForMouseEvents, True)
        self.process_label.setAlignment(Qt.AlignLeft)
        self.process_label.setAlignment(Qt.AlignVCenter)

        apply_theme(self.process_label)
        self.process_label.setStyleSheet(
            f"font-family: {FONT_FAMILY};"
        )
        self.process_label.setGeometry(self.process.rect())
        self.remaining_time_label = QLabel("Remaining : 00:00:00", self.process)
        self.remaining_time_label.setAttribute(Qt.WA_TransparentForMouseEvents, True)
        self.remaining_time_label.setAlignment(Qt.AlignRight | Qt.AlignVCenter)
        apply_theme(self.remaining_time_label)
        self.remaining_time_label.setStyleSheet(f"font-family: {FONT_FAMILY};")
        self.remaining_time_label.setGeometry(self.process.rect())
        self.remaining_time_label.hide()
        # —— Remaining 倒计时：每秒刷新 ——
        self._remaining_time_timer = QTimer(self)
        self._remaining_time_timer.setInterval(1000)  # 1s
        self._remaining_time_timer.timeout.connect(self._on_remaining_tick)
        self._remaining_seconds = 0
        # —— Overtime（倒计时到 0 后继续计时）——
        self._remaining_overtime = False
        self._overtime_seconds = 0
        self.process.installEventFilter(self)  # 让容器尺寸变化时同步 label/fill
        self._progress_animation = None
        self._current_percent = 0
        self.action_btn = PushButton(self)
        self.action_btn.setObjectName("actionBtn")
        self.action_btn.setStyleSheet(
            f"""
            #actionBtn {{
                background-color: {ACCENT_COLOR};
                color: white;
                border: none;
                border-radius: 4px;
                height: {CONTROL_HEIGHT}px;
                font-family: {FONT_FAMILY};
                padding: 0 20px;
            }}
            #actionBtn:hover {{
                background-color: #0b5ea8;  /* 深一点 */
            }}
            #actionBtn:pressed {{
                background-color: #084a85;  /* 更深 */
            }}
            #actionBtn:disabled {{
                background-color: rgba(0,103,192,0.35);
                color: rgba(255,255,255,0.6);
            }}
            """
        )
        if hasattr(self.action_btn, "setUseRippleEffect"):
            self.action_btn.setUseRippleEffect(True)
        if hasattr(self.action_btn, "setUseStateEffect"):
            self.action_btn.setUseStateEffect(True)
        self.action_btn.setFixedHeight(CONTROL_HEIGHT)
        layout.addWidget(self.action_btn)
        self.setLayout(layout)
        self.reset()
        self.finished_count = 0
        self.total_count = 0
        self.avg_case_duration = 0
        self._duration_sum = 0
        self._current_has_fixture = False
        stack = getattr(self.main_window, "stackedWidget", None)
        idx = stack.indexOf(self) if stack else None
        logging.info(
            "RunPage.__init__ end id=%s isdeleted=%s index=%s",
            id(self),
            sip.isdeleted(self),
            idx,
        )

    def eventFilter(self, obj, event):
        # 用 getattr 防止属性未创建时报 AttributeError；用 QEvent.Resize 做比较
        if obj is getattr(self, "process", None) and event.type() == QEvent.Resize:
            rect = self.process.rect()
            self.process_label.setGeometry(rect)
            self.remaining_time_label.setGeometry(rect)
            total_w = max(rect.width(), 1)
            w = total_w if self._current_percent >= 99 else int(total_w * self._current_percent / 100)
            self.process_fill.setGeometry(0, 0, w, rect.height())
        return super().eventFilter(obj, event)

    def _fixture_upsert(self, name: str, params: str):
        """按顺序 upsert：存在则更新参数，不存在则追加到末尾"""
        for i, (n, _) in enumerate(self._fixture_chain):
            if n == name:
                self._fixture_chain[i] = (name, params)
                break
        else:
            self._fixture_chain.append((name, params))
        self._rebuild_case_info_label()

    def _rebuild_case_info_label(self):
        """用基线 + 链式 fixture 重建 Current case 文本"""
        parts = [self._case_name_base.strip()]
        for n, p in self._fixture_chain:
            parts.append(f"{n}={p}")
        # 用竖线分隔，直观显示执行先后顺序
        self.case_info_label.setText(" | ".join(parts))

    def _append_log(self, msg: str):
        if "libpng warning: iCCP: known incorrect sRGB profile" in msg:
            return
        if msg.strip() == "KeyboardInterrupt":
            return
        if msg.startswith("[PYQT_FIX]"):
            info = json.loads(msg[len("[PYQT_FIX]"):])
            name = str(info.get("fixture", "")).strip()
            params = str(info.get("params", "")).strip()
            if name and params:
                self._fixture_upsert(name, params)  # 累计或原位更新，不覆盖其它 fixture
            return
        if msg.startswith("[PYQT_CASE]"):
            fn = msg[len("[PYQT_CASE]"):].strip()
            if fn != self._case_fn:
                # 只有用例真的变化时才清空链
                self._case_fn = fn
                self._fixture_chain = []
            # 无论是否变化，都更新基线文本
            self._case_name_base = f"Current case : {fn}"
            self._rebuild_case_info_label()
            return
        if msg.startswith("[PYQT_CASEINFO]"):
            info = json.loads(msg[len("[PYQT_CASEINFO]"):])
            fixtures = info.get("fixtures") or []
            self._current_has_fixture = bool(fixtures)
            self._update_remaining_time_label()
            return
        if msg.startswith("[PYQT_CASETIME]"):
            try:
                duration_ms = int(msg[len("[PYQT_CASETIME]"):])
            except ValueError:
                return
            self.finished_count += 1
            self._duration_sum += duration_ms
            self.avg_case_duration = self._duration_sum / self.finished_count
            self._update_remaining_time_label()
            return
        if msg.startswith("[PYQT_PROGRESS]"):
            parts = msg[len("[PYQT_PROGRESS]"):].strip().split("/")
            if len(parts) == 2:
                with suppress(ValueError):
                    self.finished_count = int(parts[0])
                    self.total_count = int(parts[1])
            self._update_remaining_time_label()
            return
        html = format_log_html(msg)
        self.log_area.append(html)
        doc = self.log_area.document()
        if doc.blockCount() > 5000:
            cursor = QTextCursor(doc.firstBlock())
            cursor.select(QTextCursor.BlockUnderCursor)
            cursor.removeSelectedText()
            cursor.deleteChar()

    def _format_hms(self, seconds: int) -> str:
        s = max(0, int(seconds))
        h = s // 3600
        m = (s % 3600) // 60
        sec = s % 60
        return f"Remaining : {h:02d}:{m:02d}:{sec:02d}"

    def _start_remaining_timer(self, seconds: int):
        seconds = max(0, int(seconds))
        if seconds <= 0:
            # 不在这里停表；由 _on_remaining_tick() 或 _update_remaining_time_label() 决定
            return

        # 收到新的有效 ETA ⇒ 回到倒计时模式
        self._remaining_overtime = False
        # 只在差异较大时重置，避免 UI 跳动；若当前是 Overtime，则无条件重置
        if self._remaining_time_timer.isActive() and not self._remaining_overtime:
            if abs(seconds - self._remaining_seconds) < 3:
                return

        self._remaining_seconds = seconds
        self.remaining_time_label.setText(self._format_hms(self._remaining_seconds))
        self.remaining_time_label.show()
        if not self._remaining_time_timer.isActive():
            self._remaining_time_timer.start()

    def _stop_remaining_timer(self):
        if hasattr(self, "_remaining_time_timer"):
            self._remaining_time_timer.stop()
        self._remaining_overtime = False
        self._overtime_seconds = 0
        if hasattr(self, "remaining_time_label"):
            self.remaining_time_label.hide()

    def _on_remaining_tick(self):
        if self._remaining_overtime:
            # Overtime：每秒 +1
            self._overtime_seconds += 1
            self.remaining_time_label.setText(f"Overtime : {self._format_hms(self._overtime_seconds)[12:]}")
            return

        # 倒计时模式：每秒 -1
        self._remaining_seconds -= 1
        if self._remaining_seconds <= 0:
            # 还有任务？→ 切 Overtime；没有任务 → 停表隐藏
            remaining_cases = max(self.total_count - self.finished_count, 0)
            runner_running = bool(getattr(self, "runner", None) and self.runner.isRunning())
            if remaining_cases > 0 or runner_running:
                self._remaining_overtime = True
                self._overtime_seconds = 0
                self.remaining_time_label.setText("Overtime : 00:00:00")
                self.remaining_time_label.show()
                # 计时器继续跑，由本函数负责递增
                return
            else:
                self._stop_remaining_timer()
                return

        # 正常倒计时刷新
        self.remaining_time_label.setText(self._format_hms(self._remaining_seconds))

    def _update_remaining_time_label(self):
        if not hasattr(self, "remaining_time_label"):
            return

        remaining_cases = max(self.total_count - self.finished_count, 0)

        # 全部完成：停表隐藏
        if remaining_cases <= 0:
            self._stop_remaining_timer()
            return

        # 有新 ETA ⇒ 重置倒计时（会自动退出 Overtime）
        remaining_ms = self.avg_case_duration * remaining_cases
        seconds = int(remaining_ms // 1000) if remaining_ms > 0 else -1
        if seconds > 0:
            self._start_remaining_timer(seconds)
            return

        # 无新 ETA：
        # 1) 若已在 Overtime，保持不动（继续每秒递增）；
        # 2) 若不在 Overtime 且计时器未启动，保持静默（避免闪烁）。
        if not self._remaining_time_timer.isActive() and not self._remaining_overtime:
            # 你也可在此显示“Estimating...”占位
            # self.remaining_time_label.setText("Remaining : estimating...")
            # self.remaining_time_label.show()
            pass

    def update_progress(self, percent: int):
        # 1) 归一化 & 记录
        percent = max(0, min(100, int(percent)))
        self._current_percent = percent

        # 2) 文本
        self.process_label.setText(f"Process: {percent}%")

        # 3) 颜色（使用你的主题蓝）
        try:
            color = ACCENT_COLOR  # 若未定义 ACCENT_COLOR，则改成 "#0067c0"
        except NameError:
            color = "#0067c0"
        self.process_fill.setStyleSheet(
            f"QFrame {{ background-color: {color}; border-radius: 4px; }}"
        )

        # 4) 目标宽度（100% 直接吃满，避免取整误差）
        rect = self.process.rect()
        total_w = rect.width() or 300
        target_w = total_w if percent >= 99 else int(total_w * percent / 100)

        # 5) 小于 2 像素的变化直接定位，避免末段频繁动画卡顿
        current_geo = self.process_fill.geometry()
        current_w = current_geo.width()

        if abs(target_w - current_w) < 2:
            self.process_fill.setGeometry(0, 0, target_w, rect.height())
            return

        # 6) 正常做平滑动画
        anim = QPropertyAnimation(self.process_fill, b"geometry")
        anim.setDuration(300)
        anim.setStartValue(current_geo)
        anim.setEndValue(QRect(0, 0, target_w, rect.height()))
        anim.setEasingCurve(QEasingCurve.OutCubic)
        anim.start()
        self._progress_animation = anim

    def _trigger_config_run(self):
        """触发配置页的运行逻辑，确保与配置页按钮一致"""
        cfg_page = getattr(self.main_window, "case_config_page", None)
        if cfg_page and not sip.isdeleted(cfg_page):
            cfg_page.on_run()
        else:
            # 回退到直接运行当前 case
            self.run_case()

    def _set_action_button(self, mode: str):
        """根据模式设置操作按钮"""
        with suppress(TypeError):
            self.action_btn.clicked.disconnect()
        if mode == "run":
            text, slot = "Run", self._trigger_config_run
        elif mode == "stop":
            text, slot = "Stop", self.on_stop
        else:
            raise ValueError(f"Unknown mode: {mode}")
        self.action_btn.setText(text)
        self.action_btn.clicked.connect(lambda: logging.info("action_btn clicked"))
        self.action_btn.clicked.connect(slot)
        logging.info("Action button set to %s mode for RunPage id=%s", mode, id(self))

    def reset(self):
        """重置页面状态"""
        with suppress(Exception):
            self.cleanup()
        self.log_area.clear()
        self.update_progress(0)
        self.remaining_time_label.hide()
        self._stop_remaining_timer()
        self._case_fn = ""
        self._case_name_base = "Current case : "
        self._fixture_chain = []
        self.case_info_label.setText(self._case_name_base)
        self._set_action_button("run")
        self.action_btn.setEnabled(True)

    def run_case(self):
        self.reset()
        self._set_action_button("stop")
        self.runner = CaseRunner(self.case_path)
        self.runner.log_signal.connect(self._append_log)
        self.runner.progress_signal.connect(self.update_progress)
        # notify main window when report directory is ready
        with suppress(Exception):
            self.runner.report_dir_signal.connect(self._on_report_dir_ready)
        # 关键修改：InfoBar的父窗口改为主窗口（而非RunPage自身）
        # self.runner.finished.connect(
        #     lambda: InfoBar.success(
        #         title="Done",
        #         content="Test Done",
        #         parent=self.main_window,  # 这里改为主窗口
        #         position=InfoBarPosition.TOP,
        #         duration=1800,
        #     )
        # )
        self.runner.finished.connect(self._finalize_runner)
        self.runner.start()

    def _finalize_runner(self):
        runner = getattr(self, "runner", None)
        if not runner:
            self.on_runner_finished()
            return
        for signal, slot in (
                (runner.log_signal, self._append_log),
                (runner.progress_signal, self.update_progress),
        ):
            with suppress((TypeError, RuntimeError)):
                signal.disconnect(slot)
        with suppress((TypeError, RuntimeError)):
            runner.report_dir_signal.disconnect(self._on_report_dir_ready)
        with suppress((TypeError, RuntimeError)):
            runner.finished.disconnect(self._finalize_runner)
        runner.deleteLater()
        self.runner = None
        self.on_runner_finished()

    def _on_report_dir_ready(self, path: str) -> None:
        """Enable report page when report dir is created."""
        try:
            mw = getattr(self, "main_window", None) or self.window()
            if mw and hasattr(mw, "enable_report_page"):
                mw.enable_report_page(path)
        except Exception:
            pass

    def cleanup(self, disconnect_page: bool = True):
        stack = getattr(self.main_window, "stackedWidget", None)
        idx = stack.indexOf(self) if stack else None
        logging.info(
            "RunPage.cleanup start id=%s isdeleted=%s index=%s",
            id(self),
            sip.isdeleted(self),
            idx,
        )
        self.remaining_time_label.hide()
        runner = getattr(self, "runner", None)
        if not runner:
            return
        logging.info("runner isRunning before wait: %s", runner.isRunning())
        runner.stop()
        logging.getLogger().handlers[:] = runner.old_handlers
        logging.getLogger().setLevel(runner.old_level)
        logging.info(
            "before terminate: isRunning=%s threadId=%s",
            runner.isRunning(),
            int(runner.currentThreadId()),
        )
        elapsed = 0
        step = 500
        timeout = 5000
        while not runner.wait(step):
            QApplication.processEvents()
            elapsed += step
            if elapsed >= timeout:
                logging.warning(
                    "runner thread did not finish within %s ms", timeout
                )
                # InfoBar.warning(
                #     title="Warning",
                #     content="线程未能及时结束",
                #     parent=self.main_window,
                #     position=InfoBarPosition.TOP,
                #     duration=3000,
                # )
                break
            logging.info(
                "runner.isRunning after wait: %s", runner.isRunning()
            )
        for signal, slot in (
                (runner.log_signal, self._append_log),
                (runner.progress_signal, self.update_progress),
        ):
            with suppress((TypeError, RuntimeError)):
                signal.disconnect(slot)
        with suppress((TypeError, RuntimeError)):
            runner.finished.disconnect(self.on_runner_finished)
        self.runner = None
        if disconnect_page:
            with suppress(TypeError):
                logging.info("Disconnecting signals for RunPage id=%s", id(self))
                self.disconnect()
                logging.info("Signals disconnected for RunPage id=%s", id(self))
        stack = getattr(self.main_window, "stackedWidget", None)
        idx = stack.indexOf(self) if stack else None
        logging.info(
            "RunPage.cleanup end id=%s isdeleted=%s index=%s",
            id(self),
            sip.isdeleted(self),
            idx,
        )

    def on_runner_finished(self):
        self.cleanup()
        self._stop_remaining_timer()
        self._set_action_button("run")
        self.action_btn.setEnabled(True)
        self._case_fn = ""
        self._case_name_base = "Current case : "
        self._fixture_chain = []
        self.case_info_label.setText(self._case_name_base)

    def on_stop(self):
        self._append_log("on_stop entered")
        self.cleanup()
        self._stop_remaining_timer()
        self._set_action_button("run")
        self.action_btn.setEnabled(True)

    def _get_application_base(self) -> Path:
        """获取应用根路径"""
        return Path(get_src_base()).resolve()

    def _calc_display_path(self, case_path: str, display_case_path: str | None) -> str:
        """计算用于显示的用例路径"""
        if display_case_path:
            p = Path(display_case_path)
            if ".." not in p.parts and not p.drive and not p.is_absolute():
                return display_case_path.replace("\\", "/")
        app_base = self._get_application_base()
        display_case_path = Path(case_path).resolve()
        with suppress(ValueError):
            display_case_path = display_case_path.relative_to(app_base)
        return display_case_path.as_posix()<|MERGE_RESOLUTION|>--- conflicted
+++ resolved
@@ -53,16 +53,12 @@
 from contextlib import suppress
 from src.util.constants import Paths, get_src_base
 from src.util.pytest_redact import install_redactor_for_current_process
-<<<<<<< HEAD
 from src.test.stability import (
     is_stability_case_path,
     load_stability_plan,
     prepare_stability_environment,
     run_stability_plan,
 )
-=======
-from src.test.stability import is_stability_case_path
->>>>>>> e95dddee
 from .theme import (
     ACCENT_COLOR,
     CONTROL_HEIGHT,
@@ -130,65 +126,9 @@
             f"--resultpath={report_dir}",
             case_path,
         ]
-<<<<<<< HEAD
         is_stability_case = is_stability_case_path(case_path)
         plan = load_stability_plan() if is_stability_case else None
-=======
-        from src.tools.config_loader import load_config
-
-        def _normalize_stability_config(raw_value: Any) -> dict[str, Any]:
-            """Normalize persisted stability plan for safe execution."""
-
-            defaults = {"mode": "loops", "loops": 1, "duration_minutes": 5}
-            if isinstance(raw_value, dict):
-                normalized = dict(raw_value)
-            else:
-                normalized = {}
-
-            mode_text = str(normalized.get("mode", defaults["mode"]))
-            mode_text = mode_text.strip().lower()
-            if mode_text not in {"loops", "duration"}:
-                mode_text = "loops"
-
-            def _coerce(key: str, fallback: int, limit: int) -> int:
-                try:
-                    value = int(normalized.get(key, fallback))
-                except (TypeError, ValueError):
-                    value = fallback
-                if value <= 0:
-                    value = fallback
-                return min(value, limit)
-
-            loops = _coerce("loops", defaults["loops"], 999_999)
-            duration = _coerce("duration_minutes", defaults["duration_minutes"], 24 * 60)
-            return {"mode": mode_text, "loops": loops, "duration_minutes": duration}
-
-        def _prepare_pytest_modules() -> None:
-            """Reload configuration and clear cached test modules."""
-
-            load_config(refresh=True)
-            for module_name in list(sys.modules):
-                if module_name.startswith("src.test"):
-                    sys.modules.pop(module_name, None)
-            sys.modules.pop("src.tools.config_loader", None)
-            sys.modules.pop("src.conftest", None)
-
-        config_snapshot = load_config(refresh=True) or {}
-        stability_cfg = _normalize_stability_config(
-            config_snapshot.get("stability_conditions")
-        )
-        is_stability_case = is_stability_case_path(case_path)
-        run_mode = stability_cfg["mode"] if is_stability_case else "loops"
-        loop_target = stability_cfg["loops"] if is_stability_case else 1
-        duration_seconds = (
-            stability_cfg["duration_minutes"] * 60 if is_stability_case else 0
-        )
-        deadline = (
-            time.monotonic() + duration_seconds
-            if is_stability_case and run_mode == "duration"
-            else 0.0
-        )
->>>>>>> e95dddee
+
 
         def emit_log(line: str) -> None:
             q.put(("log", line))
@@ -218,7 +158,6 @@
         root_logger.setLevel(logging.INFO)
         try:
             q.put(("log", f"<b style='{STYLE_BASE} color:#a6e3ff;'>Run pytest</b>"))
-<<<<<<< HEAD
             last_exit_code = 0
 
             def emit_stability_event(kind: str, payload: dict[str, Any]) -> None:
@@ -308,106 +247,6 @@
                         f"<b style='{STYLE_BASE} color:red;'>Pytest failed with exit code {exit_code}.</b>"
                     )
                     q.put(("log", failure_msg))
-
-=======
-            total_runs = 0
-            passed_runs = 0
-            stop_reason = ""
-            last_exit_code = 0
-            overall_start = time.monotonic()
-            if is_stability_case:
-                target_desc = (
-                    f"{loop_target} loops"
-                    if run_mode == "loops"
-                    else f"{stability_cfg['duration_minutes']} minutes"
-                )
-                q.put(
-                    (
-                        "log",
-                        f"<span style='{STYLE_BASE} color:{TEXT_COLOR};'>[Stability] Mode: {run_mode}, target: {target_desc}.</span>",
-                    )
-                )
-            while True:
-                if not is_stability_case and total_runs >= 1:
-                    break
-                if is_stability_case and run_mode == "loops" and total_runs >= loop_target:
-                    stop_reason = "completed requested loops"
-                    break
-                if (
-                    is_stability_case
-                    and run_mode == "duration"
-                    and total_runs > 0
-                    and time.monotonic() >= deadline
-                ):
-                    stop_reason = "reached duration limit"
-                    break
-
-                total_runs += 1
-                if is_stability_case:
-                    if run_mode == "loops":
-                        phase_desc = f"loop {total_runs}/{loop_target}"
-                    else:
-                        remaining = max(int(deadline - time.monotonic()), 0)
-                        remaining_min = max(remaining // 60, 0)
-                        phase_desc = f"target {stability_cfg['duration_minutes']} min ({remaining_min}m left)"
-                    q.put(
-                        (
-                            "log",
-                            f"<span style='{STYLE_BASE} color:{TEXT_COLOR};'>[Stability] Iteration {total_runs} started ({phase_desc}).</span>",
-                        )
-                    )
-
-                _prepare_pytest_modules()
-                exit_code = pytest.main(pytest_args, plugins=[plugin])
-                last_exit_code = exit_code
-
-                if exit_code == 0:
-                    passed_runs += 1
-                    if is_stability_case:
-                        q.put(
-                            (
-                                "log",
-                                f"<span style='{STYLE_BASE} color:{TEXT_COLOR};'>[Stability] Iteration {total_runs} finished successfully.</span>",
-                            )
-                        )
-                        if run_mode == "loops" and loop_target:
-                            progress = int(passed_runs / loop_target * 100)
-                            q.put(("progress", progress))
-                else:
-                    stop_reason = f"stopped after failure (exit code {exit_code})"
-                    if is_stability_case:
-                        failure_msg = (
-                            f"<b style='{STYLE_BASE} color:red;'>[Stability] Iteration {total_runs} failed with exit code {exit_code}; aborting remaining runs.</b>"
-                        )
-                    else:
-                        failure_msg = (
-                            f"<b style='{STYLE_BASE} color:red;'>Pytest failed with exit code {exit_code}.</b>"
-                        )
-                    q.put(("log", failure_msg))
-                    break
-
-                if not is_stability_case:
-                    break
-
-                if run_mode == "duration" and time.monotonic() >= deadline:
-                    stop_reason = "reached duration limit"
-                    break
-
-            if is_stability_case:
-                if not stop_reason:
-                    stop_reason = (
-                        "completed requested loops"
-                        if run_mode == "loops"
-                        else "reached duration limit"
-                    )
-                elapsed = time.monotonic() - overall_start
-                summary_color = "#a6e3ff" if passed_runs == total_runs else "red"
-                summary = (
-                    f"[Stability] Summary: {passed_runs}/{total_runs} runs finished, {stop_reason}. "
-                    f"Elapsed {elapsed / 60:.1f} min."
-                )
-                q.put(("log", f"<b style='{STYLE_BASE} color:{summary_color};'>{summary}</b>"))
->>>>>>> e95dddee
             if last_exit_code == 0:
                 q.put(("log", f"<b style='{STYLE_BASE} color:#a6e3ff;'>Test completed ！</b>"))
             elif not is_stability_case:
