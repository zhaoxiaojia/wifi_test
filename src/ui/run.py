--- conflicted
+++ resolved
@@ -310,13 +310,10 @@
         self.remaining_time_label.setStyleSheet(f"font-family: {FONT_FAMILY};")
         self.remaining_time_label.resize(self.process.size())
         self.remaining_time_label.hide()
-<<<<<<< HEAD
         self._remaining_seconds = 0
         self._remaining_time_timer = QTimer(self)
         self._remaining_time_timer.setInterval(1000)
         self._remaining_time_timer.timeout.connect(self._on_remaining_time_tick)
-=======
->>>>>>> 736e78dc
         self.process.installEventFilter(self)  # 让容器尺寸变化时同步 label/fill
         self._progress_animation = None
         self._current_percent = 0
@@ -432,24 +429,15 @@
         remaining_cases = max(self.total_count - self.finished_count, 0)
         remaining_ms = self.avg_case_duration * remaining_cases
         if remaining_cases <= 0 or remaining_ms <= 0:
-<<<<<<< HEAD
             self._remaining_time_timer.stop()
-=======
->>>>>>> 736e78dc
             self.remaining_time_label.hide()
             self._remaining_seconds = 0
             return
-<<<<<<< HEAD
         self._remaining_seconds = int(remaining_ms / 1000)
         h = self._remaining_seconds // 3600
         m = (self._remaining_seconds % 3600) // 60
         s = self._remaining_seconds % 60
-=======
-        remaining_sec = int(remaining_ms / 1000)
-        h = remaining_sec // 3600
-        m = (remaining_sec % 3600) // 60
-        s = remaining_sec % 60
->>>>>>> 736e78dc
+
         self.remaining_time_label.setText(
             f"Remaining : {h:02d}:{m:02d}:{s:02d}"
         )
@@ -515,13 +503,9 @@
         self.cleanup()
         self.log_area.clear()
         self.update_progress(0)
-<<<<<<< HEAD
         self._remaining_time_timer.stop()
         self.remaining_time_label.hide()
         self._remaining_seconds = 0
-=======
-        self.remaining_time_label.hide()
->>>>>>> 736e78dc
         # —— 新一轮运行：重置 Current case 基线与链 ——
         self._case_fn = ""
         self._case_name_base = "Current case : "
@@ -570,13 +554,10 @@
             sip.isdeleted(self),
             idx,
         )
-<<<<<<< HEAD
         self._remaining_time_timer.stop()
         self.remaining_time_label.hide()
         self._remaining_seconds = 0
-=======
-        self.remaining_time_label.hide()
->>>>>>> 736e78dc
+
         runner = getattr(self, "runner", None)
         if not runner:
             return
