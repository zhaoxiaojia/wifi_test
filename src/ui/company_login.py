#!/usr/bin/env python
# encoding: utf-8
"""Amlogic company account sign-in page (LDAP)."""
from __future__ import annotations

import logging
import os

from ldap3 import ALL, Connection, NTLM, Server
from ldap3.core.exceptions import LDAPException
<<<<<<< HEAD
from PyQt5.QtCore import QObject, Qt, pyqtSignal, QThread
=======
from PyQt5.QtCore import Qt, pyqtSignal
>>>>>>> aa636592
from PyQt5.QtWidgets import (
    QWidget,
    QVBoxLayout,
    QHBoxLayout,
    QLabel,
    QSpacerItem,
    QSizePolicy,
)
from PyQt5.QtGui import QFont
from PyQt5.QtWidgets import QLineEdit
from ldap3 import ALL, Connection, NTLM, Server
from ldap3.core.exceptions import LDAPException
from qfluentwidgets import LineEdit, PushButton

from .theme import FONT_FAMILY
from .theme import apply_theme

LDAP_HOST = os.getenv("AMLOGIC_LDAP_HOST", "ldap.amlogic.com")
LDAP_DOMAIN = os.getenv("AMLOGIC_LDAP_DOMAIN", "AMLOGIC")


class _LDAPAuthWorker(QObject):
    """在后台线程执行 LDAP 认证逻辑。"""

    finished = pyqtSignal(bool, str, dict)
    progress = pyqtSignal(str)

    def __init__(self, username: str, password: str) -> None:
        super().__init__()
        self._username = (username or "").strip()
        self._password = password or ""

    def run(self) -> None:  # pragma: no cover - 后台线程执行
        if not self._username or not self._password:
            message = "账号或密码不能为空。"
            logging.warning("LDAP 登录失败：缺少账号或密码")
            self.finished.emit(False, message, {})
            return

        server_host = LDAP_HOST.strip()
        self.progress.emit(f"正在连接 LDAP 服务器：{server_host}")
        success, message, payload = _ldap_authenticate(self._username, self._password)
        self.finished.emit(success, message, payload)


def _ldap_authenticate(username: str, password: str) -> tuple[bool, str, dict]:
    """复用示例代码执行 LDAP 验证。"""

    clean_username = username.strip()
    domain_user = _normalize_username(clean_username)
    server_host = LDAP_HOST.strip()
    connection: Connection | None = None
    try:
        server = Server(server_host, get_info=ALL)
        connection = Connection(
            server,
            user=domain_user,
            password=password,
            authentication=NTLM,
        )
        if connection.bind():
            logging.info(
                "LDAP 认证成功 (username=%s, server=%s)",
                domain_user,
                server_host,
            )
            payload = {
                "username": clean_username,
                "server": server_host,
            }
            return True, f"登录成功，欢迎 {clean_username}", payload
        logging.warning(
            "LDAP 认证失败 (username=%s, server=%s, result=%s)",
            domain_user,
            server_host,
            connection.result,
        )
        return False, "LDAP 登录失败，请检查账号或密码。", {}
    except LDAPException as exc:
        logging.error(
            "LDAP 连接或认证异常 (username=%s, server=%s): %s",
            clean_username,
            server_host,
            exc,
        )
        return False, f"登录失败：{exc}", {}
    finally:
        if connection is not None:
            try:
                connection.unbind()
            except Exception:  # pragma: no cover - 释放阶段忽略异常
                logging.debug("LDAP unbind 时发生异常，已忽略", exc_info=True)


def _normalize_username(username: str) -> str:
    """根据是否包含域信息拼接完整账号。"""

    clean_username = username.strip()
    if "\\" in clean_username or "@" in clean_username:
        return clean_username
    return f"{LDAP_DOMAIN}\\{clean_username}"


LDAP_HOST = os.getenv("AMLOGIC_LDAP_HOST", "ldap.amlogic.com")
LDAP_DOMAIN = os.getenv("AMLOGIC_LDAP_DOMAIN", "AMLOGIC")


def get_configured_ldap_server() -> str:
    """返回当前配置的 LDAP 服务器主机名。"""

    return LDAP_HOST


def ldap_authenticate(username: str, password: str) -> str | None:
    """使用公司 LDAP 服务验证登录凭证。"""

    clean_username = (username or "").strip()
    if not clean_username or not password:
        logging.info("ldap_authenticate: 账号或密码为空 (username=%s)", clean_username)
        return None

    server_host = LDAP_HOST.strip()
    connection: Connection | None = None
    try:
        server = Server(server_host, get_info=ALL)
        domain_user = _normalize_username(clean_username)
        connection = Connection(
            server,
            user=domain_user,
            password=password,
            authentication=NTLM,
        )
        if not connection.bind():
            logging.warning(
                "ldap_authenticate: LDAP bind failed (username=%s, server=%s, result=%s)",
                domain_user,
                server_host,
                connection.result,
            )
            return None
        logging.info(
            "ldap_authenticate: LDAP bind success (username=%s, server=%s)",
            domain_user,
            server_host,
        )
        return clean_username
    except LDAPException as exc:
        logging.error(
            "ldap_authenticate: LDAP 异常 (username=%s, server=%s): %s",
            clean_username,
            server_host,
            exc,
        )
        return None

    finally:
        if connection is not None:
            try:
                connection.unbind()
            except Exception:  # pragma: no cover - 清理阶段无需抛出
                logging.debug("ldap_authenticate: 忽略 unbind 异常", exc_info=True)


def _normalize_username(username: str) -> str:
    """根据是否包含域信息拼接完整账号。"""

    clean_username = username.strip()
    if "\\" in clean_username or "@" in clean_username:
        return clean_username
    return f"{LDAP_DOMAIN}\\{clean_username}"


class CompanyLoginPage(QWidget):
    """Company account sign-in page that collects credentials and emits related signals."""

<<<<<<< HEAD
    loginResult = pyqtSignal(bool, str, dict)
    """登录完成后发出 (success, message, payload)"""
=======
    loginRequested = pyqtSignal(str, str)
    """Emitted when the user clicks the sign-in button with (account, password)."""

    loginResult = pyqtSignal(bool, str)
    """Emitted after sign-in completes with (success, message)."""
>>>>>>> aa636592

    logoutRequested = pyqtSignal()
    """Emitted when the user clicks the sign-out button."""

    def __init__(self, parent: QWidget | None = None) -> None:
        super().__init__(parent)
        self.setObjectName("companyLoginPage")
        self._loading = False
        self._logged_in = False
        self._auth_thread: QThread | None = None
        self._auth_worker: _LDAPAuthWorker | None = None
        self._last_payload: dict = {}
        apply_theme(self, recursive=True)

        main_layout = QVBoxLayout(self)
        main_layout.setContentsMargins(120, 80, 120, 80)
        main_layout.setSpacing(24)
        main_layout.setAlignment(Qt.AlignCenter)

        title = QLabel("Amlogic Account Sign In", self)
        title_font = QFont(FONT_FAMILY, 24)
        title.setFont(title_font)
        title.setAlignment(Qt.AlignCenter)
        main_layout.addWidget(title)

        form_widget = QWidget(self)
        form_layout = QVBoxLayout(form_widget)
        form_layout.setSpacing(16)
        form_layout.setContentsMargins(0, 0, 0, 0)

        self.account_edit = LineEdit(form_widget)
        self.account_edit.setPlaceholderText("Account, e.g. your.name or your.name@amlogic.com")
        form_layout.addWidget(self.account_edit)

        self.password_edit = LineEdit(form_widget)
        self.password_edit.setPlaceholderText("Password")
        self.password_edit.setEchoMode(QLineEdit.Password)
        form_layout.addWidget(self.password_edit)

        main_layout.addWidget(form_widget)

        button_row = QHBoxLayout()
        button_row.setSpacing(12)

        button_row.addItem(QSpacerItem(20, 20, QSizePolicy.Expanding, QSizePolicy.Minimum))

        self.login_button = PushButton("Sign In", self)
        self.login_button.clicked.connect(self._emit_login)
        button_row.addWidget(self.login_button)

        self.logout_button = PushButton("Sign Out", self)
        self.logout_button.clicked.connect(self._emit_logout)
        self.logout_button.setVisible(False)
        self.logout_button.setEnabled(False)
        button_row.addWidget(self.logout_button)

        button_row.addItem(QSpacerItem(20, 20, QSizePolicy.Expanding, QSizePolicy.Minimum))
        main_layout.addLayout(button_row)

        self.status_label = QLabel("", self)
        self.status_label.setWordWrap(True)
        self.status_label.setAlignment(Qt.AlignCenter)
        status_font = QFont(FONT_FAMILY, 14)
        self.status_label.setFont(status_font)
        main_layout.addWidget(self.status_label)

        main_layout.addStretch(1)

    # ------------------------------ public api ------------------------------
    def set_loading(self, loading: bool) -> None:
        """Toggle loading state of the sign-in button and inputs."""
        self._loading = loading
        self.login_button.setEnabled(not loading and not self._logged_in)
        self.account_edit.setEnabled(not loading and not self._logged_in)
        self.password_edit.setEnabled(not loading and not self._logged_in)

    def set_status_message(self, message: str, *, state: str = "info") -> None:
        """Update status label text and color."""
        color_map = {
            "info": "#2F80ED",
            "success": "#4CAF50",
            "error": "#FF6B6B",
        }
        color = color_map.get(state, color_map["info"])
        if message:
            self.status_label.setStyleSheet(f"color:{color};")
            self.status_label.setText(message)
        else:
            self.status_label.setStyleSheet("")
            self.status_label.clear()

<<<<<<< HEAD
    def set_login_result(
        self,
        success: bool,
        message: str = "",
        payload: dict | None = None,
    ) -> None:
        """更新登录状态并对外广播结果"""
=======
    def set_login_result(self, success: bool, message: str = "") -> None:
        """Update login state and emit the result."""
>>>>>>> aa636592
        self._logged_in = success
        if payload is not None:
            self._last_payload = dict(payload)
        self.set_loading(False)
        if success:
            self.set_status_message(message or "Signed in successfully. Welcome!", state="success")
            self.login_button.setVisible(False)
            self.logout_button.setVisible(True)
            self.logout_button.setEnabled(True)
            self.account_edit.setEnabled(False)
            self.password_edit.setEnabled(False)
        else:
            self.set_status_message(message or "Sign-in failed. Please try again.", state="error")
            self.login_button.setVisible(True)
            self.login_button.setEnabled(True)
            self.logout_button.setVisible(False)
            self.logout_button.setEnabled(False)
            self.account_edit.setEnabled(True)
            self.password_edit.setEnabled(True)
            if not self._loading:
                self.password_edit.setFocus()
            self._last_payload = {}
        self.loginResult.emit(success, message, dict(self._last_payload))

    def reset(self) -> None:
        """Reset inputs and UI state."""
        self._loading = False
        self._logged_in = False
        self.account_edit.setEnabled(True)
        self.password_edit.setEnabled(True)
        self.account_edit.clear()
        self.password_edit.clear()
        self.login_button.setVisible(True)
        self.login_button.setEnabled(True)
        self.logout_button.setVisible(False)
        self.logout_button.setEnabled(False)
        self.status_label.setStyleSheet("")
        self.status_label.clear()

    # ------------------------------ slots ------------------------------
    def _emit_login(self) -> None:
        if self._logged_in or self._loading:
            return
        if self._auth_thread and self._auth_thread.isRunning():
            self.set_status_message("登录正在进行，请稍候…")
            return
        account = self.account_edit.text().strip()
        password = self.password_edit.text()
<<<<<<< HEAD
        if not account or not password:
            self.set_status_message("账号或密码不能为空。", state="error")
            return
        self.set_status_message("正在发起 LDAP 登录请求，请稍候…")
=======
        self.set_status_message("Submitting LDAP sign-in request...")
>>>>>>> aa636592
        self.set_loading(True)
        self._start_auth_thread(account, password)

    def _emit_logout(self) -> None:
        if self._auth_thread and self._auth_thread.isRunning():
            self.set_status_message("正在注销，请等待当前登录流程结束…")
            return
        self.reset()
        self.logoutRequested.emit()

    # ------------------------------ internals ------------------------------
    def _start_auth_thread(self, account: str, password: str) -> None:
        self._auth_thread = QThread(self)
        self._auth_worker = _LDAPAuthWorker(account, password)
        self._auth_worker.moveToThread(self._auth_thread)
        self._auth_thread.started.connect(self._auth_worker.run)
        self._auth_worker.progress.connect(self.set_status_message)
        self._auth_worker.finished.connect(self._on_auth_finished)
        self._auth_worker.finished.connect(self._auth_thread.quit)
        self._auth_worker.finished.connect(self._auth_worker.deleteLater)
        self._auth_thread.finished.connect(self._auth_thread.deleteLater)
        self._auth_thread.finished.connect(self._clear_auth_thread)
        self._auth_thread.start()

    def _on_auth_finished(self, success: bool, message: str, payload: dict) -> None:
        logging.info(
            "CompanyLoginPage: 登录完成 success=%s message=%s payload=%s",
            success,
            message,
            payload,
        )
        self.set_login_result(success, message, payload)

    def _clear_auth_thread(self) -> None:
        self._auth_thread = None
        self._auth_worker = None<|MERGE_RESOLUTION|>--- conflicted
+++ resolved
@@ -8,11 +8,7 @@
 
 from ldap3 import ALL, Connection, NTLM, Server
 from ldap3.core.exceptions import LDAPException
-<<<<<<< HEAD
 from PyQt5.QtCore import QObject, Qt, pyqtSignal, QThread
-=======
-from PyQt5.QtCore import Qt, pyqtSignal
->>>>>>> aa636592
 from PyQt5.QtWidgets import (
     QWidget,
     QVBoxLayout,
@@ -188,16 +184,8 @@
 class CompanyLoginPage(QWidget):
     """Company account sign-in page that collects credentials and emits related signals."""
 
-<<<<<<< HEAD
     loginResult = pyqtSignal(bool, str, dict)
     """登录完成后发出 (success, message, payload)"""
-=======
-    loginRequested = pyqtSignal(str, str)
-    """Emitted when the user clicks the sign-in button with (account, password)."""
-
-    loginResult = pyqtSignal(bool, str)
-    """Emitted after sign-in completes with (success, message)."""
->>>>>>> aa636592
 
     logoutRequested = pyqtSignal()
     """Emitted when the user clicks the sign-out button."""
@@ -289,7 +277,6 @@
             self.status_label.setStyleSheet("")
             self.status_label.clear()
 
-<<<<<<< HEAD
     def set_login_result(
         self,
         success: bool,
@@ -297,10 +284,6 @@
         payload: dict | None = None,
     ) -> None:
         """更新登录状态并对外广播结果"""
-=======
-    def set_login_result(self, success: bool, message: str = "") -> None:
-        """Update login state and emit the result."""
->>>>>>> aa636592
         self._logged_in = success
         if payload is not None:
             self._last_payload = dict(payload)
@@ -349,14 +332,10 @@
             return
         account = self.account_edit.text().strip()
         password = self.password_edit.text()
-<<<<<<< HEAD
         if not account or not password:
             self.set_status_message("账号或密码不能为空。", state="error")
             return
         self.set_status_message("正在发起 LDAP 登录请求，请稍候…")
-=======
-        self.set_status_message("Submitting LDAP sign-in request...")
->>>>>>> aa636592
         self.set_loading(True)
         self._start_auth_thread(account, password)
 
