#!/usr/bin/env python 
# encoding: utf-8 
'''
@author: chao.li
@contact: chao.li@amlogic.com
@software: pycharm
@file: windows_case_config.py
@time: 2025/7/22 21:49
@desc:
'''
from __future__ import annotations

import os
import sys
from pathlib import Path
import yaml

from PyQt5.QtCore import (
    Qt,
    QSignalBlocker,
    QTimer,
    QDir,
    QSortFilterProxyModel,
    QModelIndex
)
from PyQt5.QtWidgets import (
    QWidget,
    QHBoxLayout,
    QVBoxLayout,
    QFormLayout,
    QGroupBox,
    QLabel,
    QFileSystemModel
)

from qfluentwidgets import (
    CardWidget,
    TreeView,
    LineEdit,
    PushButton,
    ComboBox,
    FluentIcon,
    TextEdit,
    InfoBar,
    InfoBarPosition,
    ScrollArea
)


class TestFileFilterModel(QSortFilterProxyModel):
    def filterAcceptsRow(self, source_row, source_parent):
        index = self.sourceModel().index(source_row, 0, source_parent)
        file_name = self.sourceModel().fileName(index)
        is_dir = self.sourceModel().isDir(index)

        # 过滤 __pycache__ 文件夹 和 __init__.py 文件
        if is_dir and file_name == "__pycache__":
            return False
        if not is_dir:
            if not file_name.startswith("test_") or not file_name.endswith(".py"):
                return False
            if file_name == "__init__.py":
                return False
        return True

    def hasChildren(self, parent: QModelIndex) -> bool:
        """修复文件夹无法展开的问题：即使子项被过滤，也认为目录有子节点"""
        src_parent = self.mapToSource(parent)
        # 原始模型中的节点是否是目录
        if not self.sourceModel().isDir(src_parent):
            return False
        # 强制认为目录有子项（即便都被过滤了）
        return True


class CaseConfigPage(CardWidget):
    """用例配置主页面"""

    def __init__(self, on_run_callback):
        super().__init__()
        self.setObjectName("caseConfigPage")
        self.on_run_callback = on_run_callback

        # -------------------- load yaml --------------------
        if hasattr(sys, "_MEIPASS"):
            bundle_path = os.path.join(sys._MEIPASS, "config", "config.yaml")
            if os.path.exists(bundle_path):
                self.config_path = os.path.abspath(bundle_path)
            else:
                self.config_path = os.path.abspath(
                    os.path.join(os.getcwd(), "config", "config.yaml")
                )
        else:
            self.config_path = os.path.abspath(
                os.path.join(os.getcwd(), "config", "config.yaml")
            )
        self.config: dict = self._load_config()
        # -------------------- state --------------------
        self._refreshing = False
        self._pending_path: str | None = None
        self.field_widgets: dict[str, QWidget] = {}

        # -------------------- layout --------------------
        main_layout = QHBoxLayout(self)
        main_layout.setSpacing(20)

        # ----- left: case tree -----
        self.case_tree = TreeView(self)
        self.case_tree.setFixedWidth(400)
        self._init_case_tree(
            os.path.abspath(os.path.join(os.path.dirname(__file__), "../test"))
        )
        main_layout.addWidget(self.case_tree, 3)

        # ----- right: parameters & run button -----
        scroll_area = ScrollArea(self)
        scroll_area.setWidgetResizable(True)
        container = QWidget()
        right = QVBoxLayout(container)
        self.form = QFormLayout()
        right.addLayout(self.form)

        self.run_btn = PushButton("运行", self)
        self.run_btn.setIcon(FluentIcon.PLAY)
        self.run_btn.clicked.connect(self.on_run)
        right.addWidget(self.run_btn)
        scroll_area.setWidget(container)
        main_layout.addWidget(scroll_area, 4)

        # render form fields from yaml
        self.render_all_fields()

        # connect signals AFTER UI ready
        self.case_tree.clicked.connect(self.on_case_tree_clicked)
        self.case_tree.setFocusPolicy(Qt.FocusPolicy.NoFocus)
        QTimer.singleShot(0, lambda: self.apply_case_logic(""))

    def _init_case_tree(self, root_dir: str) -> None:
        self.fs_model = QFileSystemModel(self.case_tree)
        root_index = self.fs_model.setRootPath(root_dir)  # ← use return value
        self.fs_model.setNameFilters(["test_*.py"])
        # show directories regardless of filter
        self.fs_model.setNameFilterDisables(True)
        self.fs_model.setFilter(
            QDir.Filter.AllDirs | QDir.Filter.NoDotAndDotDot | QDir.Filter.Files
        )

        self.proxy_model = TestFileFilterModel()
        self.proxy_model.setSourceModel(self.fs_model)
        self.case_tree.setModel(self.proxy_model)
        self.case_tree.setRootIndex(self.proxy_model.mapFromSource(root_index))

        # 隐藏非名称列
        self.case_tree.header().hide()
        for col in range(1, self.fs_model.columnCount()):
            self.case_tree.hideColumn(col)

    def _load_config(self) -> dict:
        if not os.path.exists(self.config_path):
            QTimer.singleShot(
                0,
                lambda: InfoBar.warning(
                    title="提示",
                    content="未找到配置文件",
                    parent=self,
                    position=InfoBarPosition.TOP,
                ),
            )
            return {}
        try:
            with open(self.config_path, "r", encoding="utf-8") as f:
                config = yaml.safe_load(f) or {}

            app_base = self._get_application_base()
            changed = False
            path = config.get("text_case", "")
            if path:
                abs_path = Path(path)
                if not abs_path.is_absolute():
                    abs_path = app_base / abs_path
                abs_path = abs_path.resolve()
                if abs_path.exists():
                    try:
                        rel_path = abs_path.relative_to(app_base)
                    except ValueError:
                        config["text_case"] = ""
                        changed = True
                    else:
                        rel_str = rel_path.as_posix()
                        if rel_str != path:
                            config["text_case"] = rel_str
                            changed = True
                else:
                    config["text_case"] = ""
                    changed = True
            else:
                config["text_case"] = ""

            if changed:
                try:
                    with open(self.config_path, "w", encoding="utf-8") as wf:
                        yaml.safe_dump(config, wf, allow_unicode=True, sort_keys=False, width=4096)
                except Exception as exc:
                    QTimer.singleShot(
                        0,
                        lambda: InfoBar.error(
                            title="错误",
                            content=f"保存配置失败: {exc}",
                            parent=self,
                            position=InfoBarPosition.TOP,
                        ),
                    )
            return config
        except Exception as exc:
            QTimer.singleShot(
                0,
                lambda: InfoBar.error(
                    title="错误",
                    content=f"读取配置失败: {exc}",
                    parent=self,
                    position=InfoBarPosition.TOP,
                ),
            )
            return {}

    def _save_config(self):
        try:
            with open(self.config_path, "w", encoding="utf-8") as f:
                yaml.safe_dump(self.config, f, allow_unicode=True, sort_keys=False, width=4096)
            self.config = self._load_config()
            QTimer.singleShot(
                0,
                lambda: InfoBar.success(
                    title="提示",
                    content="配置已保存", 
                    parent=self,
                    position=InfoBarPosition.TOP,
                ),
            )
        except Exception as exc:
            QTimer.singleShot(
                0,
                lambda: InfoBar.error(
                    title="错误",
                    content=f"保存配置失败: {exc}",
                    parent=self,
                    position=InfoBarPosition.TOP,
                ),
            )

    def _get_application_base(self) -> Path:
        """获取应用根路径"""
<<<<<<< HEAD
        return Path(getattr(sys, "_MEIPASS", Path(__file__).resolve().parent.parent)).resolve()
=======
        base = (
            Path(sys._MEIPASS) / "src"
            if hasattr(sys, "_MEIPASS")
            else Path(__file__).resolve().parent.parent
        )
        return str(base.resolve())
>>>>>>> 80632709

    def _resolve_case_path(self, path: str) -> str:
        """将相对用例路径转换为绝对路径"""
        if not path:
            return ""
        p = Path(path)
        return str(p) if p.is_absolute() else str(self._get_application_base() / p)

    def on_connect_type_changed(self, type_str):
        """
        切换连接方式时，仅展示对应参数组
        """
        self.adb_group.setVisible(type_str == "adb")
        self.telnet_group.setVisible(type_str == "telnet")

    def on_rf_model_changed(self, model_str):
        """
        切换rf_solution.model时，仅展示当前选项参数
        现在只有XIN-YI，如果有别的model，添加隐藏/显示逻辑
        """
        # 当前只有XIN-YI，后续有其它model可以加if-else
        self.xin_group.setVisible(model_str == "XIN-YI")
        self.rc4_group.setVisible(model_str == "RC4DAT-8G-95")
        self.rack_group.setVisible(model_str == "RADIORACK-4-220")

    # 添加到类里：响应 Tool 下拉，切换子参数可见性
    def on_rvr_tool_changed(self, tool: str):
        """选择 iperf / ixchariot 时，动态显示对应子参数"""
        self.rvr_iperf_group.setVisible(tool == "iperf")
        self.rvr_ix_group.setVisible(tool == "ixchariot")

    def on_serial_enabled_changed(self, text: str):
        self.serial_cfg_group.setVisible(text == "True")

    def render_all_fields(self):
        """
        自动渲染config.yaml中的所有一级字段。
        控件支持 LineEdit / ComboBox（可扩展 Checkbox）。
        字段映射到 self.field_widgets，方便后续操作。
        """
        for key, value in self.config.items():
            if key == "text_case":
                group = QGroupBox("Test Case")
                group.setStyleSheet(
                    "QGroupBox{border:1px solid #d0d0d0;border-radius:4px;margin-top:6px;}"
                    "QGroupBox::title{left:8px;padding:0 3px;}")
                vbox = QVBoxLayout(group)
                self.test_case_edit = LineEdit(self)
                self.test_case_edit.setText(value or "")  # 默认值
                self.test_case_edit.setReadOnly(True)  # 只读，由左侧树刷新
                vbox.addWidget(self.test_case_edit)
                self.form.insertRow(0, group)  # ← 插到最上面
                self.field_widgets["text_case"] = self.test_case_edit
                continue
            if key == "connect_type":
                group = QGroupBox("连接方式")
                vbox = QVBoxLayout(group)
                self.connect_type_combo = ComboBox(self)
                self.connect_type_combo.addItems(["adb", "telnet"])
                self.connect_type_combo.setCurrentText(value.get('type', 'adb'))
                self.connect_type_combo.currentTextChanged.connect(self.on_connect_type_changed)
                vbox.addWidget(self.connect_type_combo)
                # 只为每个子类型建独立的参数区
                self.adb_group = QWidget()
                adb_vbox = QVBoxLayout(self.adb_group)
                self.adb_device_edit = LineEdit(self)
                self.adb_device_edit.setPlaceholderText("adb.device")
                adb_vbox.addWidget(QLabel("ADB Device:"))
                adb_vbox.addWidget(self.adb_device_edit)

                self.telnet_group = QWidget()
                telnet_vbox = QVBoxLayout(self.telnet_group)
                self.telnet_ip_edit = LineEdit(self)
                self.telnet_ip_edit.setPlaceholderText("telnet.ip")
                telnet_vbox.addWidget(QLabel("Telnet IP:"))
                telnet_vbox.addWidget(self.telnet_ip_edit)
                # 只添加到布局，隐藏未选中的
                vbox.addWidget(self.adb_group)
                vbox.addWidget(self.telnet_group)
                self.form.addRow(group)
                # 初始化
                self.adb_device_edit.setText(value.get("adb", {}).get("device", ""))
                self.telnet_ip_edit.setText(value.get("telnet", {}).get("ip", ""))
                self.on_connect_type_changed(self.connect_type_combo.currentText())
                self.field_widgets["connect_type.type"] = self.connect_type_combo
                self.field_widgets["connect_type.adb.device"] = self.adb_device_edit
                self.field_widgets["connect_type.telnet.ip"] = self.telnet_ip_edit
                continue
            if key == "rf_solution":
                group = QGroupBox("RF Solution")
                vbox = QVBoxLayout(group)
                # -------- 下拉：选择型号 --------
                self.rf_model_combo = ComboBox(self)
                self.rf_model_combo.addItems(["XIN-YI", "RC4DAT-8G-95", "RADIORACK-4-220"])
                self.rf_model_combo.setCurrentText(value.get("model", "XIN-YI"))
                self.rf_model_combo.currentTextChanged.connect(self.on_rf_model_changed)
                vbox.addWidget(QLabel("Model:"))
                vbox.addWidget(self.rf_model_combo)

                # ========== ① XIN-YI 参数区（目前无额外字段，可放提醒文字） ==========
                self.xin_group = QWidget()
                xin_box = QVBoxLayout(self.xin_group)
                xin_box.addWidget(QLabel("XIN-YI 当前无需额外配置"))
                vbox.addWidget(self.xin_group)

                # ========== ② RC4DAT-8G-95 参数区 ==========
                self.rc4_group = QWidget()
                rc4_box = QVBoxLayout(self.rc4_group)
                rc4_cfg = value.get("RC4DAT-8G-95", {})
                self.rc4_vendor_edit = LineEdit(self)
                self.rc4_product_edit = LineEdit(self)
                self.rc4_ip_edit = LineEdit(self)
                self.rc4_vendor_edit.setPlaceholderText("idVendor")
                self.rc4_product_edit.setPlaceholderText("idProduct")
                self.rc4_ip_edit.setPlaceholderText("ip_address")
                self.rc4_vendor_edit.setText(str(rc4_cfg.get("idVendor", "")))
                self.rc4_product_edit.setText(str(rc4_cfg.get("idProduct", "")))
                self.rc4_ip_edit.setText(rc4_cfg.get("ip_address", ""))
                rc4_box.addWidget(QLabel("idVendor:"));
                rc4_box.addWidget(self.rc4_vendor_edit)
                rc4_box.addWidget(QLabel("idProduct:"));
                rc4_box.addWidget(self.rc4_product_edit)
                rc4_box.addWidget(QLabel("IP 地址:"));
                rc4_box.addWidget(self.rc4_ip_edit)
                vbox.addWidget(self.rc4_group)

                # ========== ③ RADIORACK-4-220 参数区 ==========
                self.rack_group = QWidget()
                rack_box = QVBoxLayout(self.rack_group)
                rack_cfg = value.get("RADIORACK-4-220", {})
                self.rack_ip_edit = LineEdit(self)
                self.rack_ip_edit.setPlaceholderText("ip_address")
                self.rack_ip_edit.setText(rack_cfg.get("ip_address", ""))
                rack_box.addWidget(QLabel("IP 地址:"))
                rack_box.addWidget(self.rack_ip_edit)
                vbox.addWidget(self.rack_group)

                # -------- 通用字段：step --------
                self.rf_step_edit = LineEdit(self)
                self.rf_step_edit.setPlaceholderText("rf step (逗号分隔) : 0,50")
                self.rf_step_edit.setText(",".join(map(str, value.get("step", []))))
                vbox.addWidget(QLabel("Step:"))
                vbox.addWidget(self.rf_step_edit)

                # ---- 加入表单 & 初始化可见性 ----
                self.form.addRow(group)
                self.on_rf_model_changed(self.rf_model_combo.currentText())

                # ---- 注册控件 ----
                self.field_widgets["rf_solution.model"] = self.rf_model_combo
                self.field_widgets["rf_solution.RC4DAT-8G-95.idVendor"] = self.rc4_vendor_edit
                self.field_widgets["rf_solution.RC4DAT-8G-95.idProduct"] = self.rc4_product_edit
                self.field_widgets["rf_solution.RC4DAT-8G-95.ip_address"] = self.rc4_ip_edit
                self.field_widgets["rf_solution.RADIORACK-4-220.ip_address"] = self.rack_ip_edit
                self.field_widgets["rf_solution.step"] = self.rf_step_edit
                continue  # 跳过后面的通用字段处理
            if key == "rvr":
                group = QGroupBox("RVR 配置")  # 外层分组
                vbox = QVBoxLayout(group)
                # Tool 下拉
                self.rvr_tool_combo = ComboBox(self)
                self.rvr_tool_combo.addItems(["iperf", "ixchariot"])
                self.rvr_tool_combo.setCurrentText(value.get("tool", "iperf"))
                self.rvr_tool_combo.currentTextChanged.connect(self.on_rvr_tool_changed)
                vbox.addWidget(QLabel("Tool:"))
                vbox.addWidget(self.rvr_tool_combo)

                # ----- iperf 子组 -----
                self.rvr_iperf_group = QWidget()
                iperf_box = QVBoxLayout(self.rvr_iperf_group)

                self.iperf_version_combo = ComboBox(self)
                self.iperf_version_combo.addItems(["iperf", "iperf3"])
                self.iperf_version_combo.setCurrentText(
                    value.get("iperf", {}).get("version", "iperf"))
                self.iperf_path_edit = LineEdit(self)
                self.iperf_path_edit.setPlaceholderText("iperf 路径 (DUT)")
                self.iperf_path_edit.setText(value.get("iperf", {}).get("path", ""))

                iperf_box.addWidget(QLabel("Version:"))
                iperf_box.addWidget(self.iperf_version_combo)
                iperf_box.addWidget(QLabel("Path:"))
                iperf_box.addWidget(self.iperf_path_edit)
                vbox.addWidget(self.rvr_iperf_group)

                # ----- ixchariot 子组 -----
                self.rvr_ix_group = QWidget()
                ix_box = QVBoxLayout(self.rvr_ix_group)
                self.ix_path_edit = LineEdit(self)
                self.ix_path_edit.setPlaceholderText("IxChariot 安装路径")
                self.ix_path_edit.setText(value.get("ixchariot", {}).get("path", ""))
                ix_box.addWidget(self.ix_path_edit)
                vbox.addWidget(self.rvr_ix_group)

                # ----- 其它通用字段 -----
                self.pair_edit = LineEdit(self)
                self.pair_edit.setPlaceholderText("pair")
                self.pair_edit.setText(str(value.get("pair", "")))

                self.repeat_combo = LineEdit()
                self.repeat_combo.setText(str(value.get("repeat", 0)))

                vbox.addWidget(QLabel("Pair:"))
                vbox.addWidget(self.pair_edit)
                vbox.addWidget(QLabel("Repeat:"))
                vbox.addWidget(self.repeat_combo)

                # 加入表单
                self.form.addRow(group)

                # 字段注册（供启用/禁用和收集参数用）
                self.field_widgets["rvr.tool"] = self.rvr_tool_combo
                self.field_widgets["rvr.iperf.version"] = self.iperf_version_combo
                self.field_widgets["rvr.iperf.path"] = self.iperf_path_edit
                self.field_widgets["rvr.ixchariot.path"] = self.ix_path_edit
                self.field_widgets["rvr.pair"] = self.pair_edit
                self.field_widgets["rvr.repeat"] = self.repeat_combo

                # 根据当前 Tool 值隐藏/显示子组
                self.on_rvr_tool_changed(self.rvr_tool_combo.currentText())
                continue  # 跳过默认 LineEdit 处理

                # ---------- 其余简单字段 ----------
            if key == "corner_angle":
                group = QGroupBox("Corner Angle")
                vbox = QVBoxLayout(group)

                # —— IP 地址 ——
                self.corner_ip_edit = LineEdit(self)
                self.corner_ip_edit.setPlaceholderText("ip_address")
                self.corner_ip_edit.setText(value.get("ip_address", ""))  # 默认值

                # —— 角度步进 ——
                self.corner_step_edit = LineEdit(self)
                self.corner_step_edit.setPlaceholderText("step (逗号分隔，如 0,361)")
                self.corner_step_edit.setText(",".join(map(str, value.get("step", []))))

                vbox.addWidget(QLabel("IP 地址:"))
                vbox.addWidget(self.corner_ip_edit)
                vbox.addWidget(QLabel("Step:"))
                vbox.addWidget(self.corner_step_edit)

                # 加入表单
                self.form.addRow(group)

                # 注册控件（用于启用/禁用、保存回 YAML）
                self.field_widgets["corner_angle.ip_address"] = self.corner_ip_edit
                self.field_widgets["corner_angle.step"] = self.corner_step_edit
                continue  # 跳过后面的通用处理
            if key == "router":
                group = QGroupBox("Router")
                vbox = QVBoxLayout(group)

                self.router_name_combo = ComboBox(self)
                self.router_name_combo.addItems([
                    "asusax86u", "asusax88u", "asusax5400",
                    "asusax6700", "xiaomiredax6000", "xiaomiax3000"
                ])
                self.router_name_combo.setCurrentText(value.get("name", "xiaomiax3000"))

                vbox.addWidget(QLabel("Name:"))
                vbox.addWidget(self.router_name_combo)
                self.form.addRow(group)

                # 注册控件
                self.field_widgets["router.name"] = self.router_name_combo
                continue  # ← 继续下一顶层 key
            if key == "serial_port":
                group = QGroupBox("Serial Port")
                vbox = QVBoxLayout(group)

                # 开关（True/False 下拉，同一套保存逻辑即可）
                self.serial_enable_combo = ComboBox(self)
                self.serial_enable_combo.addItems(["False", "True"])
                self.serial_enable_combo.setCurrentText(
                    str(value.get("status", False))
                )
                self.serial_enable_combo.currentTextChanged.connect(
                    self.on_serial_enabled_changed
                )
                vbox.addWidget(QLabel("Enable:"))
                vbox.addWidget(self.serial_enable_combo)

                # —— 子参数区 ——（默认隐藏，开关=True 时可见）
                self.serial_cfg_group = QWidget()
                cfg_box = QVBoxLayout(self.serial_cfg_group)

                self.serial_port_edit = LineEdit(self)
                self.serial_port_edit.setPlaceholderText("port (e.g. COM5)")
                self.serial_port_edit.setText(value.get("port", ""))

                self.serial_baud_edit = LineEdit(self)
                self.serial_baud_edit.setPlaceholderText("baud (e.g. 115200)")
                self.serial_baud_edit.setText(str(value.get("baud", "")))

                cfg_box.addWidget(QLabel("Port:"))
                cfg_box.addWidget(self.serial_port_edit)
                cfg_box.addWidget(QLabel("Baud:"))
                cfg_box.addWidget(self.serial_baud_edit)

                vbox.addWidget(self.serial_cfg_group)
                self.form.addRow(group)

                # 初始化显隐
                self.on_serial_enabled_changed(self.serial_enable_combo.currentText())

                # 注册控件
                self.field_widgets["serial_port.status"] = self.serial_enable_combo
                self.field_widgets["serial_port.port"] = self.serial_port_edit
                self.field_widgets["serial_port.baud"] = self.serial_baud_edit
                continue
            # ------- 默认处理：创建 LineEdit 保存未覆盖字段 -------
            group = QGroupBox(key)
            vbox = QVBoxLayout(group)
            edit = LineEdit(self)
            edit.setText(str(value) if value is not None else "")
            vbox.addWidget(edit)
            self.form.addRow(group)
            self.field_widgets[key] = edit
    def populate_case_tree(self, root_dir):
        """
        遍历 test 目录，只将 test_ 开头的 .py 文件作为节点加入树结构。
        其它 py 文件不显示。
        """
        from PyQt5.QtGui import QStandardItemModel, QStandardItem
        model = QStandardItemModel()
        model.setHorizontalHeaderLabels(['请选择测试用例'])  # 可选，设置表头显示

        # 正确设置根节点为 'test' 或实际目录名
        root_item = QStandardItem(os.path.basename(root_dir))
        root_item.setData(root_dir)

        def add_items(parent_item, dir_path):
            for fname in sorted(os.listdir(dir_path)):
                print(f'fname {fname}')
                if fname == '__pycache__' or fname.startswith('.'):
                    continue
                path = os.path.join(dir_path, fname)
                if os.path.isdir(path):
                    dir_item = QStandardItem(fname)
                    dir_item.setData(path)
                    parent_item.appendRow(dir_item)
                    add_items(dir_item, path)
                elif os.path.isfile(path):
                    file_item = QStandardItem(fname)
                    file_item.setData(path)
                    parent_item.appendRow(file_item)

        add_items(root_item, root_dir)
        model.appendRow(root_item)
        self.case_tree.setModel(model)
        # 展开根节点
        self.case_tree.expand(model.index(0, 0))

    def on_case_tree_clicked(self, proxy_idx):
        """
        proxy_idx: 用户在界面点击到的索引（始终是代理模型的）
        """
        model = self.case_tree.model()

        # —— 用源索引只负责取真实文件路径 ——
        source_idx = (
            model.mapToSource(proxy_idx)
            if isinstance(model, QSortFilterProxyModel) else proxy_idx
        )
        path = self.fs_model.filePath(source_idx)

        # ---------- 目录：只负责展开/折叠 ----------
        if os.path.isdir(path):
            if self.case_tree.isExpanded(proxy_idx):
                self.case_tree.collapse(proxy_idx)
            else:
                self.case_tree.expand(proxy_idx)
            self.set_fields_editable(set())
            return

        # ---------- 非 test_*.py 直接禁用 ----------
        if not (os.path.isfile(path)
                and os.path.basename(path).startswith("test_")
                and path.endswith(".py")):
            self.set_fields_editable(set())
            return

        if hasattr(self, "test_case_edit"):
            self.test_case_edit.setText(path)

        # ---------- 有效用例 ----------
        if self._refreshing:
            self._pending_path = path
            return
        self.apply_case_logic(path)

    def get_editable_fields(self, case_path):
        """
        根据用例名返回哪些字段可以编辑。
        你可以完善/替换成自己的判断规则。
        """
        basename = os.path.basename(case_path)
        print(f'tesecase name {basename}')
        editable = set()
        # 永远让 connect_type 可编辑
        editable |= {
            "connect_type.type",
            "connect_type.adb.device",
            "connect_type.telnet.ip",
            "connect_type.telnet.wildcard",
            "router.name",
            "serial_port.status",
            "serial_port.port",
            "serial_port.baud"
        }
        if basename == "test_compatibility.py":
            editable |= {"fpga", "power_relay"}
        if "rvr" in basename:
            editable |= {
                "rvr", "rvr.tool", "rvr.iperf.version", "rvr.iperf.path", "rvr.ixchariot.path",
                "rvr.pair", "rvr.repeat",
                "rf_solution.model",
                "rf_solution.RC4DAT-8G-95.idVendor",
                "rf_solution.RC4DAT-8G-95.idProduct",
                "rf_solution.RC4DAT-8G-95.ip_address",
                "rf_solution.RADIORACK-4-220.ip_address",
                "rf_solution.step"
            }
        if "rvo" in basename:
            editable |= {
                "corner_angle",
                "corner_angle.ip_address",
                "corner_angle.step"
            }
        # 如果你需要所有字段都可编辑，直接 return set(self.field_widgets.keys())
        return editable

    def set_fields_editable(self, editable_fields: set[str]) -> None:
        """批量控制字段可编辑状态（高效且不触发级联信号）"""
        # 暂停窗口刷新，提升批量操作速度
        self.setUpdatesEnabled(False)
        try:
            for key, widget in self.field_widgets.items():
                desired = key in editable_fields
                if widget.isEnabled() == desired:
                    continue  # 状态没变就别动

                # 屏蔽 widget 自己的信号，避免 setEnabled 时触发槽函数
                with QSignalBlocker(widget):
                    widget.setEnabled(desired)
        finally:
            self.setUpdatesEnabled(True)
            self.update()  # 确保一次性刷新到屏幕

    def apply_case_logic(self, case_path):
        """
        选中用例后自动控制字段可编辑性和填充值。
        """
        if self._refreshing:
            # 极少见：递归进入，直接丢弃
            return

        # ---------- 进入刷新 ----------
        self._refreshing = True
        self.case_tree.setEnabled(False)  # 锁定用例树
        self.setUpdatesEnabled(False)  # 暂停全局重绘

        try:
            editable = self.get_editable_fields(case_path)
            self.set_fields_editable(editable)
        finally:
            # ---------- 刷新结束 ----------
            self.setUpdatesEnabled(True)
            self.case_tree.setEnabled(True)
            self._refreshing = False

        # 若用户在刷新过程中又点了别的用例，延迟 0 ms 处理它
        if self._pending_path:
            path = self._pending_path
            self._pending_path = None
            QTimer.singleShot(0, lambda: self.apply_case_logic(path))

    def on_run(self):
        # 将字段值更新到 self.config（保持结构）
        for key, widget in self.field_widgets.items():
            # key 可能是 'connect_type.adb.device' → 拆成层级
            parts = key.split('.')
            ref = self.config
            for part in parts[:-1]:
                ref = ref.setdefault(part, {})  # 保证嵌套结构存在
            leaf = parts[-1]

            if isinstance(widget, LineEdit):
                val = widget.text()
                # 判断当前字段是否为 list 且不是字符串形式表示的
                old_val = ref.get(leaf)
                if isinstance(old_val, list):
                    # 判断是否是纯数字，如果都是数字，则保留为 int，否则保留字符串
                    items = [x.strip() for x in val.split(',') if x.strip()]
                    if all(i.isdigit() for i in items):
                        ref[leaf] = [int(i) for i in items]
                    else:
                        ref[leaf] = items
                else:
                    ref[leaf] = val.strip()
            elif isinstance(widget, ComboBox):
                text = widget.currentText()
                ref[leaf] = True if text == 'True' else False if text == 'False' else text
        case_path = self.field_widgets["text_case"].text().strip()
        app_base = self._get_application_base()

        # 默认将现有路径解析成 POSIX 字符串
        case_path = Path(case_path).as_posix() if case_path else ""
        abs_case_path = (
            Path(self._resolve_case_path(case_path)).as_posix() if case_path else ""
        )

        # 若树状视图中选择了有效用例，则覆盖默认路径
        proxy_idx = self.case_tree.currentIndex()
        model = self.case_tree.model()
        src_idx = (
            model.mapToSource(proxy_idx)
            if isinstance(model, QSortFilterProxyModel)
            else proxy_idx
        )
        selected_path = self.fs_model.filePath(src_idx)
        if os.path.isfile(selected_path) and selected_path.endswith(".py"):
            abs_path = Path(selected_path).resolve()
            try:
                display_path = abs_path.relative_to(Path(app_base))
            except ValueError:
                display_path = Path(abs_path.name)
            case_path = display_path.as_posix()
            abs_case_path = abs_path.as_posix()

        # 将最终运行的用例路径写入配置（尽量保持相对路径）
        self.config["text_case"] = case_path
        # 保存配置
        self._save_config()
        if os.path.isfile(abs_case_path) and abs_case_path.endswith(".py"):
            self.on_run_callback(abs_case_path, case_path, self.config)
        else:
            InfoBar.warning(
                title="提示",
                content="请选择一个测试用例后再运行",
                parent=self,
                position=InfoBarPosition.TOP,
                duration=1800
            )<|MERGE_RESOLUTION|>--- conflicted
+++ resolved
@@ -250,16 +250,12 @@
 
     def _get_application_base(self) -> Path:
         """获取应用根路径"""
-<<<<<<< HEAD
-        return Path(getattr(sys, "_MEIPASS", Path(__file__).resolve().parent.parent)).resolve()
-=======
         base = (
             Path(sys._MEIPASS) / "src"
             if hasattr(sys, "_MEIPASS")
             else Path(__file__).resolve().parent.parent
         )
         return str(base.resolve())
->>>>>>> 80632709
 
     def _resolve_case_path(self, path: str) -> str:
         """将相对用例路径转换为绝对路径"""
