#!/usr/bin/env python 
# encoding: utf-8 
'''
@author: chao.li
@contact: chao.li@amlogic.com
@software: pycharm
@file: windows_case_config.py
@time: 2025/7/22 21:49
@desc:
'''
from __future__ import annotations

import os
import sys
from pathlib import Path
import yaml
import logging
from src.tools.router_tool.router_factory import router_list
from PyQt5.QtCore import (
    Qt,
    QSignalBlocker,
    QTimer,
    QDir,
    QSortFilterProxyModel,
    QModelIndex,
    pyqtSignal,
)

from PyQt5.QtWidgets import (
    QSizePolicy,
    QWidget,
    QHBoxLayout,
    QVBoxLayout,
    QGridLayout,
    QGroupBox,
    QLabel,
    QFileSystemModel
)

from qfluentwidgets import (
    CardWidget,
    TreeView,
    LineEdit,
    PushButton,
    ComboBox,
    FluentIcon,
    TextEdit,
    InfoBar,
    InfoBarPosition,
    ScrollArea
)


class TestFileFilterModel(QSortFilterProxyModel):
    def filterAcceptsRow(self, source_row, source_parent):
        index = self.sourceModel().index(source_row, 0, source_parent)
        file_name = self.sourceModel().fileName(index)
        is_dir = self.sourceModel().isDir(index)

        # 过滤 __pycache__ 文件夹 和 __init__.py 文件
        if is_dir and file_name == "__pycache__":
            return False
        if not is_dir:
            if not file_name.startswith("test_") or not file_name.endswith(".py"):
                return False
            if file_name == "__init__.py":
                return False
        return True

    def hasChildren(self, parent: QModelIndex) -> bool:
        """修复文件夹无法展开的问题：即使子项被过滤，也认为目录有子节点"""
        src_parent = self.mapToSource(parent)
        # 原始模型中的节点是否是目录
        if not self.sourceModel().isDir(src_parent):
            return False
        # 强制认为目录有子项（即便都被过滤了）
        return True


class CaseConfigPage(CardWidget):
    """用例配置主页面"""

    routerInfoChanged = pyqtSignal()
    csvFileChanged = pyqtSignal(str)

    def __init__(self, on_run_callback):
        super().__init__()
        self.setObjectName("caseConfigPage")
        self.on_run_callback = on_run_callback

        # -------------------- load yaml --------------------
        if hasattr(sys, "_MEIPASS"):
            bundle_path = Path(sys._MEIPASS) / "config" / "config.yaml"
            if bundle_path.exists():
                self.config_path = bundle_path.resolve()
            else:
                self.config_path = (Path.cwd() / "config" / "config.yaml").resolve()
        else:
            self.config_path = (Path.cwd() / "config" / "config.yaml").resolve()
        self.config: dict = self._load_config()
        # -------------------- state --------------------
        self._refreshing = False
        self._pending_path: str | None = None
        self.field_widgets: dict[str, QWidget] = {}
        self.router_ssid_2g = ""
        self.router_ssid_5g = ""
        self.selected_csv_path: str | None = None

        # -------------------- layout --------------------
        main_layout = QHBoxLayout(self)
        main_layout.setSpacing(10)
        main_layout.setContentsMargins(5, 5, 5, 5)
        # ----- left: case tree -----
        self.case_tree = TreeView(self)
        self.case_tree.setFixedWidth(300)
        self._init_case_tree(
            os.path.abspath(os.path.join(os.path.dirname(__file__), "../test"))
        )
        main_layout.addWidget(self.case_tree, 3)

        # ----- right: parameters & run button -----
        scroll_area = ScrollArea(self)
        scroll_area.setWidgetResizable(True)
        container = QWidget()
        right = QVBoxLayout(container)
        right.setContentsMargins(5, 5, 5, 5)
        right.setSpacing(5)
        self._columns_widget = QWidget()
        cols = QHBoxLayout(self._columns_widget)
        cols.setSpacing(8)
        cols.setContentsMargins(0, 0, 0, 0)
        self._left_col = QVBoxLayout()
        self._left_col.setSpacing(8)
        self._left_col.setAlignment(Qt.AlignTop)
        self._right_col = QVBoxLayout()
        self._right_col.setSpacing(8)
        self._right_col.setAlignment(Qt.AlignTop)
        cols.addLayout(self._left_col, 1)
        cols.addLayout(self._right_col, 1)
        right.addWidget(self._columns_widget)
        self.run_btn = PushButton("Test", self)
        self.run_btn.setIcon(FluentIcon.PLAY)
        self.run_btn.setSizePolicy(QSizePolicy.Expanding, QSizePolicy.Fixed)
        self.run_btn.clicked.connect(self.on_run)
        right.addWidget(self.run_btn)
        scroll_area.setWidget(container)
        main_layout.addWidget(scroll_area, 4)
        self._col_weight = [0, 0]
        # render form fields from yaml
        self.render_all_fields()
        self.routerInfoChanged.connect(self._update_csv_options)
        self._update_csv_options()
        # connect signals AFTER UI ready
        self.case_tree.clicked.connect(self.on_case_tree_clicked)
        self.case_tree.setFocusPolicy(Qt.FocusPolicy.NoFocus)
        QTimer.singleShot(0, lambda: self.apply_case_logic(""))

    def _init_case_tree(self, root_dir: str) -> None:
        self.fs_model = QFileSystemModel(self.case_tree)
        root_index = self.fs_model.setRootPath(root_dir)  # ← use return value
        self.fs_model.setNameFilters(["test_*.py"])
        # show directories regardless of filter
        self.fs_model.setNameFilterDisables(True)
        self.fs_model.setFilter(
            QDir.Filter.AllDirs | QDir.Filter.NoDotAndDotDot | QDir.Filter.Files
        )

        self.proxy_model = TestFileFilterModel()
        self.proxy_model.setSourceModel(self.fs_model)
        self.case_tree.setModel(self.proxy_model)
        self.case_tree.setRootIndex(self.proxy_model.mapFromSource(root_index))

        # 隐藏非名称列
        self.case_tree.header().hide()
        for col in range(1, self.fs_model.columnCount()):
            self.case_tree.hideColumn(col)

    def _load_config(self) -> dict:
        if not self.config_path.exists():
            QTimer.singleShot(
                0,
                lambda: InfoBar.warning(
                    title="Error",
                    content="Failed to find config",
                    parent=self,
                    position=InfoBarPosition.TOP,
                ),
            )
            return {}
        try:
            with self.config_path.open("r", encoding="utf-8") as f:
                config = yaml.safe_load(f) or {}

            app_base = self._get_application_base()
            changed = False
            path = config.get("text_case", "")
            if path:
                abs_path = Path(path)
                if not abs_path.is_absolute():
                    abs_path = app_base / abs_path
                abs_path = abs_path.resolve()
                if abs_path.exists():
                    try:
                        rel_path = abs_path.relative_to(app_base)
                    except ValueError:
                        config["text_case"] = ""
                        changed = True
                    else:
                        rel_str = rel_path.as_posix()
                        if rel_str != path:
                            config["text_case"] = rel_str
                            changed = True
                else:
                    config["text_case"] = ""
                    changed = True
            else:
                config["text_case"] = ""

            if changed:
                try:
                    with self.config_path.open("w", encoding="utf-8") as wf:
                        yaml.safe_dump(config, wf, allow_unicode=True, sort_keys=False, width=4096)
                except Exception as exc:
                    QTimer.singleShot(
                        0,
                        lambda: InfoBar.error(
                            title="Error",
                            content=f"Failed to write config: {exc}",
                            parent=self,
                            position=InfoBarPosition.TOP,
                        ),
                    )
            return config
        except Exception as exc:
            QTimer.singleShot(
                0,
                lambda: InfoBar.error(
                    title="Error",
                    content=f"Failed to load config : {exc}",
                    parent=self,
                    position=InfoBarPosition.TOP,
                ),
            )
            return {}

    def _save_config(self):
        try:
            with self.config_path.open("w", encoding="utf-8") as f:
                yaml.safe_dump(self.config, f, allow_unicode=True, sort_keys=False, width=4096)
            self.config = self._load_config()
            QTimer.singleShot(
                0,
                lambda: InfoBar.success(
                    title="Hint",
                    content="Configuration has been saved",
                    parent=self,
                    position=InfoBarPosition.TOP,
                ),
            )
        except Exception as exc:
            QTimer.singleShot(
                0,
                lambda: InfoBar.error(
                    title="Error",
                    content=f"Failed to save config : {exc}",
                    parent=self,
                    position=InfoBarPosition.TOP,
                ),
            )

    def _get_application_base(self) -> Path:
        """获取应用根路径"""
        base = (
            Path(sys._MEIPASS) / "src"
            if hasattr(sys, "_MEIPASS")
            else Path(__file__).resolve().parent.parent
        )
        return base.resolve()

    def _resolve_case_path(self, path: str | Path) -> Path:
        """将相对用例路径转换为绝对路径"""
        if not path:
            return Path()
        p = Path(path)
        base = Path(self._get_application_base())
        return str(p) if p.is_absolute() else str((base / p).resolve())

    def on_connect_type_changed(self, type_str):
        """
        切换连接方式时，仅展示对应参数组
        """
        self.adb_group.setVisible(type_str == "adb")
        self.telnet_group.setVisible(type_str == "telnet")

    def on_rf_model_changed(self, model_str):
        """
        切换rf_solution.model时，仅展示当前选项参数
        现在只有XIN-YI，如果有别的model，添加隐藏/显示逻辑
        """
        # 当前只有XIN-YI，后续有其它model可以加if-else
        self.xin_group.setVisible(model_str == "XIN-YI")
        self.rc4_group.setVisible(model_str == "RC4DAT-8G-95")
        self.rack_group.setVisible(model_str == "RADIORACK-4-220")

    # 添加到类里：响应 Tool 下拉，切换子参数可见性
    def on_rvr_tool_changed(self, tool: str):
        """选择 iperf / ixchariot 时，动态显示对应子参数"""
        self.rvr_iperf_group.setVisible(tool == "iperf")
        self.rvr_ix_group.setVisible(tool == "ixchariot")

    def on_serial_enabled_changed(self, text: str):
        self.serial_cfg_group.setVisible(text == "True")

    def _load_router_wifi_info(self, name: str):
        cfg = self.config.get("router", {})
        if cfg.get("name") == name:
            self.router_ssid_2g = cfg.get("ssid_2g", f"{name}_2g")
            self.router_ssid_5g = cfg.get("ssid_5g", f"{name}_5g")
        else:
            self.router_ssid_2g = f"{name}_2g"
            self.router_ssid_5g = f"{name}_5g"

    def get_router_wifi_info(self):
        return (
            self.router_ssid_2g,
            self.router_ssid_5g,
        )

    def on_router_changed(self, name: str):
        self._load_router_wifi_info(name)
        self.ssid_2g_edit.setText(self.router_ssid_2g)
        self.ssid_5g_edit.setText(self.router_ssid_5g)
        self.routerInfoChanged.emit()

    def _update_csv_options(self):
        """根据路由器名称刷新 CSV 下拉框"""
        if not hasattr(self, "csv_combo"):
            return
        router_name = ""
        if hasattr(self, "router_name_combo"):
            router_name = self.router_name_combo.currentText().lower()
        base_dir = Path.cwd() / "config" / "performance_test_csv"
        if "asus" in router_name:
            csv_dir = base_dir / "asus"
        elif "xiaomi" in router_name:
            csv_dir = base_dir / "xiaomi"
        else:
            csv_dir = None
        logging.debug("_update_csv_options %s", csv_dir)
        print(f"_update_csv_options router={router_name} dir={csv_dir}")
        with QSignalBlocker(self.csv_combo):
            self.csv_combo.clear()
            if csv_dir and csv_dir.exists():
                for csv_file in sorted(csv_dir.glob("*.csv")):
                    print(f"found csv: {csv_file}")
                    self.csv_combo.addItem(csv_file.name, str(csv_file.resolve()))
                self.csv_combo.setCurrentIndex(-1)
        self.selected_csv_path = None

    def _estimate_group_weight(self, group: QWidget) -> int:
        """粗略估算分组高度：以输入型子控件数量为权重"""
        from PyQt5.QtWidgets import (
            QLineEdit, QComboBox, QTextEdit, QSpinBox, QDoubleSpinBox, QCheckBox
        )
        inputs = group.findChildren((QLineEdit, QComboBox, QTextEdit, QSpinBox, QDoubleSpinBox, QCheckBox))
        return max(1, len(inputs))

    def _add_group(self, group: QWidget, weight: int | None = None):
        """把 group 放到当前更“轻”的一列"""
        w = self._estimate_group_weight(group) if weight is None else weight
        ci = 0 if self._col_weight[0] <= self._col_weight[1] else 1
        (self._left_col if ci == 0 else self._right_col).addWidget(group)
        self._col_weight[ci] += w

    def render_all_fields(self):
        """
        自动渲染config.yaml中的所有一级字段。
        控件支持 LineEdit / ComboBox（可扩展 Checkbox）。
        字段映射到 self.field_widgets，方便后续操作。
        """
        for i, (key, value) in enumerate(self.config.items()):
            if key == "text_case":
                group = QGroupBox("Test Case")
                group.setStyleSheet(
                    "QGroupBox{border:1px solid #d0d0d0;border-radius:4px;margin-top:6px;}"
                    "QGroupBox::title{left:8px;padding:0 3px;}")
                vbox = QVBoxLayout(group)
                self.test_case_edit = LineEdit(self)
                self.test_case_edit.setText(value or "")  # 默认值
                self.test_case_edit.setReadOnly(True)  # 只读，由左侧树刷新
                vbox.addWidget(self.test_case_edit)
                self._add_group(group)
                self.field_widgets["text_case"] = self.test_case_edit
                continue
            if key == "connect_type":
                group = QGroupBox("Connect Type")
                vbox = QVBoxLayout(group)
                self.connect_type_combo = ComboBox(self)
                self.connect_type_combo.addItems(["adb", "telnet"])
                self.connect_type_combo.setCurrentText(value.get('type', 'adb'))
                self.connect_type_combo.currentTextChanged.connect(self.on_connect_type_changed)
                vbox.addWidget(self.connect_type_combo)
                # 只为每个子类型建独立的参数区
                self.adb_group = QWidget()
                adb_vbox = QVBoxLayout(self.adb_group)
                self.adb_device_edit = LineEdit(self)
                self.adb_device_edit.setPlaceholderText("adb.device")
                adb_vbox.addWidget(QLabel("ADB Device:"))
                adb_vbox.addWidget(self.adb_device_edit)

                self.telnet_group = QWidget()
                telnet_vbox = QVBoxLayout(self.telnet_group)
                self.telnet_ip_edit = LineEdit(self)
                self.telnet_ip_edit.setPlaceholderText("telnet.ip")
                telnet_vbox.addWidget(QLabel("Telnet IP:"))
                telnet_vbox.addWidget(self.telnet_ip_edit)
                # 只添加到布局，隐藏未选中的
                vbox.addWidget(self.adb_group)
                vbox.addWidget(self.telnet_group)
                self._add_group(group)
                # 初始化
                self.adb_device_edit.setText(value.get("adb", {}).get("device", ""))
                self.telnet_ip_edit.setText(value.get("telnet", {}).get("ip", ""))
                self.on_connect_type_changed(self.connect_type_combo.currentText())
                self.field_widgets["connect_type.type"] = self.connect_type_combo
                self.field_widgets["connect_type.adb.device"] = self.adb_device_edit
                self.field_widgets["connect_type.telnet.ip"] = self.telnet_ip_edit
                continue
            if key == "rf_solution":
                group = QGroupBox("RF Solution")
                vbox = QVBoxLayout(group)
                # -------- 下拉：选择型号 --------
                self.rf_model_combo = ComboBox(self)
                self.rf_model_combo.addItems(["XIN-YI", "RC4DAT-8G-95", "RADIORACK-4-220"])
                self.rf_model_combo.setCurrentText(value.get("model", "XIN-YI"))
                self.rf_model_combo.currentTextChanged.connect(self.on_rf_model_changed)
                vbox.addWidget(QLabel("Model:"))
                vbox.addWidget(self.rf_model_combo)

                # ========== ① XIN-YI 参数区（目前无额外字段，可放提醒文字） ==========
                self.xin_group = QWidget()
                xin_box = QVBoxLayout(self.xin_group)
                xin_box.addWidget(QLabel("SH - New Wi-Fi full-wave anechoic chamber "))
                vbox.addWidget(self.xin_group)

                # ========== ② RC4DAT-8G-95 参数区 ==========
                self.rc4_group = QWidget()
                rc4_box = QVBoxLayout(self.rc4_group)
                rc4_cfg = value.get("RC4DAT-8G-95", {})
                self.rc4_vendor_edit = LineEdit(self)
                self.rc4_product_edit = LineEdit(self)
                self.rc4_ip_edit = LineEdit(self)
                self.rc4_vendor_edit.setPlaceholderText("idVendor")
                self.rc4_product_edit.setPlaceholderText("idProduct")
                self.rc4_ip_edit.setPlaceholderText("ip_address")
                self.rc4_vendor_edit.setText(str(rc4_cfg.get("idVendor", "")))
                self.rc4_product_edit.setText(str(rc4_cfg.get("idProduct", "")))
                self.rc4_ip_edit.setText(rc4_cfg.get("ip_address", ""))
                rc4_box.addWidget(QLabel("idVendor:"));
                rc4_box.addWidget(self.rc4_vendor_edit)
                rc4_box.addWidget(QLabel("idProduct:"));
                rc4_box.addWidget(self.rc4_product_edit)
                rc4_box.addWidget(QLabel("IP address :"));
                rc4_box.addWidget(self.rc4_ip_edit)
                vbox.addWidget(self.rc4_group)

                # ========== ③ RADIORACK-4-220 参数区 ==========
                self.rack_group = QWidget()
                rack_box = QVBoxLayout(self.rack_group)
                rack_cfg = value.get("RADIORACK-4-220", {})
                self.rack_ip_edit = LineEdit(self)
                self.rack_ip_edit.setPlaceholderText("ip_address")
                self.rack_ip_edit.setText(rack_cfg.get("ip_address", ""))
                rack_box.addWidget(QLabel("IP address :"))
                rack_box.addWidget(self.rack_ip_edit)
                vbox.addWidget(self.rack_group)

                # -------- 通用字段：step --------
                self.rf_step_edit = LineEdit(self)
                self.rf_step_edit.setPlaceholderText("rf step; such as  0,50")
                self.rf_step_edit.setText(",".join(map(str, value.get("step", []))))
                vbox.addWidget(QLabel("Step:"))
                vbox.addWidget(self.rf_step_edit)

                # ---- 加入表单 & 初始化可见性 ----
                self._add_group(group)
                self.on_rf_model_changed(self.rf_model_combo.currentText())

                # ---- 注册控件 ----
                self.field_widgets["rf_solution.model"] = self.rf_model_combo
                self.field_widgets["rf_solution.RC4DAT-8G-95.idVendor"] = self.rc4_vendor_edit
                self.field_widgets["rf_solution.RC4DAT-8G-95.idProduct"] = self.rc4_product_edit
                self.field_widgets["rf_solution.RC4DAT-8G-95.ip_address"] = self.rc4_ip_edit
                self.field_widgets["rf_solution.RADIORACK-4-220.ip_address"] = self.rack_ip_edit
                self.field_widgets["rf_solution.step"] = self.rf_step_edit
                continue  # 跳过后面的通用字段处理
            if key == "rvr":
                group = QGroupBox("RVR Config")  # 外层分组
                vbox = QVBoxLayout(group)
                # Tool 下拉
                self.rvr_tool_combo = ComboBox(self)
                self.rvr_tool_combo.addItems(["iperf", "ixchariot"])
                self.rvr_tool_combo.setCurrentText(value.get("tool", "iperf"))
                self.rvr_tool_combo.currentTextChanged.connect(self.on_rvr_tool_changed)
                vbox.addWidget(QLabel("Tool:"))
                vbox.addWidget(self.rvr_tool_combo)

                # ----- iperf 子组 -----
                self.rvr_iperf_group = QWidget()
                iperf_box = QVBoxLayout(self.rvr_iperf_group)

                self.iperf_version_combo = ComboBox(self)
                self.iperf_version_combo.addItems(["iperf", "iperf3"])
                self.iperf_version_combo.setCurrentText(
                    value.get("iperf", {}).get("version", "iperf"))
                self.iperf_path_edit = LineEdit(self)
                self.iperf_path_edit.setPlaceholderText("iperf path (DUT)")
                self.iperf_path_edit.setText(value.get("iperf", {}).get("path", ""))

                iperf_box.addWidget(QLabel("Version:"))
                iperf_box.addWidget(self.iperf_version_combo)
                iperf_box.addWidget(QLabel("Path:"))
                iperf_box.addWidget(self.iperf_path_edit)
                vbox.addWidget(self.rvr_iperf_group)

                # ----- ixchariot 子组 -----
                self.rvr_ix_group = QWidget()
                ix_box = QVBoxLayout(self.rvr_ix_group)
                # CSV 选择框
                vbox.addWidget(QLabel("Select config csv file"))
                self.csv_combo = ComboBox(self)
                self.csv_combo.setSizePolicy(QSizePolicy.Expanding, QSizePolicy.Fixed)
                self.csv_combo.setEnabled(False)
                self.csv_combo.currentIndexChanged.connect(self.on_csv_changed)
                vbox.addWidget(self.csv_combo)

                self.ix_path_edit = LineEdit(self)
                self.ix_path_edit.setPlaceholderText("IxChariot path")
                self.ix_path_edit.setText(value.get("ixchariot", {}).get("path", ""))
                ix_box.addWidget(self.ix_path_edit)
                vbox.addWidget(self.rvr_ix_group)

                # ----- 其它通用字段 -----
                self.pair_edit = LineEdit(self)
                self.pair_edit.setPlaceholderText("pair")
                self.pair_edit.setText(str(value.get("pair", "")))

                self.repeat_combo = LineEdit()
                self.repeat_combo.setText(str(value.get("repeat", 0)))

                vbox.addWidget(QLabel("Pair:"))
                vbox.addWidget(self.pair_edit)
                vbox.addWidget(QLabel("Repeat:"))
                vbox.addWidget(self.repeat_combo)

                # 加入表单
                self._add_group(group)

                # 字段注册（供启用/禁用和收集参数用）
                self.field_widgets["rvr.tool"] = self.rvr_tool_combo
                self.field_widgets["rvr.iperf.version"] = self.iperf_version_combo
                self.field_widgets["rvr.iperf.path"] = self.iperf_path_edit
                self.field_widgets["rvr.ixchariot.path"] = self.ix_path_edit
                self.field_widgets["rvr.pair"] = self.pair_edit
                self.field_widgets["rvr.repeat"] = self.repeat_combo

                # 根据当前 Tool 值隐藏/显示子组
                self.on_rvr_tool_changed(self.rvr_tool_combo.currentText())
                continue  # 跳过默认 LineEdit 处理

                # ---------- 其余简单字段 ----------
            if key == "corner_angle":
                group = QGroupBox("Corner Angle")
                vbox = QVBoxLayout(group)

                # —— IP 地址 ——
                self.corner_ip_edit = LineEdit(self)
                self.corner_ip_edit.setPlaceholderText("ip_address")
                self.corner_ip_edit.setText(value.get("ip_address", ""))  # 默认值

                # —— 角度步进 ——
                self.corner_step_edit = LineEdit(self)
                self.corner_step_edit.setPlaceholderText("step; such as 0,361")
                self.corner_step_edit.setText(",".join(map(str, value.get("step", []))))

                vbox.addWidget(QLabel("IP address:"))
                vbox.addWidget(self.corner_ip_edit)
                vbox.addWidget(QLabel("Step:"))
                vbox.addWidget(self.corner_step_edit)

                # 加入表单
                self._add_group(group)

                # 注册控件（用于启用/禁用、保存回 YAML）
                self.field_widgets["corner_angle.ip_address"] = self.corner_ip_edit
                self.field_widgets["corner_angle.step"] = self.corner_step_edit
                continue  # 跳过后面的通用处理
            if key == "router":
                group = QGroupBox("Router")
                vbox = QVBoxLayout(group)

                self.router_name_combo = ComboBox(self)
                self.router_name_combo.addItems(router_list.keys())
                self.router_name_combo.setCurrentText(value.get("name", "xiaomiax3000"))
                self.ssid_2g_edit = LineEdit(self)
                self.ssid_2g_edit.setPlaceholderText("2.4G SSID")
                self.ssid_2g_edit.setText(value.get("ssid_2g", ""))
                self.ssid_5g_edit = LineEdit(self)
                self.ssid_5g_edit.setPlaceholderText("5G SSID")
                self.ssid_5g_edit.setText(value.get("ssid_5g", ""))

                vbox.addWidget(QLabel("Name:"))
                vbox.addWidget(self.router_name_combo)
                vbox.addWidget(QLabel("SSID 2G:"))
                vbox.addWidget(self.ssid_2g_edit)
                vbox.addWidget(QLabel("SSID 5G:"))
                vbox.addWidget(self.ssid_5g_edit)
                self._add_group(group)
                # 注册控件
                self.field_widgets["router.name"] = self.router_name_combo
                self.field_widgets["router.ssid_2g"] = self.ssid_2g_edit
                self.field_widgets["router.ssid_5g"] = self.ssid_5g_edit
                self.router_name_combo.currentTextChanged.connect(self.on_router_changed)
                self.on_router_changed(self.router_name_combo.currentText())
                continue  # ← 继续下一顶层 key

            if key == "serial_port":
                group = QGroupBox("Serial Port")
                vbox = QVBoxLayout(group)

                # 开关（True/False 下拉，同一套保存逻辑即可）
                self.serial_enable_combo = ComboBox(self)
                self.serial_enable_combo.addItems(["False", "True"])
                self.serial_enable_combo.setCurrentText(
                    str(value.get("status", False))
                )
                self.serial_enable_combo.currentTextChanged.connect(
                    self.on_serial_enabled_changed
                )
                vbox.addWidget(QLabel("Enable:"))
                vbox.addWidget(self.serial_enable_combo)

                # —— 子参数区 ——（默认隐藏，开关=True 时可见）
                self.serial_cfg_group = QWidget()
                cfg_box = QVBoxLayout(self.serial_cfg_group)

                self.serial_port_edit = LineEdit(self)
                self.serial_port_edit.setPlaceholderText("port (e.g. COM5)")
                self.serial_port_edit.setText(value.get("port", ""))

                self.serial_baud_edit = LineEdit(self)
                self.serial_baud_edit.setPlaceholderText("baud (e.g. 115200)")
                self.serial_baud_edit.setText(str(value.get("baud", "")))

                cfg_box.addWidget(QLabel("Port:"))
                cfg_box.addWidget(self.serial_port_edit)
                cfg_box.addWidget(QLabel("Baud:"))
                cfg_box.addWidget(self.serial_baud_edit)

                vbox.addWidget(self.serial_cfg_group)
                self._add_group(group)

                # 初始化显隐
                self.on_serial_enabled_changed(self.serial_enable_combo.currentText())

                # 注册控件
                self.field_widgets["serial_port.status"] = self.serial_enable_combo
                self.field_widgets["serial_port.port"] = self.serial_port_edit
                self.field_widgets["serial_port.baud"] = self.serial_baud_edit
                continue
            # ------- 默认处理：创建 LineEdit 保存未覆盖字段 -------
            group = QGroupBox(key)
            vbox = QVBoxLayout(group)
            edit = LineEdit(self)
            edit.setText(str(value) if value is not None else "")
            vbox.addWidget(edit)
            self._add_group(group)
            self.field_widgets[key] = edit

    def populate_case_tree(self, root_dir):
        """
        遍历 test 目录，只将 test_ 开头的 .py 文件作为节点加入树结构。
        其它 py 文件不显示。
        """
        from PyQt5.QtGui import QStandardItemModel, QStandardItem
        model = QStandardItemModel()
        model.setHorizontalHeaderLabels(['Pls select test case '])  # 可选，设置表头显示

        # 正确设置根节点为 'test' 或实际目录名
        root_item = QStandardItem(os.path.basename(root_dir))
        root_item.setData(root_dir)

        def add_items(parent_item, dir_path):
            for fname in sorted(os.listdir(dir_path)):
                logging.debug("fname %s", fname)
                if fname == '__pycache__' or fname.startswith('.'):
                    continue
                path = os.path.join(dir_path, fname)
                if os.path.isdir(path):
                    dir_item = QStandardItem(fname)
                    dir_item.setData(path)
                    parent_item.appendRow(dir_item)
                    add_items(dir_item, path)
                elif os.path.isfile(path):
                    file_item = QStandardItem(fname)
                    file_item.setData(path)
                    parent_item.appendRow(file_item)

        add_items(root_item, root_dir)
        model.appendRow(root_item)
        self.case_tree.setModel(model)
        # 展开根节点
        self.case_tree.expand(model.index(0, 0))

    def on_case_tree_clicked(self, proxy_idx):
        """
        proxy_idx: 用户在界面点击到的索引（始终是代理模型的）
        """
        model = self.case_tree.model()

        # —— 用源索引只负责取真实文件路径 ——
        source_idx = (
            model.mapToSource(proxy_idx)
            if isinstance(model, QSortFilterProxyModel) else proxy_idx
        )
        path = self.fs_model.filePath(source_idx)
        base = Path(self._get_application_base())
        display_path = os.path.relpath(path, base)

        # ---------- 目录：只负责展开/折叠 ----------
        if os.path.isdir(path):
            if self.case_tree.isExpanded(proxy_idx):
                self.case_tree.collapse(proxy_idx)
            else:
                self.case_tree.expand(proxy_idx)
            self.set_fields_editable(set())
            return

        # ---------- 非 test_*.py 直接禁用 ----------
        if not (os.path.isfile(path)
                and os.path.basename(path).startswith("test_")
                and path.endswith(".py")):
            self.set_fields_editable(set())
            return

        if hasattr(self, "test_case_edit"):
            self.test_case_edit.setText(display_path)

        # ---------- 有效用例 ----------
        if self._refreshing:
            self._pending_path = path
            return
        self.apply_case_logic(path)

    def get_editable_fields(self, case_path):
        """
        根据用例名返回哪些字段可以编辑。
        你可以完善/替换成自己的判断规则。
        """
        basename = os.path.basename(case_path)
        logging.debug("testcase name %s", basename)
        editable = set()
        # 永远让 connect_type 可编辑
        editable |= {
            "connect_type.type",
            "connect_type.adb.device",
            "connect_type.telnet.ip",
            "connect_type.telnet.wildcard",
            "router.name",
            "router.ssid_2g",
            "router.ssid_5g",
            "serial_port.status",
            "serial_port.port",
            "serial_port.baud",
            "fpga"
        }
        if basename == "test_compatibility.py":
            editable |= {"Power relay"}
        if basename == "test_wifi_peak_throughput.py":
            editable |= {"rvr", "rvr.tool", "rvr.iperf.version", "rvr.iperf.path", "rvr.ixchariot.path",
                         "rvr.pair", "rvr.repeat", }
        if "rvr" in basename:
            editable |= {
                "rvr", "rvr.tool", "rvr.iperf.version", "rvr.iperf.path", "rvr.ixchariot.path",
                "rvr.pair", "rvr.repeat",
                "rf_solution.model",
                "rf_solution.RC4DAT-8G-95.idVendor",
                "rf_solution.RC4DAT-8G-95.idProduct",
                "rf_solution.RC4DAT-8G-95.ip_address",
                "rf_solution.RADIORACK-4-220.ip_address",
                "rf_solution.step"
            }
        if "rvo" in basename:
            editable |= {
                "corner_angle",
                "corner_angle.ip_address",
                "corner_angle.step"
            }
        # 如果你需要所有字段都可编辑，直接 return set(self.field_widgets.keys())
        return editable

    def set_fields_editable(self, editable_fields: set[str]) -> None:
        """批量控制字段可编辑状态（高效且不触发级联信号）"""
        # 暂停窗口刷新，提升批量操作速度
        self.setUpdatesEnabled(False)
        try:
            for key, widget in self.field_widgets.items():
                desired = key in editable_fields
                if widget.isEnabled() == desired:
                    continue  # 状态没变就别动

                # 屏蔽 widget 自己的信号，避免 setEnabled 时触发槽函数
                with QSignalBlocker(widget):
                    widget.setEnabled(desired)
        finally:
            self.setUpdatesEnabled(True)
            self.update()  # 确保一次性刷新到屏幕

    def apply_case_logic(self, case_path):
        """
        选中用例后自动控制字段可编辑性和填充值。
        """
        if self._refreshing:
            # 极少见：递归进入，直接丢弃
            return

        # ---------- 进入刷新 ----------
        self._refreshing = True
        self.case_tree.setEnabled(False)  # 锁定用例树
        self.setUpdatesEnabled(False)  # 暂停全局重绘

        try:
            editable = self.get_editable_fields(case_path)
            self.set_fields_editable(editable)
        finally:
            # ---------- 刷新结束 ----------
            self.setUpdatesEnabled(True)
            self.case_tree.setEnabled(True)
            self._refreshing = False

        base = Path(self._get_application_base())
        perf_dir = (base / "test" / "performance").resolve()
        case_abs = Path(case_path).resolve() if case_path else None
        main_window = self.window()
        if case_abs and perf_dir in case_abs.parents:
            ssid = ""
            passwd = ""
            ssid_widget = self.field_widgets.get("router.ssid")
            if isinstance(ssid_widget, LineEdit):
                ssid = ssid_widget.text()
            passwd_widget = self.field_widgets.get("router.wpa_passwd")
            if isinstance(passwd_widget, LineEdit):
                passwd = passwd_widget.text()
            if hasattr(main_window, "show_rvr_wifi_config"):
                main_window.show_rvr_wifi_config()
            # if hasattr(main_window, "rvr_wifi_config_page") and hasattr(main_window.rvr_wifi_config_page,
            #                                                             "set_router_credentials"):
            #     main_window.rvr_wifi_config_page.set_router_credentials(ssid, passwd)
            if hasattr(main_window, "setCurrentIndex"):
                main_window.setCurrentIndex(main_window.case_config_page)
            self.csv_combo.setEnabled(True)
        else:
            if hasattr(main_window, "hide_rvr_wifi_config"):
                main_window.hide_rvr_wifi_config()
            if hasattr(main_window, "setCurrentIndex"):
                main_window.setCurrentIndex(main_window.case_config_page)
            with QSignalBlocker(self.csv_combo):
                self.csv_combo.setCurrentIndex(-1)
            self.csv_combo.setEnabled(False)
            self.selected_csv_path = None
        # 若用户在刷新过程中又点了别的用例，延迟 0 ms 处理它
        if self._pending_path:
            path = self._pending_path
            self._pending_path = None
            QTimer.singleShot(0, lambda: self.apply_case_logic(path))

    def on_csv_changed(self, index: int) -> None:
        """记录当前选择的 CSV 文件路径并发出信号"""
        if index < 0:
            self.selected_csv_path = None
            return
        # 统一转换为绝对路径，避免重复文件名导致加载错误
        data = self.csv_combo.itemData(index)
<<<<<<< HEAD
        print(f"on_csv_changed index={index} data={data}")
        self.selected_csv_path = str(Path(data).resolve()) if data else None
        print(f"selected_csv_path={self.selected_csv_path}")
=======
        self.selected_csv_path = str(Path(data).resolve()) if data else None
>>>>>>> e961d7ee
        self.csvFileChanged.emit(self.selected_csv_path or "")

    def on_run(self):
        # 将字段值更新到 self.config（保持结构）
        for key, widget in self.field_widgets.items():
            # key 可能是 'connect_type.adb.device' → 拆成层级
            parts = key.split('.')
            ref = self.config
            for part in parts[:-1]:
                ref = ref.setdefault(part, {})  # 保证嵌套结构存在
            leaf = parts[-1]

            if isinstance(widget, LineEdit):
                val = widget.text()
                # 判断当前字段是否为 list 且不是字符串形式表示的
                old_val = ref.get(leaf)
                if isinstance(old_val, list):
                    # 判断是否是纯数字，如果都是数字，则保留为 int，否则保留字符串
                    items = [x.strip() for x in val.split(',') if x.strip()]
                    if all(i.isdigit() for i in items):
                        ref[leaf] = [int(i) for i in items]
                    else:
                        ref[leaf] = items
                else:
                    val = val.strip()
                    if len(parts) >= 2 and parts[-2] == "router" and leaf.startswith("passwd") and not val:
                        ref[leaf] = ""  # 空密码表示开放网络
                    else:
                        ref[leaf] = val
            elif isinstance(widget, ComboBox):
                text = widget.currentText()
                ref[leaf] = True if text == 'True' else False if text == 'False' else text
        case_path = self.field_widgets["text_case"].text().strip()
        base = Path(self._get_application_base())

        # 默认将现有路径解析成 POSIX 字符串
        case_path = Path(case_path).as_posix() if case_path else ""
        abs_case_path = (
            (base / case_path).resolve().as_posix() if case_path else ""

        )

        # 若树状视图中选择了有效用例，则覆盖默认路径
        proxy_idx = self.case_tree.currentIndex()
        model = self.case_tree.model()
        src_idx = (
            model.mapToSource(proxy_idx)
            if isinstance(model, QSortFilterProxyModel)
            else proxy_idx
        )
        selected_path = self.fs_model.filePath(src_idx)
        if os.path.isfile(selected_path) and selected_path.endswith(".py"):
            abs_path = Path(selected_path).resolve()
            display_path = os.path.relpath(abs_path, base)
            case_path = Path(display_path).as_posix()

            abs_case_path = abs_path.as_posix()

        # 将最终运行的用例路径写入配置（尽量保持相对路径）
        self.config["text_case"] = case_path
        # 保存配置
        self._save_config()
        if os.path.isfile(abs_case_path) and abs_case_path.endswith(".py"):
            self.on_run_callback(abs_case_path, case_path, self.config)
        else:
            InfoBar.warning(
                title="Hint",
                content="Pls select a test case before test",
                parent=self,
                position=InfoBarPosition.TOP,
                duration=1800
            )<|MERGE_RESOLUTION|>--- conflicted
+++ resolved
@@ -881,13 +881,7 @@
             return
         # 统一转换为绝对路径，避免重复文件名导致加载错误
         data = self.csv_combo.itemData(index)
-<<<<<<< HEAD
-        print(f"on_csv_changed index={index} data={data}")
         self.selected_csv_path = str(Path(data).resolve()) if data else None
-        print(f"selected_csv_path={self.selected_csv_path}")
-=======
-        self.selected_csv_path = str(Path(data).resolve()) if data else None
->>>>>>> e961d7ee
         self.csvFileChanged.emit(self.selected_csv_path or "")
 
     def on_run(self):
