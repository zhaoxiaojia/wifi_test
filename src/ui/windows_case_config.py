from __future__ import annotations

import copy
import csv
import os
import re
from pathlib import Path
import logging
from dataclasses import dataclass, field
from typing import Any, Callable, Mapping, Optional, Sequence
from typing import Annotated
from src.tools.router_tool.router_factory import router_list, get_router
from src.util.constants import (
    ANDROID_KERNEL_MAP,
    DEFAULT_ANDROID_VERSION_CHOICES,
    DEFAULT_KERNEL_VERSION_CHOICES,
    DEFAULT_RF_STEP_SPEC,
    FONT_FAMILY,
    AUTH_OPTIONS,
    RouterConst,
    TEXT_COLOR,
    WIFI_PRODUCT_PROJECT_MAP,
    get_config_base,
    get_src_base,
    TOOL_SECTION_KEY,
    SWITCH_WIFI_CASE_KEY,
    SWITCH_WIFI_USE_ROUTER_FIELD,
    SWITCH_WIFI_ROUTER_CSV_FIELD,
    SWITCH_WIFI_MANUAL_ENTRIES_FIELD,
    SWITCH_WIFI_ENTRY_SSID_FIELD,
    SWITCH_WIFI_ENTRY_SECURITY_FIELD,
    SWITCH_WIFI_ENTRY_PASSWORD_FIELD,
    TURN_TABLE_SECTION_KEY,
    TURN_TABLE_FIELD_MODEL,
    TURN_TABLE_FIELD_IP_ADDRESS,
    TURN_TABLE_FIELD_STEP,
    TURN_TABLE_FIELD_STATIC_DB,
    TURN_TABLE_FIELD_TARGET_RSSI,
    TURN_TABLE_MODEL_CHOICES,
    TURN_TABLE_MODEL_RS232,
    TURN_TABLE_MODEL_OTHER,
)
from src.tools.config_loader import load_config, save_config
from PyQt5.QtCore import (
    Qt,
    QSignalBlocker,
    QTimer,
    QEasingCurve,
    QDir,
    QSortFilterProxyModel,
    QModelIndex,
    QPropertyAnimation,
    QPoint,
    QRect,
    QRegularExpression,
    pyqtSignal,
    QEvent,
    QObject,
)
from PyQt5.QtGui import QIntValidator, QRegularExpressionValidator, QFont

from PyQt5.QtWidgets import (
    QSizePolicy,
    QWidget,
    QHBoxLayout,
    QVBoxLayout,
    QGridLayout,
    QGroupBox,
    QLabel,
    QFileSystemModel,
    QCheckBox,
    QSplitter,
    QStackedWidget,
    QListWidget,
    QListWidgetItem,
    QSpinBox,
    QDoubleSpinBox,
    QFormLayout,
    QTableWidget,
    QTableWidgetItem,
    QHeaderView,
    QAbstractItemView,
)

from qfluentwidgets import (
    CardWidget,
    LineEdit,
    PushButton,
    ComboBox,
    FluentIcon,
    TextEdit,
    InfoBar,
    InfoBarPosition,
    ScrollArea
)

try:
    from qfluentwidgets import StepView  # type: ignore
except Exception:  # pragma: no cover - 运行环境缺失时退化为自定义指示器
    StepView = None
from .animated_tree_view import AnimatedTreeView
from .theme import (
    apply_theme,
    apply_font_and_selection,
    apply_groupbox_style,
    CASE_TREE_FONT_SIZE_PX,
    STEP_LABEL_FONT_PIXEL_SIZE,
    SWITCH_WIFI_TABLE_HEADER_BG,
    SWITCH_WIFI_TABLE_HEADER_FG,
    SWITCH_WIFI_TABLE_SELECTION_BG,
    SWITCH_WIFI_TABLE_SELECTION_FG,
)

STEP_LABEL_SPACING: Annotated[int, "Spacing in pixels between step labels in the GUI"] = 16
USE_QFLUENT_STEP_VIEW: Annotated[bool, "Whether to use the QFluent StepView component if available"] = False
GROUP_COLUMN_SPACING: Annotated[int, "Horizontal spacing between columns in grouped form layouts"] = 16
GROUP_ROW_SPACING: Annotated[int, "Vertical spacing between rows in grouped form layouts"] = 12
PAGE_CONTENT_MARGIN: Annotated[int, "Margin applied around content within pages and panels"] = 8

"""
This module implements a comprehensive PyQt5 based configuration interface used
for managing Wi‑Fi test cases on Windows.  It defines numerous widgets and
helpers that assemble into a multi–pane GUI allowing users to browse test
scripts, adjust parameters, switch Wi‑Fi networks manually or via CSV files,
configure RF step ranges, and ultimately launch automated test runs.

The high‑level layout consists of a tree view of available test cases, a panel
with grouped controls for editing parameters associated with the selected case,
and supporting editor widgets for specific subsystems like RF step segments or
Wi‑Fi credentials.  Throughout the file, classes encapsulate these UI
components and expose signals to coordinate interactions.  Global constants
control spacing and margins to ensure consistent styling across panels.
"""


@dataclass
class EditableInfo:
    """
    Simple container describing which fields within a test case can be edited
    by the user.

    Instances of this class are used by :class:`CaseConfigPage` to determine
    which portions of the configuration should be locked or exposed.  The
    ``fields`` attribute holds the set of field keys that are editable, while
    the boolean flags toggle whether CSV based configuration and RVR Wi‑Fi
    options are available.
    """
    fields: set[str] = field(default_factory=set)
    enable_csv: bool = False
    enable_rvr_wifi: bool = False


@dataclass
class ScriptConfigEntry:
    """
    Aggregates all widget references and metadata related to a single script
    configuration section.

    Each test script presented in the case tree corresponds to a panel of
    controls.  A :class:`ScriptConfigEntry` instance stores the parent
    :class:`QGroupBox`, a mapping from field keys to widgets, mappings from
    section identifiers to checkbox / child widget group tuples used to toggle
    optional sections, the case key and path associated with the script, and an
    ``extras`` dictionary for any additional state needed by custom panels.
    """

    group: QGroupBox
    widgets: dict[str, QWidget]
    field_keys: set[str]
    section_controls: dict[str, tuple[QCheckBox, Sequence[QWidget]]]
    case_key: str
    case_path: str
    extras: dict[str, Any] = field(default_factory=dict)


class TestFileFilterModel(QSortFilterProxyModel):
    """
    Proxy model that filters a :class:`QFileSystemModel` to focus on test script
    files.

    Directories are accepted except for ``__pycache__``.  Files must start with
    ``test_`` and end with ``.py`` and ``__init__.py`` is excluded.  This
    ensures that only relevant test scripts appear in the case tree.
    """

    def filterAcceptsRow(self, source_row, source_parent):
        """Return True for directories (except ``__pycache__``) and test_* Python files."""
        index = self.sourceModel().index(source_row, 0, source_parent)
        file_name = self.sourceModel().fileName(index)
        is_dir = self.sourceModel().isDir(index)

        if is_dir and file_name == "__pycache__":
            return False
        if not is_dir:
            if not file_name.startswith("test_") or not file_name.endswith(".py"):
                return False
            if file_name == "__init__.py":
                return False
        return True

    def hasChildren(self, parent: QModelIndex) -> bool:
        """
        Always return True for directories so that they remain expandable even
        when none of the contained files pass the filter.
        """
        src_parent = self.mapToSource(parent)
        if not self.sourceModel().isDir(src_parent):
            return False
        return True


class _StepSwitcher(QWidget):
    """
    Lightweight fallback widget used to indicate and navigate between wizard
    steps when the :class:`qfluentwidgets.StepView` is not available.

    This widget renders a horizontal list of clickable labels corresponding to
    each step.  When a label is clicked it emits a ``stepActivated`` signal
    with the index of the selected step, allowing the parent page to update
    its displayed panel.
    """

    stepActivated = pyqtSignal(int)

    def __init__(self, steps: Sequence[str], parent: QWidget | None = None) -> None:
        """
        Initialize the class instance, set up initial state and construct UI widgets.

        This method encapsulates the logic necessary to perform its function.
        Refer to the implementation for details on parameters and return values.
        """
        super().__init__(parent)
        self._labels: list[QLabel] = []
        self._current = -1
        layout = QHBoxLayout(self)
        layout.setContentsMargins(
            PAGE_CONTENT_MARGIN,
            PAGE_CONTENT_MARGIN,
            PAGE_CONTENT_MARGIN,
            PAGE_CONTENT_MARGIN,
        )
        layout.setSpacing(STEP_LABEL_SPACING)
        step_font = self._create_step_font(self.font())
        for index, text in enumerate(steps):
            label = QLabel(text, self)
            label.setFont(step_font)
            label.setObjectName("wizardStepLabel")
            label.setCursor(Qt.PointingHandCursor)
            label.installEventFilter(self)
            self._labels.append(label)
            layout.addWidget(label)
        layout.addStretch(1)
        self.set_current_index(0)

    def eventFilter(self, obj: QObject, event: QEvent) -> bool:  # type: ignore[override]
        """
        Filter events for child widgets and emit signals when appropriate.

        This method encapsulates the logic necessary to perform its function.
        Refer to the implementation for details on parameters and return values.
        """
        if event.type() == QEvent.MouseButtonRelease and obj in self._labels:
            if getattr(event, "button", lambda: Qt.LeftButton)() == Qt.LeftButton:
                self.stepActivated.emit(self._labels.index(obj))  # type: ignore[arg-type]
                return True
        return super().eventFilter(obj, event)

    def set_current_index(self, index: int) -> None:
        """
        Set the current index property on the instance.

        This method encapsulates the logic necessary to perform its function.
        Refer to the implementation for details on parameters and return values.
        """
        if not (0 <= index < len(self._labels)):
            return
        if self._current == index:
            return
        self._current = index
        for i, label in enumerate(self._labels):
            # Ensure inline styles keep the enlarged wizard font size override.
            font_size_rule = ""
            if STEP_LABEL_FONT_PIXEL_SIZE > 0:
                font_size_rule = f"font-size: {STEP_LABEL_FONT_PIXEL_SIZE}px;"
            if i == index:
                label.setStyleSheet(f"{font_size_rule} color: #0078d4; font-weight: 600;")
            else:
                label.setStyleSheet(f"{font_size_rule} color: #6c6c6c; font-weight: 400;")

    @staticmethod
    def _create_step_font(base_font: QFont) -> QFont:
        """
        Execute the create step font routine.

        This method encapsulates the logic necessary to perform its function.
        Refer to the implementation for details on parameters and return values.
        """
        font = QFont(base_font)
        if STEP_LABEL_FONT_PIXEL_SIZE > 0:
            font.setPixelSize(STEP_LABEL_FONT_PIXEL_SIZE)
        else:
            font.setPointSize(font.pointSize() or 12)
        font.setWeight(QFont.DemiBold)
        return font


def _apply_step_font(widget: QWidget) -> None:
    """
    Execute the apply step font routine.

    This method encapsulates the logic necessary to perform its function.
    Refer to the implementation for details on parameters and return values.
    """
    step_font = _StepSwitcher._create_step_font(widget.font())
    widget.setFont(step_font)
    for label in widget.findChildren(QLabel):
        label.setFont(step_font)
    layout = widget.layout()
    if layout is not None:
        margins = layout.contentsMargins()
        if margins.left() == 0 and margins.top() == 0 and margins.right() == 0:
            layout.setContentsMargins(
                PAGE_CONTENT_MARGIN,
                PAGE_CONTENT_MARGIN,
                PAGE_CONTENT_MARGIN,
                PAGE_CONTENT_MARGIN,
            )


class RfStepSegmentsWidget(QWidget):
    """
    Composite widget that allows the user to define one or more RF step segments.

    A segment consists of a start, stop and step value.  The widget provides
    editable fields with sensible defaults and Add/Delete buttons to maintain a
    list of segments.  A hint is shown when no segments are added, and a list
    view presents currently defined segments.
    """

    DEFAULT_SEGMENT = (0, 75, 3)

    def __init__(self, parent: QWidget | None = None) -> None:
        """
        Initialize the class instance, set up initial state and construct UI widgets.

        This method encapsulates the logic necessary to perform its function.
        Refer to the implementation for details on parameters and return values.
        """
        super().__init__(parent)
        self._segments: list[tuple[int, int, int]] = []

        layout = QVBoxLayout(self)
        layout.setContentsMargins(0, 0, 0, 0)
        layout.setSpacing(6)

        form = QGridLayout()
        form.setContentsMargins(0, 0, 0, 0)
        form.setHorizontalSpacing(8)
        form.setVerticalSpacing(4)

        self.start_edit = LineEdit(self)
        self.start_edit.setPlaceholderText("Start (default 0)")
        self.start_edit.setValidator(QIntValidator(0, 9999, self))
        self.start_edit.setText(str(self.DEFAULT_SEGMENT[0]))

        self.stop_edit = LineEdit(self)
        self.stop_edit.setPlaceholderText("Stop (default 75)")
        self.stop_edit.setValidator(QIntValidator(0, 9999, self))
        self.stop_edit.setText(str(self.DEFAULT_SEGMENT[1]))

        self.step_edit = LineEdit(self)
        self.step_edit.setPlaceholderText("Step (default 3)")
        self.step_edit.setValidator(QIntValidator(1, 9999, self))
        self.step_edit.setText(str(self.DEFAULT_SEGMENT[2]))

        form.addWidget(QLabel("Start"), 0, 0)
        form.addWidget(self.start_edit, 0, 1)
        form.addWidget(QLabel("Stop"), 1, 0)
        form.addWidget(self.stop_edit, 1, 1)
        form.addWidget(QLabel("Step"), 2, 0)
        form.addWidget(self.step_edit, 2, 1)

        layout.addLayout(form)

        btn_row = QHBoxLayout()
        btn_row.setContentsMargins(0, 0, 0, 0)
        btn_row.setSpacing(8)

        self.add_btn = PushButton("Add", self)
        self.add_btn.clicked.connect(self._on_add_segment)
        btn_row.addWidget(self.add_btn)

        self.del_btn = PushButton("Del", self)
        self.del_btn.clicked.connect(self._on_delete_segment)
        btn_row.addWidget(self.del_btn)

        btn_row.addStretch(1)
        layout.addLayout(btn_row)

        hint_text = (
            "If no range is added, the default 0-75 (step 3) range is used.\n"
            "Enter start/stop/step, click Add to append, and select one then click Del to remove."
        )

        self.segment_stack = QStackedWidget(self)

        self.segment_hint = QLabel(hint_text, self)
        self.segment_hint.setWordWrap(True)
        self.segment_hint.setAlignment(Qt.AlignTop | Qt.AlignLeft)
        self.segment_hint.setStyleSheet("color: #6c6c6c;")
        self.segment_hint.setContentsMargins(4, 4, 4, 4)

        self.segment_list = QListWidget(self)
        self.segment_list.setSelectionMode(QListWidget.SingleSelection)
        self.segment_list.currentRowChanged.connect(self._on_segment_selected)

        self.segment_stack.addWidget(self.segment_hint)
        self.segment_stack.addWidget(self.segment_list)
        layout.addWidget(self.segment_stack, 1)

        self._refresh_segment_list()

    def _refresh_segment_list(self) -> None:
        """
        Refresh the  segment list to ensure the UI is up to date.

        This method encapsulates the logic necessary to perform its function.
        Refer to the implementation for details on parameters and return values.
        """
        self.segment_list.clear()
        for start, stop, step in self._segments:
            item_text = f"{start} - {stop} (step {step})"
            item = QListWidgetItem(item_text)
            item.setData(Qt.UserRole, (start, stop, step))
            self.segment_list.addItem(item)

        if self._segments:
            self.segment_stack.setCurrentWidget(self.segment_list)
            self.segment_list.setCurrentRow(len(self._segments) - 1)
        else:
            self.segment_stack.setCurrentWidget(self.segment_hint)

    def _on_segment_selected(self, row: int) -> None:
        """
        Handle the segment selected event triggered by user interaction.

        This method encapsulates the logic necessary to perform its function.
        Refer to the implementation for details on parameters and return values.
        """
        if 0 <= row < len(self._segments):
            start, stop, step = self._segments[row]
            self.start_edit.setText(str(start))
            self.stop_edit.setText(str(stop))
            self.step_edit.setText(str(step))

    def _show_error(self, message: str) -> None:
        """
        Execute the show error routine.

        This method encapsulates the logic necessary to perform its function.
        Refer to the implementation for details on parameters and return values.
        """
        InfoBar.error(
            title="RF Step",
            content=message,
            parent=self,
            position=InfoBarPosition.TOP,
            duration=3000,
        )

    def _parse_inputs(self) -> tuple[int, int, int] | None:
        """
        Parse  inputs from user input or configuration.

        This method encapsulates the logic necessary to perform its function.
        Refer to the implementation for details on parameters and return values.
        """
        start_text = self.start_edit.text().strip()
        stop_text = self.stop_edit.text().strip()
        step_text = self.step_edit.text().strip() or str(self.DEFAULT_SEGMENT[2])

        if not start_text or not stop_text:
            self._show_error("Please provide both start and stop values.")
            return None

        try:
            start = int(start_text)
            stop = int(stop_text)
            step = int(step_text)
        except ValueError:
            self._show_error("Start, stop, and step must be integers.")
            return None

        if step <= 0:
            self._show_error("Step must be greater than 0.")
            return None

        if stop < start:
            start, stop = stop, start

        return start, stop, step

    def _on_add_segment(self) -> None:
        """
        Handle the add segment event triggered by user interaction.

        This method encapsulates the logic necessary to perform its function.
        Refer to the implementation for details on parameters and return values.
        """
        parsed = self._parse_inputs()
        if parsed is None:
            return
        if parsed in self._segments:
            self._show_error("This range already exists.")
            return

        self._segments.append(parsed)
        self._refresh_segment_list()

    def _on_delete_segment(self) -> None:
        """
        Handle the delete segment event triggered by user interaction.

        This method encapsulates the logic necessary to perform its function.
        Refer to the implementation for details on parameters and return values.
        """
        row = self.segment_list.currentRow()
        if row < 0 or row >= len(self._segments):
            self._show_error("Select a range to delete first.")
            return

        del self._segments[row]
        self._refresh_segment_list()

    def segments(self) -> list[tuple[int, int, int]]:
        """
        Execute the segments routine.

        This method encapsulates the logic necessary to perform its function.
        Refer to the implementation for details on parameters and return values.
        """
        return list(self._segments)

    def set_segments_from_config(self, raw_value: object) -> None:
        """
        Set the segments from config property on the instance.

        This method encapsulates the logic necessary to perform its function.
        Refer to the implementation for details on parameters and return values.
        """
        segments = self._convert_raw_to_segments(raw_value)
        self._segments = segments
        self._refresh_segment_list()

    def serialize(self) -> str:
        """
        Serialize the current state into a configuration object for persistence.

        This method encapsulates the logic necessary to perform its function.
        Refer to the implementation for details on parameters and return values.
        """
        unique_segments: list[tuple[int, int, int]] = []
        seen: set[tuple[int, int, int]] = set()
        for segment in self._segments:
            if segment not in seen:
                unique_segments.append(segment)
                seen.add(segment)

        if not unique_segments:
            return ""
        parts = [f"{start},{stop}:{step}" for start, stop, step in unique_segments]
        return ";".join(parts)

    def _convert_raw_to_segments(self, raw_value: object) -> list[tuple[int, int, int]]:
        """
        Execute the convert raw to segments routine.

        This method encapsulates the logic necessary to perform its function.
        Refer to the implementation for details on parameters and return values.
        """
        segments: list[tuple[int, int, int]] = []

        for text in self._collect_segments(raw_value):
            parsed = self._parse_segment_text(text)
            if parsed is not None:
                segments.append(parsed)

        return segments

    def _collect_segments(self, raw_value: object) -> list[str]:
        """
        Collect  segments from internal state for processing or serialization.

        This method encapsulates the logic necessary to perform its function.
        Refer to the implementation for details on parameters and return values.
        """
        segments: list[str] = []

        def _collect(value: object) -> None:
            """
            Collect data from internal state for processing or serialization.

            This method encapsulates the logic necessary to perform its function.
            Refer to the implementation for details on parameters and return values.
            """
            if value is None:
                return
            if isinstance(value, str):
                text = value.strip()
                if not text:
                    return
                normalized = (
                    text.replace("；", ";")
                    .replace("，", ",")
                    .replace("：", ":")
                )
                for part in re.split(r"[;；|\n]+", normalized):
                    part = part.strip()
                    if part:
                        segments.append(part)
                return
            if isinstance(value, (list, tuple, set)):
                items = list(value)
                if len(items) == 2 and all(not isinstance(i, (list, tuple, set, dict)) for i in items):
                    start = str(items[0]).strip()
                    stop = str(items[1]).strip()
                    if start and stop:
                        segments.append(f"{start},{stop}")
                    return
                for item in items:
                    _collect(item)
                return
            text = str(value).strip()
            if text:
                segments.append(text)

        _collect(raw_value)
        return segments

    def _parse_segment_text(self, segment: str) -> tuple[int, int, int] | None:
        """
        Parse  segment text from user input or configuration.

        This method encapsulates the logic necessary to perform its function.
        Refer to the implementation for details on parameters and return values.
        """
        normalized = (
            segment.replace("；", ";")
            .replace("，", ",")
            .replace("：", ":")
        )

        if ":" in normalized:
            range_part, step_part = normalized.split(":", 1)
            step_text = step_part.strip()
        else:
            range_part = normalized
            step_text = ""

        tokens = [tok for tok in re.split(r"[\s,]+", range_part) if tok]
        if not tokens:
            return None

        start_text = tokens[0]
        stop_text = tokens[1] if len(tokens) >= 2 else tokens[0]

        try:
            start = int(start_text)
            stop = int(stop_text)
        except ValueError:
            return None

        if step_text:
            try:
                step = int(step_text)
            except ValueError:
                step = self.DEFAULT_SEGMENT[2]
        else:
            step = self.DEFAULT_SEGMENT[2]

        if step <= 0:
            step = self.DEFAULT_SEGMENT[2]

        if stop < start:
            start, stop = stop, start

        return start, stop, step


class SwitchWifiManualEditor(QWidget):
    """
    Editor widget for maintaining a list of Wi‑Fi network credentials that can
    be switched manually.

    Presents a table of SSID, security mode and password entries and form
    controls to add or remove rows.  Emits an ``entriesChanged`` signal when
    the underlying list of dictionaries representing the entries is updated.
    """

    entriesChanged = pyqtSignal()

    def __init__(self, parent: QWidget | None = None) -> None:
        """
        Initialize the class instance, set up initial state and construct UI widgets.

        This method encapsulates the logic necessary to perform its function.
        Refer to the implementation for details on parameters and return values.
        """
        super().__init__(parent)
        self._entries: list[dict[str, str]] = []
        self._loading = False

        layout = QVBoxLayout(self)
        layout.setContentsMargins(0, 0, 0, 0)
        layout.setSpacing(8)

        self.table = QTableWidget(self)
        self.table.setColumnCount(3)
        self.table.setHorizontalHeaderLabels(["SSID", "Security Mode", "Password"])
        header = self.table.horizontalHeader()
        header.setSectionResizeMode(QHeaderView.Stretch)
        self.table.verticalHeader().setVisible(False)
        self.table.setSelectionBehavior(QAbstractItemView.SelectRows)
        self.table.setSelectionMode(QAbstractItemView.SingleSelection)
        self.table.setEditTriggers(QAbstractItemView.NoEditTriggers)
        self.table.setFocusPolicy(Qt.NoFocus)
        apply_font_and_selection(
            self.table,
            header_bg=SWITCH_WIFI_TABLE_HEADER_BG,
            header_fg=SWITCH_WIFI_TABLE_HEADER_FG,
            sel_bg=SWITCH_WIFI_TABLE_SELECTION_BG,
            sel_text=SWITCH_WIFI_TABLE_SELECTION_FG,
        )
        layout.addWidget(self.table)

        form = QFormLayout()
        form.setContentsMargins(0, 0, 0, 0)
        form.setSpacing(6)

        self.ssid_edit = LineEdit(self)
        self.ssid_edit.setPlaceholderText("SSID")
        form.addRow("SSID", self.ssid_edit)

        self.security_combo = ComboBox(self)
        self.security_combo.addItems(AUTH_OPTIONS)
        self.security_combo.setMinimumWidth(160)
        form.addRow("Security", self.security_combo)

        self.password_edit = LineEdit(self)
        self.password_edit.setPlaceholderText("Password (optional)")
        form.addRow("Password", self.password_edit)

        layout.addLayout(form)

        buttons_row = QHBoxLayout()
        buttons_row.setContentsMargins(0, 0, 0, 0)
        buttons_row.setSpacing(8)

        self.add_btn = PushButton("Add", self)
        self.del_btn = PushButton("Remove", self)
        buttons_row.addWidget(self.add_btn)
        buttons_row.addWidget(self.del_btn)
        buttons_row.addStretch(1)
        layout.addLayout(buttons_row)

        self.table.currentCellChanged.connect(self._on_current_row_changed)
        self.add_btn.clicked.connect(self._on_add_entry)
        self.del_btn.clicked.connect(self._on_delete_entry)
        self.ssid_edit.textChanged.connect(
            lambda text: self._update_current_entry(SWITCH_WIFI_ENTRY_SSID_FIELD, text)
        )
        self.security_combo.currentTextChanged.connect(
            lambda text: self._update_current_entry(SWITCH_WIFI_ENTRY_SECURITY_FIELD, text)
        )
        self.password_edit.textChanged.connect(
            lambda text: self._update_current_entry(SWITCH_WIFI_ENTRY_PASSWORD_FIELD, text)
        )

        self._refresh_table()

    def set_entries(self, entries: Sequence[Mapping[str, Any]] | None) -> None:
        """
        Set the entries property on the instance.

        This method encapsulates the logic necessary to perform its function.
        Refer to the implementation for details on parameters and return values.
        """
        sanitized = []
        if isinstance(entries, Sequence):
            for item in entries:
                if not isinstance(item, Mapping):
                    continue
                sanitized.append(self._sanitize_entry(item))
        self._entries = sanitized
        self._refresh_table()
        if self._entries:
            self.table.setCurrentCell(0, 0)
        else:
            self._clear_form()

    def serialize(self) -> list[dict[str, str]]:
        """
        Serialize the current state into a configuration object for persistence.

        This method encapsulates the logic necessary to perform its function.
        Refer to the implementation for details on parameters and return values.
        """
        result: list[dict[str, str]] = []
        for item in self._entries:
            ssid = item.get(SWITCH_WIFI_ENTRY_SSID_FIELD, "").strip()
            if not ssid:
                continue
            mode = item.get(SWITCH_WIFI_ENTRY_SECURITY_FIELD, AUTH_OPTIONS[0]) or AUTH_OPTIONS[0]
            password = item.get(SWITCH_WIFI_ENTRY_PASSWORD_FIELD, "")
            result.append(
                {
                    SWITCH_WIFI_ENTRY_SSID_FIELD: ssid,
                    SWITCH_WIFI_ENTRY_SECURITY_FIELD: mode,
                    SWITCH_WIFI_ENTRY_PASSWORD_FIELD: password,
                }
            )
        return result

    def _sanitize_entry(self, item: Mapping[str, Any]) -> dict[str, str]:
        """
        Execute the sanitize entry routine.

        This method encapsulates the logic necessary to perform its function.
        Refer to the implementation for details on parameters and return values.
        """
        ssid = str(item.get(SWITCH_WIFI_ENTRY_SSID_FIELD, "") or "").strip()
        mode = str(
            item.get(SWITCH_WIFI_ENTRY_SECURITY_FIELD, AUTH_OPTIONS[0]) or AUTH_OPTIONS[0]
        ).strip()
        if mode not in AUTH_OPTIONS:
            mode = AUTH_OPTIONS[0]
        password = str(item.get(SWITCH_WIFI_ENTRY_PASSWORD_FIELD, "") or "")
        return {
            SWITCH_WIFI_ENTRY_SSID_FIELD: ssid,
            SWITCH_WIFI_ENTRY_SECURITY_FIELD: mode,
            SWITCH_WIFI_ENTRY_PASSWORD_FIELD: password,
        }

    def _refresh_table(self) -> None:
        """
        Refresh the  table to ensure the UI is up to date.

        This method encapsulates the logic necessary to perform its function.
        Refer to the implementation for details on parameters and return values.
        """
        self._loading = True
        try:
            self.table.setRowCount(len(self._entries))
            for row, item in enumerate(self._entries):
                self.table.setItem(
                    row,
                    0,
                    QTableWidgetItem(item.get(SWITCH_WIFI_ENTRY_SSID_FIELD, "")),
                )
                self.table.setItem(
                    row,
                    1,
                    QTableWidgetItem(item.get(SWITCH_WIFI_ENTRY_SECURITY_FIELD, "")),
                )
                self.table.setItem(
                    row,
                    2,
                    QTableWidgetItem(item.get(SWITCH_WIFI_ENTRY_PASSWORD_FIELD, "")),
                )
        finally:
            self._loading = False

    def _clear_form(self) -> None:
        """
        Execute the clear form routine.

        This method encapsulates the logic necessary to perform its function.
        Refer to the implementation for details on parameters and return values.
        """
        with QSignalBlocker(self.ssid_edit):
            self.ssid_edit.setText("")
        with QSignalBlocker(self.password_edit):
            self.password_edit.setText("")
        with QSignalBlocker(self.security_combo):
            if self.security_combo.count():
                self.security_combo.setCurrentIndex(0)

    def _on_current_row_changed(self, row: int, _column: int, _prev_row: int, _prev_column: int) -> None:
        """
        Handle the current row changed event triggered by user interaction.

        This method encapsulates the logic necessary to perform its function.
        Refer to the implementation for details on parameters and return values.
        """
        if self._loading:
            return
        if 0 <= row < len(self._entries):
            entry = self._entries[row]
            with QSignalBlocker(self.ssid_edit):
                self.ssid_edit.setText(entry.get(SWITCH_WIFI_ENTRY_SSID_FIELD, ""))
            with QSignalBlocker(self.password_edit):
                self.password_edit.setText(entry.get(SWITCH_WIFI_ENTRY_PASSWORD_FIELD, ""))
            with QSignalBlocker(self.security_combo):
                mode = entry.get(SWITCH_WIFI_ENTRY_SECURITY_FIELD, AUTH_OPTIONS[0])
                index = self.security_combo.findText(mode)
                if index < 0:
                    index = 0
                self.security_combo.setCurrentIndex(index)
        else:
            self._clear_form()

    def _update_current_entry(self, key: str, value: str) -> None:
        """
        Update the  current entry to reflect current data.

        This method encapsulates the logic necessary to perform its function.
        Refer to the implementation for details on parameters and return values.
        """
        if self._loading:
            return
        row = self.table.currentRow()
        if not (0 <= row < len(self._entries)):
            return
        if key == SWITCH_WIFI_ENTRY_SECURITY_FIELD and value not in AUTH_OPTIONS:
            value = AUTH_OPTIONS[0]
        self._entries[row][key] = value
        if key == SWITCH_WIFI_ENTRY_SSID_FIELD:
            item = self.table.item(row, 0)
            if item is not None:
                item.setText(value)
        elif key == SWITCH_WIFI_ENTRY_SECURITY_FIELD:
            item = self.table.item(row, 1)
            if item is not None:
                item.setText(value)
        elif key == SWITCH_WIFI_ENTRY_PASSWORD_FIELD:
            item = self.table.item(row, 2)
            if item is not None:
                item.setText(value)
        self.entriesChanged.emit()

    def _on_add_entry(self) -> None:
        """
        Handle the add entry event triggered by user interaction.

        This method encapsulates the logic necessary to perform its function.
        Refer to the implementation for details on parameters and return values.
        """
        new_entry = {
            SWITCH_WIFI_ENTRY_SSID_FIELD: "",
            SWITCH_WIFI_ENTRY_SECURITY_FIELD: AUTH_OPTIONS[0],
            SWITCH_WIFI_ENTRY_PASSWORD_FIELD: "",
        }
        self._entries.append(new_entry)
        self._refresh_table()
        if self._entries:
            self.table.setCurrentCell(len(self._entries) - 1, 0)
        self.entriesChanged.emit()

    def _on_delete_entry(self) -> None:
        """
        Handle the delete entry event triggered by user interaction.

        This method encapsulates the logic necessary to perform its function.
        Refer to the implementation for details on parameters and return values.
        """
        row = self.table.currentRow()
        if not (0 <= row < len(self._entries)):
            return
        del self._entries[row]
        self._refresh_table()
        if self._entries:
            new_row = min(row, len(self._entries) - 1)
            self.table.setCurrentCell(new_row, 0)
        else:
            self._clear_form()
        self.entriesChanged.emit()


class SwitchWifiCsvPreview(QTableWidget):
    """
    Read‑only table view used to display Wi‑Fi credentials parsed from router
    configuration CSV files.

    Provides three columns (SSID, security mode and password) and disables
    editing and selection, serving purely as a preview.
    """

    def __init__(self, parent: QWidget | None = None) -> None:
        """
        Initialize the class instance, set up initial state and construct UI widgets.

        This method encapsulates the logic necessary to perform its function.
        Refer to the implementation for details on parameters and return values.
        """
        super().__init__(parent)
        self.setColumnCount(3)
        self.setHorizontalHeaderLabels(["SSID", "Security Mode", "Password"])
        header = self.horizontalHeader()
        header.setSectionResizeMode(QHeaderView.Stretch)
        self.verticalHeader().setVisible(False)
        self.setEditTriggers(QAbstractItemView.NoEditTriggers)
        self.setSelectionMode(QAbstractItemView.NoSelection)
        self.setFocusPolicy(Qt.NoFocus)
        self.setAlternatingRowColors(False)
        apply_font_and_selection(
            self,
            header_bg=SWITCH_WIFI_TABLE_HEADER_BG,
            header_fg=SWITCH_WIFI_TABLE_HEADER_FG,
            sel_bg=SWITCH_WIFI_TABLE_SELECTION_BG,
            sel_text=SWITCH_WIFI_TABLE_SELECTION_FG,
        )

    def update_entries(self, entries: Sequence[Mapping[str, Any]] | None) -> None:
        """
        Update the  entries to reflect current data.

        This method encapsulates the logic necessary to perform its function.
        Refer to the implementation for details on parameters and return values.
        """
        self.setRowCount(0)
        if not entries:
            return
        self.setRowCount(len(entries))
        for row, item in enumerate(entries):
            ssid = str(item.get(SWITCH_WIFI_ENTRY_SSID_FIELD, "") or "")
            mode = str(item.get(SWITCH_WIFI_ENTRY_SECURITY_FIELD, "") or "")
            password = str(item.get(SWITCH_WIFI_ENTRY_PASSWORD_FIELD, "") or "")
            self.setItem(row, 0, QTableWidgetItem(ssid))
            self.setItem(row, 1, QTableWidgetItem(mode))
            self.setItem(row, 2, QTableWidgetItem(password))


class ConfigGroupPanel(QWidget):
    """
    Container widget that arranges configuration group boxes into three
    columns and animates their display.

    This panel is used by :class:`CaseConfigPage` to lay out multiple related
    parameter groups in a responsive manner.  Groups can grow or shrink as
    content changes and the panel will adjust spacing accordingly.
    """

    def __init__(self, parent: QWidget | None = None) -> None:
        """
        Initialize the class instance, set up initial state and construct UI widgets.

        This method encapsulates the logic necessary to perform its function.
        Refer to the implementation for details on parameters and return values.
        """
        super().__init__(parent)
        layout = QHBoxLayout(self)
        layout.setContentsMargins(0, 0, 0, 0)
        layout.setSpacing(GROUP_ROW_SPACING)
        self._column_layouts: list[QVBoxLayout] = []
        for _ in range(3):
            column = QVBoxLayout()
            column.setSpacing(GROUP_COLUMN_SPACING)
            column.setAlignment(Qt.AlignTop)
            layout.addLayout(column, 1)
            self._column_layouts.append(column)
        self._group_entries: list[tuple[QWidget, int | None]] = []
        self._group_positions: dict[QWidget, int] = {}
        self._col_weight: list[int] = [0] * len(self._column_layouts)
        self._active_move_anims: dict[QWidget, QPropertyAnimation] = {}

    def clear(self) -> None:
        """
        Execute the clear routine.

        This method encapsulates the logic necessary to perform its function.
        Refer to the implementation for details on parameters and return values.
        """
        self._group_entries.clear()
        self._group_positions.clear()
        self._col_weight = [0] * len(self._column_layouts)
        for column in self._column_layouts:
            while column.count():
                item = column.takeAt(0)
                widget = item.widget()
                if widget is not None:
                    widget.setParent(None)

    def add_group(self, group: QWidget | None, weight: int | None = None, defer: bool = False) -> None:
        """
        Execute the add group routine.

        This method encapsulates the logic necessary to perform its function.
        Refer to the implementation for details on parameters and return values.
        """
        if group is None:
            return
        apply_theme(group)
        apply_groupbox_style(group)
        for idx, (existing, _) in enumerate(self._group_entries):
            if existing is group:
                self._group_entries[idx] = (group, weight)
                break
        else:
            self._group_entries.append((group, weight))
        if not defer:
            self.request_rebalance()

    def set_groups(self, groups: list[QWidget]) -> None:
        """
        Set the groups property on the instance.

        This method encapsulates the logic necessary to perform its function.
        Refer to the implementation for details on parameters and return values.
        """
        self.clear()
        for group in groups:
            self.add_group(group, defer=True)
        self.request_rebalance()

    def request_rebalance(self) -> None:
        """
        Execute the request rebalance routine.

        This method encapsulates the logic necessary to perform its function.
        Refer to the implementation for details on parameters and return values.
        """
        self._rebalance_columns()
        QTimer.singleShot(0, self._rebalance_columns)

    def _estimate_group_weight(self, group: QWidget) -> int:
        """
        Execute the estimate group weight routine.

        This method encapsulates the logic necessary to perform its function.
        Refer to the implementation for details on parameters and return values.
        """
        from PyQt5.QtWidgets import (
            QLineEdit, QComboBox, QTextEdit, QSpinBox, QDoubleSpinBox, QCheckBox
        )
        inputs = group.findChildren((QLineEdit, QComboBox, QTextEdit, QSpinBox, QDoubleSpinBox, QCheckBox))
        return max(1, len(inputs))

    def _measure_group_height(self, group: QWidget, weight_override: int | None = None) -> int:
        """
        Execute the measure group height routine.

        This method encapsulates the logic necessary to perform its function.
        Refer to the implementation for details on parameters and return values.
        """
        if weight_override is not None:
            return max(1, int(weight_override))
        hint = group.sizeHint()
        height = hint.height() if hint.isValid() else 0
        if height <= 0:
            min_hint = group.minimumSizeHint()
            height = min_hint.height() if min_hint.isValid() else 0
        if height <= 0:
            height = self._estimate_group_weight(group)
        return max(1, int(height))

    def _rebalance_columns(self) -> None:
        """
        Execute the rebalance columns routine.

        This method encapsulates the logic necessary to perform its function.
        Refer to the implementation for details on parameters and return values.
        """
        if not self._column_layouts or not self._group_entries:
            return
        old_geometries: dict[QWidget, QRect] = {}
        for group, _ in self._group_entries:
            if group is not None and group.parent() is not None:
                old_geometries[group] = group.geometry()
        entries: list[tuple[QWidget, int]] = []
        for group, weight_override in self._group_entries:
            if group is None:
                continue
            entries.append((group, self._measure_group_height(group, weight_override)))
        if not entries:
            return
        entries.sort(key=lambda item: item[1], reverse=True)
        for layout in self._column_layouts:
            while layout.count():
                item = layout.takeAt(0)
                widget = item.widget()
                if widget is not None:
                    widget.setParent(None)
        self._col_weight = [0] * len(self._column_layouts)
        initial_pass = not self._group_positions
        moved_groups: list[tuple[QWidget, QRect | None]] = []
        for group, height in entries:
            column_index = self._col_weight.index(min(self._col_weight))
            prev_col = self._group_positions.get(group)
            self._column_layouts[column_index].addWidget(group)
            self._col_weight[column_index] += height
            self._group_positions[group] = column_index
            if (prev_col is None and not initial_pass) or (prev_col is not None and prev_col != column_index):
                moved_groups.append((group, old_geometries.get(group)))
        self.updateGeometry()
        if moved_groups:
            QTimer.singleShot(0, lambda moves=tuple(moved_groups): self._animate_group_transitions(moves))

    def _animate_group_transitions(self, moves: tuple[tuple[QWidget, QRect | None], ...]) -> None:
        """
        Execute the animate group transitions routine.

        This method encapsulates the logic necessary to perform its function.
        Refer to the implementation for details on parameters and return values.
        """
        for group, old_rect in moves:
            if group is None or not group.isVisible():
                continue
            self._start_move_animation(group, old_rect)

    def _start_move_animation(self, group: QWidget, old_rect: QRect | None) -> None:
        """
        Execute the start move animation routine.

        This method encapsulates the logic necessary to perform its function.
        Refer to the implementation for details on parameters and return values.
        """
        if old_rect is None:
            return
        current_rect = group.geometry()
        if current_rect == old_rect:
            return
        existing = self._active_move_anims.pop(group, None)
        if existing is not None:
            existing.stop()
        group.setGeometry(old_rect)
        group.raise_()
        animation = QPropertyAnimation(group, b"geometry", group)
        animation.setDuration(320)
        animation.setStartValue(old_rect)
        animation.setEndValue(current_rect)
        animation.setEasingCurve(QEasingCurve.InOutCubic)
        self._active_move_anims[group] = animation
        animation.finished.connect(lambda g=group: self._active_move_anims.pop(g, None))
        animation.start()


class CaseConfigPage(CardWidget):
    """
    The primary user interface for browsing and configuring test cases prior
    to execution.

    This page combines a tree view of available test scripts, a set of dynamic
    configuration panels for the selected script, and controls for loading
    router information, editing Wi‑Fi credentials, adjusting durations and
    checkpoints, and launching the test run.  The page holds references to
    numerous widgets, tracks application state (like the currently loaded
    configuration and router object), and manages persistence via loading and
    saving of a JSON configuration file.
    """

    routerInfoChanged = pyqtSignal()
    csvFileChanged = pyqtSignal(str)

    def __init__(self, on_run_callback):
        """
        Initialize the class instance, set up initial state and construct UI widgets.

        This method encapsulates the logic necessary to perform its function.
        Refer to the implementation for details on parameters and return values.
        """
        super().__init__()
        self.setObjectName("caseConfigPage")
        self.on_run_callback = on_run_callback
        apply_theme(self)
        self.selected_csv_path: str | None = None
        # Load the persisted tool configuration and restore CSV selection
        self.config: dict = self._load_config()
        self._config_tool_snapshot: dict[str, Any] = copy.deepcopy(
            self.config.get(TOOL_SECTION_KEY, {})
        )
        self._load_csv_selection_from_config()
        # Initialize transient state flags used by the UI during refreshes and selections
        self._refreshing = False
        self._pending_path: str | None = None
        self.field_widgets: dict[str, QWidget] = {}
        self._duration_control_group: QGroupBox | None = None
        self._check_point_group: QGroupBox | None = None
        self.router_obj = None
        self._enable_rvr_wifi: bool = False
        self._router_config_active: bool = False
        self._locked_fields: set[str] | None = None
        self._current_case_path: str = ""
        self._last_editable_info: EditableInfo | None = None
        self._switch_wifi_csv_combos: list[ComboBox] = []
        # Build the main splitter and its left/right panes
        self.splitter = QSplitter(Qt.Horizontal, self)
        self.splitter.setChildrenCollapsible(False)
        # Populate the left pane with the case tree
        self.case_tree = AnimatedTreeView(self)
        apply_theme(self.case_tree)
        apply_font_and_selection(self.case_tree, size_px=CASE_TREE_FONT_SIZE_PX)
        logging.debug("TreeView font: %s", self.case_tree.font().family())
        logging.debug("TreeView stylesheet: %s", self.case_tree.styleSheet())
        self._init_case_tree(Path(self._get_application_base()) / "test")
        self.splitter.addWidget(self.case_tree)

        # Populate the right pane with parameter controls and the run button
        scroll_area = ScrollArea(self)
        scroll_area.setWidgetResizable(True)
        scroll_area.setContentsMargins(0, 0, 0, 0)
        self.scroll_area = scroll_area
        container = QWidget()
        right = QVBoxLayout(container)
        right.setContentsMargins(0, 0, 0, 0)
        right.setSpacing(10)
        self._android_versions = list(DEFAULT_ANDROID_VERSION_CHOICES)
        self._kernel_versions = list(DEFAULT_KERNEL_VERSION_CHOICES)
        self._right_layout = right
        self._page_label_map: dict[str, str] = {
            "dut": "DUT Settings",
            "execution": "Execution Settings",
            "stability": "Stability Settings",
        }
        self.step_view_widget = self._create_step_view([self._page_label_map["dut"]])
        self.step_view_widget.setVisible(False)
        right.addWidget(self.step_view_widget)

        self.stack = QStackedWidget(self)
        right.addWidget(self.stack, 1)

        self._page_panels: dict[str, ConfigGroupPanel] = {
            "dut": ConfigGroupPanel(self),
            "execution": ConfigGroupPanel(self),
            "stability": ConfigGroupPanel(self),
        }
        self._dut_panel = self._page_panels["dut"]
        self._execution_panel = self._page_panels["execution"]
        self._stability_panel = self._page_panels["stability"]
        self._page_widgets: dict[str, QWidget] = {}
        self._wizard_pages: list[QWidget] = []
        self._run_buttons: list[PushButton] = []
        self._run_locked = False
        for key in ("dut", "execution", "stability"):
            panel = self._page_panels[key]
            page = QWidget()
            page_layout = QVBoxLayout(page)
            page_layout.setContentsMargins(
                PAGE_CONTENT_MARGIN,
                PAGE_CONTENT_MARGIN,
                PAGE_CONTENT_MARGIN,
                PAGE_CONTENT_MARGIN,
            )
            page_layout.setSpacing(PAGE_CONTENT_MARGIN)
            page_layout.addWidget(panel)
            page_layout.addStretch(1)
            run_btn = self._create_run_button(page)
            page_layout.addWidget(run_btn)
            self._page_widgets[key] = page
            self._wizard_pages.append(page)
        self._current_page_keys: list[str] = []
        self._script_config_factories: dict[str, Callable[[str, str, Mapping[str, Any]], ScriptConfigEntry]] = {
            "test/stability/test_str.py": self._create_test_str_config_entry,
            "test/stability/test_swtich_wifi.py": self._create_test_swtich_wifi_config_entry,
        }
        self._script_groups: dict[str, ScriptConfigEntry] = {}
        self._active_script_case: str | None = None
        self._config_panels = tuple(self._page_panels[key] for key in ("dut", "execution", "stability"))
        self._sync_run_buttons_enabled()
        scroll_area.setWidget(container)
        self.splitter.addWidget(scroll_area)
        self.splitter.setStretchFactor(0, 2)
        self.splitter.setStretchFactor(1, 3)

        main_layout = QHBoxLayout(self)
        main_layout.setSpacing(10)
        main_layout.setContentsMargins(5, 5, 5, 5)
        main_layout.addWidget(self.splitter)
        # render form fields from yaml
        self._dut_groups: dict[str, QWidget] = {}
        self._other_groups: dict[str, QWidget] = {}
        self.render_all_fields()
        self._initialize_script_config_groups()
        self._build_wizard_pages()
        self._set_available_pages(["dut"])
        self._refresh_script_section_states()
        self.stack.currentChanged.connect(self._on_page_changed)
        self._request_rebalance_for_panels()
        self._on_page_changed(self.stack.currentIndex())
        self.routerInfoChanged.connect(self._update_csv_options)
        self._update_csv_options()
        # connect signals AFTER UI ready
        self.case_tree.clicked.connect(self.on_case_tree_clicked)
        self.case_tree.setFocusPolicy(Qt.FocusPolicy.NoFocus)
        QTimer.singleShot(0, lambda: self.get_editable_fields(""))

    def resizeEvent(self, event):
        """
        Execute the resizeEvent routine.

        This method encapsulates the logic necessary to perform its function.
        Refer to the implementation for details on parameters and return values.
        """
        super().resizeEvent(event)
        self.splitter.setSizes([int(self.width() * 0.2), int(self.width() * 0.8)])

    def _create_run_button(self, parent: QWidget) -> PushButton:
        """
        Execute the create run button routine.

        This method encapsulates the logic necessary to perform its function.
        Refer to the implementation for details on parameters and return values.
        """
        button = PushButton("Run", parent)
        button.setIcon(FluentIcon.PLAY)
        if hasattr(button, "setUseRippleEffect"):
            button.setUseRippleEffect(True)
        if hasattr(button, "setUseStateEffect"):
            button.setUseStateEffect(True)
        button.setSizePolicy(QSizePolicy.Expanding, QSizePolicy.Fixed)
        button.clicked.connect(self.on_run)
        self._run_buttons.append(button)
        return button

    def _create_step_view(self, labels: Sequence[str]) -> QWidget:
        """
        Execute the create step view routine.

        This method encapsulates the logic necessary to perform its function.
        Refer to the implementation for details on parameters and return values.
        """
        labels = list(labels)
        if not labels:
            labels = [self._page_label_map["dut"]]
        if StepView is not None and USE_QFLUENT_STEP_VIEW:
            try:
                step_view = StepView(self)
                configured = False
                for attr in ("setSteps", "setStepList", "setStepTextList"):
                    if hasattr(step_view, attr):
                        try:
                            getattr(step_view, attr)(labels)
                            configured = True
                            break
                        except Exception as exc:
                            logging.debug("StepView.%s failed: %s", attr, exc)
                if not configured and hasattr(step_view, "addStep"):
                    add_step = getattr(step_view, "addStep")
                    for label in labels:
                        try:
                            add_step(label)
                        except TypeError:
                            add_step(label, label)
                for attr in (
                        "setStepNumberVisible",
                        "setNumberVisible",
                        "setIndexVisible",
                        "setShowNumber",
                        "setDisplayIndex",
                ):
                    if hasattr(step_view, attr):
                        try:
                            getattr(step_view, attr)(False)
                        except Exception as exc:
                            logging.debug("StepView.%s failed: %s", attr, exc)
                for attr in ("setStepClickable", "setStepsClickable", "setAllClickable"):
                    if hasattr(step_view, attr):
                        try:
                            getattr(step_view, attr)(True)
                        except Exception as exc:
                            logging.debug("StepView.%s failed: %s", attr, exc)
                self._attach_step_navigation(step_view)
                _apply_step_font(step_view)
                return step_view
            except Exception as exc:  # pragma: no cover - 动态环境差异
                logging.debug("Failed to initialize StepView: %s", exc)
        fallback = _StepSwitcher(labels, self)
        fallback.stepActivated.connect(self._on_step_activated)
        return fallback

    def _update_step_indicator(self, index: int) -> None:
        """
        Update the  step indicator to reflect current data.

        This method encapsulates the logic necessary to perform its function.
        Refer to the implementation for details on parameters and return values.
        """
        view = getattr(self, "step_view_widget", None)
        if view is None:
            return
        for attr in ("setCurrentIndex", "setCurrentStep", "setCurrentRow", "setCurrent"):
            if hasattr(view, attr):
                try:
                    getattr(view, attr)(index)
                    return
                except Exception as exc:
                    logging.debug("StepView %s failed: %s", attr, exc)
        if hasattr(view, "set_current_index"):
            try:
                view.set_current_index(index)
            except Exception as exc:
                logging.debug("Fallback step indicator failed: %s", exc)

    def _attach_step_navigation(self, view: QWidget) -> None:
        """
        Execute the attach step navigation routine.

        This method encapsulates the logic necessary to perform its function.
        Refer to the implementation for details on parameters and return values.
        """
        if isinstance(view, _StepSwitcher):
            view.stepActivated.connect(self._on_step_activated)
            return
        handler_connected = False

        def _handler(*args, **kwargs):
            """
            Execute the handler routine.

            This method encapsulates the logic necessary to perform its function.
            Refer to the implementation for details on parameters and return values.
            """
            index = self._coerce_step_index(*(args or []), *(kwargs.values()))
            if index is not None:
                self._on_step_activated(index)

        for signal_name in (
                "stepClicked",
                "currentIndexChanged",
                "currentChanged",
                "currentRowChanged",
                "clicked",
                "activated",
        ):
            signal = getattr(view, signal_name, None)
            if signal is None or not hasattr(signal, "connect"):
                continue
            try:
                signal.connect(_handler)
                handler_connected = True
                break
            except Exception as exc:
                logging.debug("Failed to connect StepView.%s: %s", signal_name, exc)
        if handler_connected:
            return
        for child in view.findChildren(QWidget):
            if child is view:
                continue
            try:
                self._attach_step_navigation(child)
                handler_connected = True
                break
            except Exception as exc:
                logging.debug("StepView child hookup failed: %s", exc)
        if not handler_connected:
            logging.debug("Step navigation hookup failed; relying on fallback behaviour")

    def _on_step_activated(self, *args) -> None:
        """
        Handle the step activated event triggered by user interaction.

        This method encapsulates the logic necessary to perform its function.
        Refer to the implementation for details on parameters and return values.
        """
        index = self._coerce_step_index(*args)
        if index is None:
            return
        self._navigate_to_index(index)

    def _coerce_step_index(self, *args) -> Optional[int]:
        """
        Execute the coerce step index routine.

        This method encapsulates the logic necessary to perform its function.
        Refer to the implementation for details on parameters and return values.
        """
        for arg in args:
            if isinstance(arg, int):
                return arg
            if isinstance(arg, (list, tuple)):
                nested = self._coerce_step_index(*arg)
                if nested is not None:
                    return nested
            if isinstance(arg, str) and arg.strip().isdigit():
                return int(arg.strip())
            if hasattr(arg, "row") and callable(getattr(arg, "row")):
                row = arg.row()
                if isinstance(row, int) and row >= 0:
                    return row
            if isinstance(arg, Mapping) and "index" in arg:
                nested = self._coerce_step_index(arg["index"])
                if nested is not None:
                    return nested
            if hasattr(arg, "index"):
                idx = getattr(arg, "index")
                if isinstance(idx, int):
                    return idx
        return None

    def _navigate_to_index(self, target_index: int) -> None:
        """
        Execute the navigate to index routine.

        This method encapsulates the logic necessary to perform its function.
        Refer to the implementation for details on parameters and return values.
        """
        if self.stack.count() == 0:
            return
        target_index = max(0, min(target_index, self.stack.count() - 1))
        current = self.stack.currentIndex()
        if target_index == current:
            return
        if current == 0 and target_index > current and not self._validate_first_page():
            self.stack.setCurrentIndex(0)
            return
        self._sync_widgets_to_config()
        self.stack.setCurrentIndex(target_index)

    def _sync_run_buttons_enabled(self) -> None:
        """
        Execute the sync run buttons enabled routine.

        This method encapsulates the logic necessary to perform its function.
        Refer to the implementation for details on parameters and return values.
        """
        enabled = not self._run_locked
        for btn in self._run_buttons:
            btn.setEnabled(enabled)

    def _info_bar_parent(self) -> QWidget:
        """
        Execute the info bar parent routine.

        This method encapsulates the logic necessary to perform its function.
        Refer to the implementation for details on parameters and return values.
        """
        parent = self.window()
        if isinstance(parent, QWidget):
            return parent
        return self

    def _show_info_bar(
            self,
            level: str,
            title: str,
            content: str,
            **kwargs: Any,
    ):
        """
        Execute the show info bar routine.

        This method encapsulates the logic necessary to perform its function.
        Refer to the implementation for details on parameters and return values.
        """
        bar_fn = getattr(InfoBar, level, None)
        if not callable(bar_fn):
            logging.debug("InfoBar level %s unavailable", level)
            return None
        info_parent = self._info_bar_parent()
        params = {
            "title": title,
            "content": content,
            "parent": info_parent,
            "position": InfoBarPosition.TOP,
        }
        params.update(kwargs)
        try:
            bar = bar_fn(**params)
        except Exception as exc:
            logging.debug("InfoBar.%s failed: %s", level, exc)
            return None
        scroll = getattr(self, "scroll_area", None)
        if scroll is not None:
            try:
                scrollbar = scroll.verticalScrollBar()
                if scrollbar is not None:
                    scrollbar.setValue(scrollbar.minimum())
            except Exception as exc:
                logging.debug("Failed to reset scroll position: %s", exc)
        if hasattr(bar, "raise_"):
            bar.raise_()
        if hasattr(info_parent, "raise_"):
            info_parent.raise_()
        if hasattr(info_parent, "activateWindow"):
            info_parent.activateWindow()
        return bar

    def _request_rebalance_for_panels(self, *panels: ConfigGroupPanel) -> None:
        """
        Execute the request rebalance for panels routine.

        This method encapsulates the logic necessary to perform its function.
        Refer to the implementation for details on parameters and return values.
        """
        targets = panels or self._config_panels
        for panel in targets:
            panel.request_rebalance()

    def _build_wizard_pages(self) -> None:
        """
        Execute the build wizard pages routine.

        This method encapsulates the logic necessary to perform its function.
        Refer to the implementation for details on parameters and return values.
        """
        self._dut_panel.set_groups(list(self._dut_groups.values()))
        self._execution_panel.set_groups(self._compose_other_groups())

    def _compose_other_groups(self) -> list[QWidget]:
        """
        Execute the compose other groups routine.

        This method encapsulates the logic necessary to perform its function.
        Refer to the implementation for details on parameters and return values.
        """
        return list(self._other_groups.values())

    def _list_serial_ports(self) -> list[tuple[str, str]]:
        """
        Execute the list serial ports routine.

        This method encapsulates the logic necessary to perform its function.
        Refer to the implementation for details on parameters and return values.
        """
        ports: list[tuple[str, str]] = []
        try:
            from serial.tools import list_ports  # type: ignore
        except Exception:
            logging.debug("serial.tools.list_ports unavailable", exc_info=True)
            return ports
        try:
            for info in list_ports.comports():
                label = info.device
                description = getattr(info, "description", "") or ""
                if description and description != info.device:
                    label = f"{info.device} ({description})"
                ports.append((info.device, label))
        except Exception as exc:
            logging.debug("Failed to enumerate serial ports: %s", exc)
            return []
        return ports

    def _refresh_step_view(self, page_keys: Sequence[str]) -> None:
        """
        Refresh the  step view to ensure the UI is up to date.

        This method encapsulates the logic necessary to perform its function.
        Refer to the implementation for details on parameters and return values.
        """
        labels = [self._page_label_map.get(key, key.title()) for key in page_keys]
        if not labels:
            labels = [self._page_label_map["dut"]]
        new_view = self._create_step_view(labels)
        old_view = getattr(self, "step_view_widget", None)
        layout = getattr(self, "_right_layout", None)
        if layout is not None:
            if old_view is not None:
                index = layout.indexOf(old_view)
                if index < 0:
                    index = 0
                layout.insertWidget(index, new_view)
                layout.removeWidget(old_view)
                old_view.setParent(None)
            else:
                layout.insertWidget(0, new_view)
        self.step_view_widget = new_view
        self.step_view_widget.setVisible(len(page_keys) > 1)

    def _set_available_pages(self, page_keys: Sequence[str]) -> None:
        """
        Set the available pages property on the instance.

        This method encapsulates the logic necessary to perform its function.
        Refer to the implementation for details on parameters and return values.
        """
        normalized: list[str] = []
        for key in page_keys:
            if key not in self._page_widgets:
                continue
            if key not in normalized:
                normalized.append(key)
        if "dut" not in normalized:
            normalized.insert(0, "dut")
        if normalized == getattr(self, "_current_page_keys", []):
            return
        current_widget = self.stack.currentWidget() if self.stack.count() else None
        current_key: str | None = None
        if current_widget is not None:
            for key, widget in self._page_widgets.items():
                if widget is current_widget:
                    current_key = key
                    break
        while self.stack.count():
            widget = self.stack.widget(0)
            self.stack.removeWidget(widget)
        for key in normalized:
            self.stack.addWidget(self._page_widgets[key])
        self._current_page_keys = normalized
        self._refresh_step_view(normalized)
        target_index = 0
        if current_key in normalized:
            target_index = normalized.index(current_key)
        self.stack.setCurrentIndex(target_index)
        self._update_step_indicator(target_index)
        if hasattr(self, "step_view_widget") and self.step_view_widget is not None:
            self.step_view_widget.setVisible(len(self._current_page_keys) > 1)
        self._update_navigation_state()

    def _determine_pages_for_case(self, case_path: str, info: EditableInfo) -> list[str]:

        """
        Execute the determine pages for case routine.

        This method encapsulates the logic necessary to perform its function.
        Refer to the implementation for details on parameters and return values.
        """
        if not case_path:
            return ["dut"]
        keys = ["dut"]
        if self._is_performance_case(case_path) or info.enable_csv:
            if "execution" not in keys:
                keys.append("execution")
        else:
            case_key = self._script_case_key(case_path)
            if case_key in self._script_groups:
                keys.append("stability")
        return keys

    def _script_case_key(self, case_path: str | Path) -> str:
        """
        Execute the script case key routine.

        This method encapsulates the logic necessary to perform its function.
        Refer to the implementation for details on parameters and return values.
        """
        if not case_path:
            return ""
        path_obj = case_path if isinstance(case_path, Path) else Path(case_path)
        if path_obj.is_absolute():
            try:
                path_obj = path_obj.resolve().relative_to(self._get_application_base())
            except ValueError:
                path_obj = path_obj.resolve()
        stem = path_obj.stem
        return stem.lower()

    def _script_field_key(self, case_key: str, *parts: str) -> str:
        """
        Execute the script field key routine.

        This method encapsulates the logic necessary to perform its function.
        Refer to the implementation for details on parameters and return values.
        """
        suffix = ".".join(parts)
        return f"stability.cases.{case_key}.{suffix}"

    def _initialize_script_config_groups(self) -> None:
        """
        Execute the initialize script config groups routine.

        This method encapsulates the logic necessary to perform its function.
        Refer to the implementation for details on parameters and return values.
        """
        stability_cfg = self.config.setdefault("stability", {})
        stability_cfg.setdefault("cases", {})
        self._script_groups.clear()
        for case_path, factory in self._script_config_factories.items():
            case_key = self._script_case_key(case_path)
            entry_config = self._ensure_script_case_defaults(case_key, case_path)
            entry = factory(case_key, case_path, entry_config)
            entry.group.setVisible(False)
            self._script_groups[case_key] = entry
            self.field_widgets.update(entry.widgets)
        self._stability_panel.set_groups(self._compose_stability_groups(None))

    @staticmethod
    def _normalize_switch_wifi_manual_entries(entries: Any) -> list[dict[str, str]]:
        """
        Execute the normalize switch wifi manual entries routine.

        This method encapsulates the logic necessary to perform its function.
        Refer to the implementation for details on parameters and return values.
        """
        normalized: list[dict[str, str]] = []
        if isinstance(entries, Sequence) and not isinstance(entries, (str, bytes)):
            for item in entries:
                if not isinstance(item, Mapping):
                    continue
                ssid = (
                    str(item.get(SWITCH_WIFI_ENTRY_SSID_FIELD, "") or "")
                    .strip()
                )
                mode = (
                    str(
                        item.get(
                            SWITCH_WIFI_ENTRY_SECURITY_FIELD,
                            AUTH_OPTIONS[0],
                        )
                        or AUTH_OPTIONS[0]
                    )
                    .strip()
                )
                if mode not in AUTH_OPTIONS:
                    mode = AUTH_OPTIONS[0]
                password = str(
                    item.get(SWITCH_WIFI_ENTRY_PASSWORD_FIELD, "") or ""
                )
                normalized.append(
                    {
                        SWITCH_WIFI_ENTRY_SSID_FIELD: ssid,
                        SWITCH_WIFI_ENTRY_SECURITY_FIELD: mode,
                        SWITCH_WIFI_ENTRY_PASSWORD_FIELD: password,
                    }
                )
        return normalized

    def _ensure_script_case_defaults(self, case_key: str, case_path: str) -> dict[str, Any]:
        """
        Execute the ensure script case defaults routine.

        This method encapsulates the logic necessary to perform its function.
        Refer to the implementation for details on parameters and return values.
        """
        stability_cfg = self.config.setdefault("stability", {})
        cases_section = stability_cfg.setdefault("cases", {})
        entry = cases_section.get(case_key)
        if not isinstance(entry, dict):
            entry = {}

        if case_key == SWITCH_WIFI_CASE_KEY:
            entry.setdefault(SWITCH_WIFI_USE_ROUTER_FIELD, False)
            router_csv = entry.get(SWITCH_WIFI_ROUTER_CSV_FIELD)
            entry[SWITCH_WIFI_ROUTER_CSV_FIELD] = str(router_csv or "").strip()
            manual_entries = entry.get(SWITCH_WIFI_MANUAL_ENTRIES_FIELD)
            entry[
                SWITCH_WIFI_MANUAL_ENTRIES_FIELD
            ] = self._normalize_switch_wifi_manual_entries(manual_entries)
            cases_section[case_key] = entry
            return entry

        def _ensure_branch(name: str) -> None:
            """
            Execute the ensure branch routine.

            This method encapsulates the logic necessary to perform its function.
            Refer to the implementation for details on parameters and return values.
            """
            branch = entry.get(name)
            if not isinstance(branch, dict):
                branch = {}
            branch.setdefault("enabled", False)
            branch.setdefault("on_duration", 0)
            branch.setdefault("off_duration", 0)
            branch.setdefault("port", "")
            branch.setdefault("mode", "NO")
            entry[name] = branch

        _ensure_branch("ac")
        _ensure_branch("str")
        cases_section[case_key] = entry
        return entry

    def _update_script_config_ui(self, case_path: str | Path) -> None:
        """
        Update the  script config ui to reflect current data.

        This method encapsulates the logic necessary to perform its function.
        Refer to the implementation for details on parameters and return values.
        """
        case_key = self._script_case_key(case_path)
        changed = False
        active_entry: ScriptConfigEntry | None = None
        if case_key not in self._script_groups:
            if self._active_script_case is not None:
                self._active_script_case = None
                for entry in self._script_groups.values():
                    if entry.group.isVisible():
                        entry.group.setVisible(False)
                self._stability_panel.set_groups([])
                self._request_rebalance_for_panels(self._stability_panel)
            self._refresh_script_section_states()
            return
        if self._active_script_case != case_key:
            self._active_script_case = case_key
            changed = True
        for key, entry in self._script_groups.items():
            visible = key == case_key
            if entry.group.isVisible() != visible:
                entry.group.setVisible(visible)
                changed = True
            if visible:
                data = self._ensure_script_case_defaults(key, entry.case_path)
                self._load_script_config_into_widgets(entry, data)
                active_entry = entry
        if active_entry is not None:
            self._stability_panel.set_groups(self._compose_stability_groups(active_entry))
        else:
            self._stability_panel.set_groups([])
        self._request_rebalance_for_panels(self._stability_panel)
        self._refresh_script_section_states()

    def _load_script_config_into_widgets(
            self,
            entry: ScriptConfigEntry,
            data: Mapping[str, Any] | None,
    ) -> None:
        """
        Load  script config into widgets from persistent storage into memory.

        This method encapsulates the logic necessary to perform its function.
        Refer to the implementation for details on parameters and return values.
        """
        data = data or {}
        case_key = entry.case_key

        if case_key == SWITCH_WIFI_CASE_KEY:
            use_router_widget = entry.widgets.get(
                self._script_field_key(case_key, SWITCH_WIFI_USE_ROUTER_FIELD)
            )
            router_combo = entry.widgets.get(
                self._script_field_key(case_key, SWITCH_WIFI_ROUTER_CSV_FIELD)
            )
            manual_widget = entry.widgets.get(
                self._script_field_key(case_key, SWITCH_WIFI_MANUAL_ENTRIES_FIELD)
            )
            use_router_value = bool(data.get(SWITCH_WIFI_USE_ROUTER_FIELD))
            if isinstance(use_router_widget, QCheckBox):
                use_router_widget.setChecked(use_router_value)
            router_path = self._resolve_csv_config_path(
                data.get(SWITCH_WIFI_ROUTER_CSV_FIELD)
            )
            if isinstance(router_combo, ComboBox):
                include_placeholder = router_combo.property("switch_wifi_include_placeholder")
                use_placeholder = True if include_placeholder is None else bool(include_placeholder)
                self._populate_csv_combo(router_combo, router_path, include_placeholder=use_placeholder)
            if isinstance(manual_widget, SwitchWifiManualEditor):
                manual_entries = data.get(SWITCH_WIFI_MANUAL_ENTRIES_FIELD)
                if isinstance(manual_entries, Sequence) and not isinstance(manual_entries, (str, bytes)):
                    manual_widget.set_entries(manual_entries)
                else:
                    manual_widget.set_entries(None)
            extras = entry.extras if isinstance(entry.extras, dict) else {}
            preview: SwitchWifiCsvPreview | None = extras.get("router_preview")
            self._update_switch_wifi_preview(preview, router_path)
            sync_router_csv = extras.get("sync_router_csv")
<<<<<<< HEAD
            if sync_router_csv is not None:
                try:
                    sync_router_csv(router_path, emit=use_router_value)
                except Exception as exc:
                    logging.debug("sync_router_csv failed: %s", exc)
            apply_mode = extras.get("apply_mode")
            if apply_mode is not None:
                try:
                    apply_mode(use_router_value)
                except Exception as exc:
                    logging.debug("apply_mode failed: %s", exc)
=======
            if hasattr(sync_router_csv, "__call__"):
                sync_router_csv(router_path, emit=use_router_value)
            apply_mode = extras.get("apply_mode")
            if hasattr(apply_mode, "__call__"):
                apply_mode(use_router_value)
>>>>>>> 6e0cba15
            return

        ac_cfg = data.get("ac", {})
        str_cfg = data.get("str", {})

        def _set_spin(key: str, raw_value: Any) -> None:
            """
            Set the spin property on the instance.

            This method encapsulates the logic necessary to perform its function.
            Refer to the implementation for details on parameters and return values.
            """
            widget = entry.widgets.get(key)
            if isinstance(widget, QSpinBox):
                try:
                    value = int(raw_value)
                except (TypeError, ValueError):
                    value = 0
                with QSignalBlocker(widget):
                    widget.setValue(max(0, value))

        def _set_checkbox(key: str, raw_value: Any) -> None:
            """
            Set the checkbox property on the instance.

            This method encapsulates the logic necessary to perform its function.
            Refer to the implementation for details on parameters and return values.
            """
            widget = entry.widgets.get(key)
            if isinstance(widget, QCheckBox):
                widget.setChecked(bool(raw_value))

        def _set_combo(key: str, raw_value: Any) -> None:
            """
            Set the combo property on the instance.

            This method encapsulates the logic necessary to perform its function.
            Refer to the implementation for details on parameters and return values.
            """
            widget = entry.widgets.get(key)
            if not isinstance(widget, ComboBox):
                return
            value = str(raw_value or "").strip()
            with QSignalBlocker(widget):
                if value:
                    index = widget.findData(value)
                    if index < 0:
                        index = next(
                            (i for i in range(widget.count()) if widget.itemText(i) == value),
                            -1,
                        )
                    if index < 0:
                        widget.addItem(value, value)
                        index = widget.findData(value)
                    widget.setCurrentIndex(index if index >= 0 else max(widget.count() - 1, 0))
                else:
                    widget.setCurrentIndex(0 if widget.count() else -1)

        _set_checkbox(self._script_field_key(case_key, "ac", "enabled"), ac_cfg.get("enabled"))
        _set_spin(self._script_field_key(case_key, "ac", "on_duration"), ac_cfg.get("on_duration"))
        _set_spin(self._script_field_key(case_key, "ac", "off_duration"), ac_cfg.get("off_duration"))
        _set_combo(self._script_field_key(case_key, "ac", "port"), ac_cfg.get("port"))
        _set_combo(self._script_field_key(case_key, "ac", "mode"), ac_cfg.get("mode"))

        _set_checkbox(self._script_field_key(case_key, "str", "enabled"), str_cfg.get("enabled"))
        _set_spin(self._script_field_key(case_key, "str", "on_duration"), str_cfg.get("on_duration"))
        _set_spin(self._script_field_key(case_key, "str", "off_duration"), str_cfg.get("off_duration"))
        _set_combo(self._script_field_key(case_key, "str", "port"), str_cfg.get("port"))
        _set_combo(self._script_field_key(case_key, "str", "mode"), str_cfg.get("mode"))

        for checkbox, controls in entry.section_controls.values():
            self._set_section_controls_state(controls, checkbox.isChecked())

    @staticmethod
    def _set_section_controls_state(controls: Sequence[QWidget], enabled: bool) -> None:
        """
        Set the section controls state property on the instance.

        This method encapsulates the logic necessary to perform its function.
        Refer to the implementation for details on parameters and return values.
        """
        for widget in controls:
            widget.setEnabled(enabled)

    def _refresh_script_section_states(self) -> None:
        """
        Refresh the  script section states to ensure the UI is up to date.

        This method encapsulates the logic necessary to perform its function.
        Refer to the implementation for details on parameters and return values.
        """
        for entry in self._script_groups.values():
            for checkbox, controls in entry.section_controls.values():
                self._set_section_controls_state(controls, checkbox.isEnabled() and checkbox.isChecked())

    def _bind_script_section(self, checkbox: QCheckBox, controls: Sequence[QWidget]) -> None:
        """
        Execute the bind script section routine.

        This method encapsulates the logic necessary to perform its function.
        Refer to the implementation for details on parameters and return values.
        """

        def _apply(checked: bool) -> None:
            """
            Execute the apply routine.

            This method encapsulates the logic necessary to perform its function.
            Refer to the implementation for details on parameters and return values.
            """
            self._set_section_controls_state(controls, checked)

        checkbox.toggled.connect(_apply)
        _apply(checkbox.isChecked())

    def _create_test_swtich_wifi_config_entry(
            self,
            case_key: str,
            case_path: str,
            data: Mapping[str, Any],
    ) -> ScriptConfigEntry:
        """
        Execute the create test swtich wifi config entry routine.

        This method encapsulates the logic necessary to perform its function.
        Refer to the implementation for details on parameters and return values.
        """
        group = QGroupBox("test_swtich_wifi.py Stability", self)
        apply_theme(group)
        apply_groupbox_style(group)
        layout = QVBoxLayout(group)
        layout.setContentsMargins(12, 12, 12, 12)
        layout.setSpacing(8)

        intro = QLabel(
            "Configure Wi-Fi BSS targets for test_swtich_wifi."
            " Select router CSV to reuse predefined entries or maintain manual list.",
            group,
        )
        intro.setWordWrap(True)
        layout.addWidget(intro)

        use_router_checkbox = QCheckBox("Use router configuration", group)
        use_router_checkbox.setChecked(bool(data.get(SWITCH_WIFI_USE_ROUTER_FIELD)))
        layout.addWidget(use_router_checkbox)

        router_box = QGroupBox("Router CSV", group)
        apply_theme(router_box)
        apply_groupbox_style(router_box)
        router_layout = QVBoxLayout(router_box)
        router_layout.setContentsMargins(8, 8, 8, 8)
        router_layout.setSpacing(6)

        router_combo = ComboBox(router_box)
        router_combo.setSizePolicy(QSizePolicy.Expanding, QSizePolicy.Fixed)
        router_combo.setProperty("switch_wifi_include_placeholder", False)
        router_layout.addWidget(router_combo)

<<<<<<< HEAD
        router_selector = ComboBox(router_box)
        router_selector.addItems(router_list.keys())
        router_selector.setSizePolicy(QSizePolicy.Expanding, QSizePolicy.Fixed)
        router_layout.addWidget(router_selector)
=======
        router_controls = QHBoxLayout()
        router_controls.setContentsMargins(0, 0, 0, 0)
        router_controls.setSpacing(6)

        router_selector = ComboBox(router_box)
        router_selector.addItems(router_list.keys())
        router_selector.setSizePolicy(QSizePolicy.Expanding, QSizePolicy.Fixed)
        router_controls.addWidget(router_selector)

        edit_router_btn = PushButton("Edit router Wi-Fi…", router_box)
        router_controls.addWidget(edit_router_btn)

        router_layout.addLayout(router_controls)
>>>>>>> 6e0cba15

        router_preview = SwitchWifiCsvPreview(router_box)
        router_layout.addWidget(router_preview)

        manual_box = QGroupBox("Manual entries", group)
        apply_theme(manual_box)
        apply_groupbox_style(manual_box)
        manual_layout = QVBoxLayout(manual_box)
        manual_layout.setContentsMargins(8, 8, 8, 8)
        manual_layout.setSpacing(6)

        manual_editor = SwitchWifiManualEditor(manual_box)
        manual_entries = (
            data.get(SWITCH_WIFI_MANUAL_ENTRIES_FIELD)
            if isinstance(data, Mapping)
            else None
        )
        if isinstance(manual_entries, Sequence) and not isinstance(manual_entries, (str, bytes)):
            manual_editor.set_entries(manual_entries)
        else:
            manual_editor.set_entries(None)
        manual_layout.addWidget(manual_editor)

        layout.addWidget(router_box)
        layout.addWidget(manual_box)
        layout.addStretch(1)

        router_path = self._resolve_csv_config_path(
            data.get(SWITCH_WIFI_ROUTER_CSV_FIELD)
        )
        self._populate_csv_combo(router_combo, router_path, include_placeholder=False)
        placeholder_index = router_combo.findData("")
        if placeholder_index >= 0 and router_combo.count() > 1:
            router_combo.removeItem(placeholder_index)
        self._register_switch_wifi_csv_combo(router_combo)
        self._update_switch_wifi_preview(router_preview, router_path)

        primary_router_combo = getattr(self, "router_name_combo", None)
        if isinstance(primary_router_combo, ComboBox):
            with QSignalBlocker(router_selector):
                router_selector.setCurrentText(primary_router_combo.currentText())
        else:
            router_cfg = self.config.get("router") if isinstance(self.config, Mapping) else {}
            if isinstance(router_cfg, Mapping):
                default_router = str(router_cfg.get("name", ""))
                if default_router:
                    with QSignalBlocker(router_selector):
                        router_selector.setCurrentText(default_router)

        def _sync_router_selector(name: str) -> None:
            """Keep the router selector aligned with the primary router combo."""
            with QSignalBlocker(router_selector):
                router_selector.setCurrentText(name)

        if isinstance(primary_router_combo, ComboBox):
            primary_router_combo.currentTextChanged.connect(_sync_router_selector)

        def _on_router_model_selected(name: str) -> None:
            """Propagate router model changes back to the main router combo."""
            base_combo = getattr(self, "router_name_combo", None)
            if isinstance(base_combo, ComboBox):
                with QSignalBlocker(base_combo):
                    base_combo.setCurrentText(name)
                try:
                    self.on_router_changed(name)
                except Exception as exc:  # pragma: no cover - defensive log only
                    logging.debug("router selector sync failed: %s", exc)

        router_selector.currentTextChanged.connect(_on_router_model_selected)

        widgets: dict[str, QWidget] = {}
        widgets[
            self._script_field_key(case_key, SWITCH_WIFI_USE_ROUTER_FIELD)
        ] = use_router_checkbox
        widgets[
            self._script_field_key(case_key, SWITCH_WIFI_ROUTER_CSV_FIELD)
        ] = router_combo
        widgets[
            self._script_field_key(case_key, SWITCH_WIFI_MANUAL_ENTRIES_FIELD)
        ] = manual_editor

        section_controls: dict[str, tuple[QCheckBox, Sequence[QWidget]]] = {}

        router_mode_state: dict[str, bool] = {"suppress_open": True}

        def _current_csv_selection() -> str | None:
            """
            Execute the current csv selection routine.

            This method encapsulates the logic necessary to perform its function.
            Refer to the implementation for details on parameters and return values.
            """
            data_value = router_combo.currentData()
            if isinstance(data_value, str) and data_value:
                return data_value
            text_value = router_combo.currentText()
            return text_value if isinstance(text_value, str) and text_value else None

        def _sync_case_csv(path: str | None = None, *, emit: bool = True) -> bool:
            target = path if path is not None else _current_csv_selection()
            changed = self._set_selected_csv(target, sync_combo=False)
            if changed and emit:
                self.csvFileChanged.emit(self.selected_csv_path or "")
            return changed

        def _apply_mode(checked: bool) -> None:
            """
            Execute the apply mode routine.

            This method encapsulates the logic necessary to perform its function.
            Refer to the implementation for details on parameters and return values.
            """
            router_box.setVisible(checked)
            manual_box.setVisible(not checked)
            manual_editor.setEnabled(not checked)
            self._router_config_active = checked
            if checked:
                router_selector.setEnabled(True)
                _sync_case_csv(path=_current_csv_selection(), emit=True)
            else:
                router_selector.setEnabled(False)
                cleared = self._set_selected_csv(None, sync_combo=False)
                if cleared:
                    self.csvFileChanged.emit("")
            self._update_switch_wifi_preview(router_preview, _current_csv_selection())
            self._request_rebalance_for_panels(self._stability_panel)
<<<<<<< HEAD
            self._update_rvr_nav_button()
=======
            router_mode_state["suppress_open"] = False
>>>>>>> 6e0cba15

        def _on_csv_changed() -> None:
            """
            Handle the csv changed event triggered by user interaction.

            This method encapsulates the logic necessary to perform its function.
            Refer to the implementation for details on parameters and return values.
            """
            selection = _current_csv_selection()
            self._update_switch_wifi_preview(router_preview, selection)
            if use_router_checkbox.isChecked():
                _sync_case_csv(path=selection, emit=True)
<<<<<<< HEAD
=======

        def _handle_router_editor_request() -> None:
            """Ensure router mode is active and open the RVR Wi-Fi editor."""
            if not use_router_checkbox.isChecked():
                use_router_checkbox.setChecked(True)
            if not use_router_checkbox.isChecked():
                return
            _sync_case_csv(path=_current_csv_selection(), emit=True)
            self._open_rvr_wifi_config()
>>>>>>> 6e0cba15

        router_combo.currentIndexChanged.connect(lambda _index: _on_csv_changed())
        use_router_checkbox.toggled.connect(_apply_mode)
        edit_router_btn.clicked.connect(_handle_router_editor_request)

        router_selector.setEnabled(use_router_checkbox.isChecked())

        router_selector.setEnabled(use_router_checkbox.isChecked())

        entry = ScriptConfigEntry(
            group=group,
            widgets=widgets,
            field_keys=set(widgets.keys()),
            section_controls=section_controls,
            case_key=case_key,
            case_path=case_path,
            extras={
                "router_preview": router_preview,
                "router_combo": router_combo,
                "apply_mode": _apply_mode,
                "router_box": router_box,
                "manual_box": manual_box,
                "manual_editor": manual_editor,
                "router_selector": router_selector,
<<<<<<< HEAD
                "sync_router_csv": _sync_case_csv,
                "use_router_checkbox": use_router_checkbox,
=======
                "router_edit_button": edit_router_btn,
                "sync_router_csv": _sync_case_csv,
>>>>>>> 6e0cba15
            },
        )

        _apply_mode(use_router_checkbox.isChecked())

        return entry

    def _create_test_str_config_entry(
            self,
            case_key: str,
            case_path: str,
            data: Mapping[str, Any],
    ) -> ScriptConfigEntry:
        """
        Execute the create test str config entry routine.

        This method encapsulates the logic necessary to perform its function.
        Refer to the implementation for details on parameters and return values.
        """
        group = QGroupBox("test_str.py Stability", self)
        apply_theme(group)
        apply_groupbox_style(group)
        layout = QVBoxLayout(group)
        layout.setContentsMargins(12, 12, 12, 12)
        layout.setSpacing(8)

        intro = QLabel("Configure AC/STR cycling parameters for test_str.py.", group)
        intro.setWordWrap(True)
        layout.addWidget(intro)

        widgets: dict[str, QWidget] = {}
        section_controls: dict[str, tuple[QCheckBox, Sequence[QWidget]]] = {}

        def _build_port_combo(parent: QWidget) -> ComboBox:
            """
            Execute the build port combo routine.

            This method encapsulates the logic necessary to perform its function.
            Refer to the implementation for details on parameters and return values.
            """
            combo = ComboBox(parent)
            combo.setMinimumWidth(220)
            combo.addItem("Select port", "")

            def _refresh_ports(preserve_current: bool = True) -> None:
                """Reload available serial ports while optionally preserving selection."""
                current_value = ""
                if preserve_current:
                    data = combo.currentData()
                    if isinstance(data, str):
                        current_value = data
                combo.blockSignals(True)
                try:
                    combo.clear()
                    combo.addItem("Select port", "")
                    for device, label in self._list_serial_ports():
                        combo.addItem(label, device)
                    if current_value:
                        index = combo.findData(current_value)
                        if index < 0:
                            combo.addItem(current_value, current_value)
                            index = combo.findData(current_value)
                        combo.setCurrentIndex(index if index >= 0 else 0)
                    else:
                        combo.setCurrentIndex(0)
                finally:
                    combo.blockSignals(False)

            combo.refresh_ports = _refresh_ports  # type: ignore[attr-defined]
            _refresh_ports(preserve_current=False)

            original_show_popup = getattr(combo, "showPopup", None)
            if callable(original_show_popup):

                def _show_popup() -> None:
                    """Refresh port list whenever the dropdown is opened."""
                    try:
                        _refresh_ports()
                    finally:
                        original_show_popup()

                combo.showPopup = _show_popup  # type: ignore[method-assign]
            else:

                class _PortPopupEventFilter(QObject):
                    """Event filter ensuring USB ports refresh before combo opens."""

                    def eventFilter(self, obj: QObject, event: QEvent) -> bool:  # type: ignore[override]
                        """
                        Filter events for child widgets and emit signals when appropriate.

                        This method encapsulates the logic necessary to perform its function.
                        Refer to the implementation for details on parameters and return values.
                        """
                        if event.type() == QEvent.MouseButtonPress:
                            _refresh_ports()
                        return False

                popup_filter = _PortPopupEventFilter(combo)
                combo._port_popup_filter = popup_filter  # type: ignore[attr-defined]
                combo.installEventFilter(popup_filter)
            return combo

        def _set_port_default(combo: ComboBox, value: str) -> None:
            """
            Set the port default property on the instance.

            This method encapsulates the logic necessary to perform its function.
            Refer to the implementation for details on parameters and return values.
            """
            value = (value or "").strip()
            refresh_ports = getattr(combo, "refresh_ports", None)
            if callable(refresh_ports):
                refresh_ports(preserve_current=False)
            if not value:
                combo.setCurrentIndex(0 if combo.count() else -1)
                return
            index = combo.findData(value)
            if index < 0:
                combo.addItem(value, value)
                index = combo.findData(value)
            combo.setCurrentIndex(index if index >= 0 else 0)

        def _set_mode_default(combo: ComboBox, value: str) -> None:
            """
            Set the mode default property on the instance.

            This method encapsulates the logic necessary to perform its function.
            Refer to the implementation for details on parameters and return values.
            """
            target = (value or "NO").strip().upper() or "NO"
            # ComboBoxBase.findText only supports the text argument, so we perform
            # an explicit case-insensitive match to keep the previous behavior.
            index = next(
                (i for i in range(combo.count()) if combo.itemText(i).strip().upper() == target),
                -1,
            )
            if index < 0:
                combo.addItem(target)
                index = next(
                    (i for i in range(combo.count()) if combo.itemText(i).strip().upper() == target),
                    -1,
                )
            combo.setCurrentIndex(index if index >= 0 else 0)

        ac_checkbox = QCheckBox("Enable AC cycle", group)
        layout.addWidget(ac_checkbox)

        ac_grid = QGridLayout()
        ac_grid.setContentsMargins(24, 0, 0, 0)
        ac_grid.setHorizontalSpacing(12)
        ac_grid.setVerticalSpacing(6)

        ac_on_label = QLabel("AC on duration (s)", group)
        ac_on_spin = QSpinBox(group)
        ac_on_spin.setRange(0, 24 * 60 * 60)
        ac_on_spin.setSuffix(" s")

        ac_off_label = QLabel("AC off duration (s)", group)
        ac_off_spin = QSpinBox(group)
        ac_off_spin.setRange(0, 24 * 60 * 60)
        ac_off_spin.setSuffix(" s")

        ac_port_label = QLabel("USB relay port", group)
        ac_port_combo = _build_port_combo(group)

        ac_mode_label = QLabel("Wiring mode", group)
        ac_mode_combo = ComboBox(group)
        ac_mode_combo.setMinimumWidth(160)
        ac_mode_combo.addItems(["NO", "NC"])

        ac_grid.addWidget(ac_on_label, 0, 0)
        ac_grid.addWidget(ac_on_spin, 0, 1)
        ac_grid.addWidget(ac_off_label, 1, 0)
        ac_grid.addWidget(ac_off_spin, 1, 1)
        ac_grid.addWidget(ac_port_label, 2, 0)
        ac_grid.addWidget(ac_port_combo, 2, 1)
        ac_grid.addWidget(ac_mode_label, 3, 0)
        ac_grid.addWidget(ac_mode_combo, 3, 1)
        layout.addLayout(ac_grid)

        self._bind_script_section(
            ac_checkbox,
            (ac_on_spin, ac_off_spin, ac_port_combo, ac_mode_combo),
        )
        section_controls["ac"] = (
            ac_checkbox,
            (ac_on_spin, ac_off_spin, ac_port_combo, ac_mode_combo),
        )

        str_checkbox = QCheckBox("Enable STR cycle", group)
        layout.addWidget(str_checkbox)

        str_grid = QGridLayout()
        str_grid.setContentsMargins(24, 0, 0, 0)
        str_grid.setHorizontalSpacing(12)
        str_grid.setVerticalSpacing(6)

        str_on_label = QLabel("STR on duration (s)", group)
        str_on_spin = QSpinBox(group)
        str_on_spin.setRange(0, 24 * 60 * 60)
        str_on_spin.setSuffix(" s")

        str_off_label = QLabel("STR off duration (s)", group)
        str_off_spin = QSpinBox(group)
        str_off_spin.setRange(0, 24 * 60 * 60)
        str_off_spin.setSuffix(" s")

        str_port_label = QLabel("USB relay port", group)
        str_port_combo = _build_port_combo(group)

        str_mode_label = QLabel("Wiring mode", group)
        str_mode_combo = ComboBox(group)
        str_mode_combo.setMinimumWidth(160)
        str_mode_combo.addItems(["NO", "NC"])

        str_grid.addWidget(str_on_label, 0, 0)
        str_grid.addWidget(str_on_spin, 0, 1)
        str_grid.addWidget(str_off_label, 1, 0)
        str_grid.addWidget(str_off_spin, 1, 1)
        str_grid.addWidget(str_port_label, 2, 0)
        str_grid.addWidget(str_port_combo, 2, 1)
        str_grid.addWidget(str_mode_label, 3, 0)
        str_grid.addWidget(str_mode_combo, 3, 1)
        layout.addLayout(str_grid)

        self._bind_script_section(
            str_checkbox,
            (str_on_spin, str_off_spin, str_port_combo, str_mode_combo),
        )
        section_controls["str"] = (
            str_checkbox,
            (str_on_spin, str_off_spin, str_port_combo, str_mode_combo),
        )

        layout.addStretch(1)

        ac_cfg = data.get("ac", {})
        str_cfg = data.get("str", {})

        ac_checkbox.setChecked(bool(ac_cfg.get("enabled")))
        ac_on_spin.setValue(int(ac_cfg.get("on_duration") or 0))
        ac_off_spin.setValue(int(ac_cfg.get("off_duration") or 0))
        ac_port = str(ac_cfg.get("port", "") or "").strip()
        ac_mode = str(ac_cfg.get("mode", "") or "").strip().upper() or "NO"
        _set_port_default(ac_port_combo, ac_port)
        _set_mode_default(ac_mode_combo, ac_mode)

        str_checkbox.setChecked(bool(str_cfg.get("enabled")))
        str_on_spin.setValue(int(str_cfg.get("on_duration") or 0))
        str_off_spin.setValue(int(str_cfg.get("off_duration") or 0))
        str_port = str(str_cfg.get("port", "") or "").strip()
        str_mode = str(str_cfg.get("mode", "") or "").strip().upper() or "NO"
        _set_port_default(str_port_combo, str_port)
        _set_mode_default(str_mode_combo, str_mode)

        widgets[self._script_field_key(case_key, "ac", "enabled")] = ac_checkbox
        widgets[self._script_field_key(case_key, "ac", "on_duration")] = ac_on_spin
        widgets[self._script_field_key(case_key, "ac", "off_duration")] = ac_off_spin
        widgets[self._script_field_key(case_key, "ac", "port")] = ac_port_combo
        widgets[self._script_field_key(case_key, "ac", "mode")] = ac_mode_combo

        widgets[self._script_field_key(case_key, "str", "enabled")] = str_checkbox
        widgets[self._script_field_key(case_key, "str", "on_duration")] = str_on_spin
        widgets[self._script_field_key(case_key, "str", "off_duration")] = str_off_spin
        widgets[self._script_field_key(case_key, "str", "port")] = str_port_combo
        widgets[self._script_field_key(case_key, "str", "mode")] = str_mode_combo

        field_keys = set(widgets.keys())

        return ScriptConfigEntry(
            group=group,
            widgets=widgets,
            field_keys=field_keys,
            section_controls=section_controls,
            case_key=case_key,
            case_path=case_path,
        )

        if not case_path:
            return ["dut"]
        keys = ["dut"]
        if self._is_performance_case(case_path) or info.enable_csv:
            keys.append("execution")
        else:
            case_key = self._script_case_key(case_path)
            if case_key in self._script_groups:
                keys.append("stability")
        return keys

    def _register_group(self, key: str, group: QWidget, is_dut: bool) -> None:
        """
        Execute the register group routine.

        This method encapsulates the logic necessary to perform its function.
        Refer to the implementation for details on parameters and return values.
        """
        if is_dut:
            self._dut_groups[key] = group
        else:
            self._other_groups[key] = group

    @staticmethod
    def _is_dut_key(key: str) -> bool:
        """
        Execute the is dut key routine.

        This method encapsulates the logic necessary to perform its function.
        Refer to the implementation for details on parameters and return values.
        """
        return key in {
            "connect_type",
            "fpga",
            "serial_port",
            "software_info",
            "hardware_info",
            "android_system",
        }

    @staticmethod
    def _normalize_fpga_token(value: Any) -> str:
        """
        Execute the normalize fpga token routine.

        This method encapsulates the logic necessary to perform its function.
        Refer to the implementation for details on parameters and return values.
        """
        if value is None:
            return ""
        return str(value).strip().upper()

    @staticmethod
    def _split_legacy_fpga_value(raw: str) -> tuple[str, str]:
        """
        Execute the split legacy fpga value routine.

        This method encapsulates the logic necessary to perform its function.
        Refer to the implementation for details on parameters and return values.
        """
        parts = raw.split("_", 1)
        wifi_module = parts[0] if parts and parts[0] else ""
        interface = parts[1] if len(parts) > 1 and parts[1] else ""
        return wifi_module.upper(), interface.upper()

    def _guess_fpga_project(
            self,
            wifi_module: str,
            interface: str,
            main_chip: str = "",
            *,
            customer: str = "",
            product_line: str = "",
            project: str = "",
    ) -> tuple[str, str, str, Optional[dict[str, str]]]:
        """
        Execute the guess fpga project routine.

        This method encapsulates the logic necessary to perform its function.
        Refer to the implementation for details on parameters and return values.
        """
        wifi_upper = wifi_module.strip().upper()
        interface_upper = interface.strip().upper()
        chip_upper = main_chip.strip().upper()
        customer_upper = customer.strip().upper()
        product_upper = product_line.strip().upper()
        project_upper = project.strip().upper()
        for customer_name, product_lines in WIFI_PRODUCT_PROJECT_MAP.items():
            if customer_upper and customer_name != customer_upper:
                continue
            for product_name, projects in product_lines.items():
                if product_upper and product_name != product_upper:
                    continue
                for project_name, info in projects.items():
                    if project_upper and project_name != project_upper:
                        continue
                    info_wifi = self._normalize_fpga_token(info.get("wifi_module"))
                    info_if = self._normalize_fpga_token(info.get("interface"))
                    info_chip = self._normalize_fpga_token(info.get("main_chip"))
                    if wifi_upper and info_wifi and info_wifi != wifi_upper:
                        continue
                    if interface_upper and info_if and info_if != interface_upper:
                        continue
                    if chip_upper and info_chip and info_chip != chip_upper:
                        continue
                    return customer_name, product_name, project_name, info
        return "", "", "", None

    def _normalize_fpga_section(self, raw_value: Any) -> dict[str, str]:
        """
        Execute the normalize fpga section routine.

        This method encapsulates the logic necessary to perform its function.
        Refer to the implementation for details on parameters and return values.
        """
        normalized = {
            "customer": "",
            "product_line": "",
            "project": "",
            "main_chip": "",
            "wifi_module": "",
            "interface": "",
        }
        if isinstance(raw_value, Mapping):
            customer = self._normalize_fpga_token(raw_value.get("customer"))
            product_line = self._normalize_fpga_token(raw_value.get("product_line"))
            project = self._normalize_fpga_token(raw_value.get("project"))
            main_chip = self._normalize_fpga_token(raw_value.get("main_chip"))
            wifi_module = raw_value.get("wifi_module") or raw_value.get("series") or ""
            interface = raw_value.get("interface") or ""
            normalized.update(
                {
                    "customer": customer,
                    "product_line": product_line,
                    "project": project,
                    "main_chip": main_chip,
                    "wifi_module": self._normalize_fpga_token(wifi_module),
                    "interface": self._normalize_fpga_token(interface),
                }
            )
            guessed_customer, guessed_product, guessed_project, info = self._guess_fpga_project(
                normalized["wifi_module"],
                normalized["interface"],
                main_chip,
                customer=customer,
                product_line=product_line,
                project=project,
            )
            if guessed_customer:
                normalized["customer"] = guessed_customer
            if guessed_product:
                normalized["product_line"] = guessed_product
            if guessed_project:
                normalized["project"] = guessed_project
            if info:
                if not normalized["main_chip"]:
                    normalized["main_chip"] = self._normalize_fpga_token(info.get("main_chip"))
                if not normalized["wifi_module"]:
                    normalized["wifi_module"] = self._normalize_fpga_token(info.get("wifi_module"))
                if not normalized["interface"]:
                    normalized["interface"] = self._normalize_fpga_token(info.get("interface"))
        elif isinstance(raw_value, str):
            wifi_module, interface = self._split_legacy_fpga_value(raw_value)
            normalized["wifi_module"] = wifi_module
            normalized["interface"] = interface
            customer, product, project, info = self._guess_fpga_project(wifi_module, interface)
            if customer:
                normalized["customer"] = customer
            if product:
                normalized["product_line"] = product
            if project:
                normalized["project"] = project
            if info:
                normalized["main_chip"] = self._normalize_fpga_token(info.get("main_chip"))
                normalized["wifi_module"] = self._normalize_fpga_token(info.get("wifi_module"))
                normalized["interface"] = self._normalize_fpga_token(info.get("interface"))
        return normalized

    def _normalize_connect_type_section(self, raw_value: Any) -> dict[str, Any]:
        """
        Execute the normalize connect type section routine.

        This method encapsulates the logic necessary to perform its function.
        Refer to the implementation for details on parameters and return values.
        """
        normalized: dict[str, Any] = {}
        if isinstance(raw_value, Mapping):
            normalized.update(raw_value)

        type_value = normalized.get("type", "Android")
        if isinstance(type_value, str):
            type_value = type_value.strip() or "Android"
        else:
            type_value = str(type_value).strip() or "Android"
        lowered_type = type_value.lower()
        if lowered_type in {"android", "adb"}:
            type_value = "Android"
        elif lowered_type in {"linux", "telnet"}:
            type_value = "Linux"
        normalized["type"] = type_value

        android_cfg = normalized.get("Android")
        if not isinstance(android_cfg, Mapping):
            legacy_adb = normalized.get("adb")
            if isinstance(legacy_adb, Mapping):
                android_cfg = legacy_adb
            else:
                android_cfg = legacy_adb
        if isinstance(android_cfg, Mapping):
            android_dict = dict(android_cfg)
        else:
            android_dict = {}
            if android_cfg not in (None, ""):
                android_dict["device"] = str(android_cfg)
        device = android_dict.get("device", "")
        android_dict["device"] = str(device).strip() if device is not None else ""
        normalized["Android"] = android_dict
        normalized.pop("adb", None)

        linux_cfg = normalized.get("Linux")
        if not isinstance(linux_cfg, Mapping):
            legacy_telnet = normalized.get("telnet")
            if isinstance(legacy_telnet, Mapping):
                linux_cfg = legacy_telnet
            else:
                linux_cfg = legacy_telnet
        if isinstance(linux_cfg, Mapping):
            linux_dict = dict(linux_cfg)
        else:
            linux_dict = {}
            if isinstance(linux_cfg, str) and linux_cfg.strip():
                linux_dict["ip"] = linux_cfg.strip()
        telnet_ip = linux_dict.get("ip", "")
        linux_dict["ip"] = str(telnet_ip).strip() if telnet_ip is not None else ""
        wildcard = linux_dict.get("wildcard", "")
        linux_dict["wildcard"] = str(wildcard).strip() if wildcard is not None else ""
        normalized["Linux"] = linux_dict
        normalized.pop("telnet", None)

        third_cfg = normalized.get("third_party")
        if isinstance(third_cfg, Mapping):
            third_dict = dict(third_cfg)
        else:
            third_dict = {}
        enabled_val = third_dict.get("enabled", False)
        if isinstance(enabled_val, str):
            enabled_bool = enabled_val.strip().lower() in {"1", "true", "yes", "on"}
        else:
            enabled_bool = bool(enabled_val)
        third_dict["enabled"] = enabled_bool
        wait_val = third_dict.get("wait_seconds")
        wait_seconds: Optional[int]
        if wait_val in (None, ""):
            wait_seconds = None
        else:
            try:
                wait_seconds = int(str(wait_val).strip())
            except (TypeError, ValueError):
                wait_seconds = None
        if wait_seconds is not None and wait_seconds < 0:
            wait_seconds = None
        third_dict["wait_seconds"] = wait_seconds
        normalized["third_party"] = third_dict

        return normalized

    def _normalize_stability_settings(self, raw_value: Any) -> dict[str, Any]:
        """Normalize stability settings into duration, checkpoints, and cases."""

        def _coerce_positive_int(value: Any) -> int | None:
            """
            Execute the coerce positive int routine.

            This method encapsulates the logic necessary to perform its function.
            Refer to the implementation for details on parameters and return values.
            """
            try:
                candidate = int(value)
            except (TypeError, ValueError):
                return None
            return candidate if candidate > 0 else None

        def _coerce_positive_float(value: Any) -> float | None:
            """
            Execute the coerce positive float routine.

            This method encapsulates the logic necessary to perform its function.
            Refer to the implementation for details on parameters and return values.
            """
            try:
                candidate = float(value)
            except (TypeError, ValueError):
                return None
            return candidate if candidate > 0 else None

        def _normalize_cycle(value: Any) -> dict[str, Any]:
            """
            Execute the normalize cycle routine.

            This method encapsulates the logic necessary to perform its function.
            Refer to the implementation for details on parameters and return values.
            """
            mapping = value if isinstance(value, Mapping) else {}
            result = {
                "enabled": bool(mapping.get("enabled")),
                "on_duration": max(0, int(mapping.get("on_duration", 0) or 0)),
                "off_duration": max(0, int(mapping.get("off_duration", 0) or 0)),
                "port": str(mapping.get("port", "") or "").strip(),
                "mode": str(mapping.get("mode", "") or "NO").strip().upper() or "NO",
            }
            return result

        source = raw_value if isinstance(raw_value, Mapping) else {}

        duration_cfg = source.get("duration_control")
        if isinstance(duration_cfg, Mapping):
            loop_value = _coerce_positive_int(duration_cfg.get("loop"))
            duration_value = _coerce_positive_float(duration_cfg.get("duration_hours"))
        else:
            loop_value = None
            duration_value = None

        check_point_cfg = source.get("check_point")
        if isinstance(check_point_cfg, Mapping):
            check_point = {key: bool(value) for key, value in check_point_cfg.items()}
        else:
            check_point = {"ping": False}
        check_point.setdefault("ping", False)

        cases_cfg = source.get("cases")
        cases: dict[str, dict[str, Any]] = {}
        if isinstance(cases_cfg, Mapping):
            for name, case_value in cases_cfg.items():
                if not isinstance(case_value, Mapping):
                    continue
                if name == SWITCH_WIFI_CASE_KEY:
                    manual_entries = case_value.get(SWITCH_WIFI_MANUAL_ENTRIES_FIELD)
                    cases[name] = {
                        SWITCH_WIFI_USE_ROUTER_FIELD: bool(
                            case_value.get(SWITCH_WIFI_USE_ROUTER_FIELD)
                        ),
                        SWITCH_WIFI_ROUTER_CSV_FIELD: str(
                            case_value.get(SWITCH_WIFI_ROUTER_CSV_FIELD, "") or ""
                        ).strip(),
                        SWITCH_WIFI_MANUAL_ENTRIES_FIELD: self._normalize_switch_wifi_manual_entries(
                            manual_entries
                        ),
                    }
                else:
                    cases[name] = {
                        "ac": _normalize_cycle(case_value.get("ac")),
                        "str": _normalize_cycle(case_value.get("str")),
                    }

        return {
            "duration_control": {
                "loop": loop_value,
                "duration_hours": duration_value,
            },
            "check_point": check_point,
            "cases": cases,
        }

    def _refresh_fpga_product_lines(
            self,
            customer: str,
            product_to_select: Optional[str] = None,
            *,
            block_signals: bool = False,
    ) -> None:
        """
        Refresh the  fpga product lines to ensure the UI is up to date.

        This method encapsulates the logic necessary to perform its function.
        Refer to the implementation for details on parameters and return values.
        """
        if not hasattr(self, "fpga_product_combo"):
            return
        combo = self.fpga_product_combo
        blocker = QSignalBlocker(combo) if block_signals else None
        customer_upper = customer.strip().upper()
        product_lines = WIFI_PRODUCT_PROJECT_MAP.get(customer_upper, {}) if customer_upper else {}
        combo.clear()
        for product_name in product_lines.keys():
            combo.addItem(product_name)
        if product_to_select and product_to_select in product_lines:
            combo.setCurrentText(product_to_select)
        else:
            combo.setCurrentIndex(-1)
        if blocker is not None:
            del blocker

    def _refresh_fpga_projects(
            self,
            customer: str,
            product_line: str,
            project_to_select: Optional[str] = None,
            *,
            block_signals: bool = False,
    ) -> None:
        """
        Refresh the  fpga projects to ensure the UI is up to date.

        This method encapsulates the logic necessary to perform its function.
        Refer to the implementation for details on parameters and return values.
        """
        if not hasattr(self, "fpga_project_combo"):
            return
        combo = self.fpga_project_combo
        blocker = QSignalBlocker(combo) if block_signals else None
        customer_upper = customer.strip().upper()
        product_upper = product_line.strip().upper()
        projects = {}
        if customer_upper:
            projects = WIFI_PRODUCT_PROJECT_MAP.get(customer_upper, {}).get(product_upper, {})
        elif product_upper:
            for product_lines in WIFI_PRODUCT_PROJECT_MAP.values():
                if product_upper in product_lines:
                    projects = product_lines.get(product_upper, {})
                    break
        combo.clear()
        for project_name in projects.keys():
            combo.addItem(project_name)
        if project_to_select and project_to_select in projects:
            combo.setCurrentText(project_to_select)
        else:
            combo.setCurrentIndex(-1)
        if blocker is not None:
            del blocker

    def _update_fpga_hidden_fields(self) -> None:
        """
        Update the  fpga hidden fields to reflect current data.

        This method encapsulates the logic necessary to perform its function.
        Refer to the implementation for details on parameters and return values.
        """
        customer = self.fpga_customer_combo.currentText().strip().upper() if hasattr(self,
                                                                                     "fpga_customer_combo") else ""
        product = self.fpga_product_combo.currentText().strip().upper() if hasattr(self, "fpga_product_combo") else ""
        project = self.fpga_project_combo.currentText().strip().upper() if hasattr(self, "fpga_project_combo") else ""
        info: Mapping[str, str] | None = None
        if customer and product and project:
            info = (
                WIFI_PRODUCT_PROJECT_MAP.get(customer, {})
                .get(product, {})
                .get(project, {})
            )
        elif product and project:
            for customer_name, product_lines in WIFI_PRODUCT_PROJECT_MAP.items():
                project_info = product_lines.get(product, {}).get(project)
                if project_info:
                    if not customer:
                        customer = customer_name
                    info = project_info
                    break
        if product and project and info:
            normalized = {
                "customer": customer,
                "product_line": product,
                "project": project,
                "main_chip": self._normalize_fpga_token(info.get("main_chip")),
                "wifi_module": self._normalize_fpga_token(info.get("wifi_module")),
                "interface": self._normalize_fpga_token(info.get("interface")),
            }
        else:
            normalized = {
                "customer": customer,
                "product_line": product,
                "project": project,
                "main_chip": "",
                "wifi_module": "",
                "interface": "",
            }
        self._fpga_details = normalized
        self.config["fpga"] = dict(normalized)

    def on_fpga_customer_changed(self, customer: str) -> None:
        """
        Handle the fpga customer changed event triggered by user interaction.

        This method encapsulates the logic necessary to perform its function.
        Refer to the implementation for details on parameters and return values.
        """
        if not hasattr(self, "fpga_product_combo") or not hasattr(self, "fpga_project_combo"):
            return
        current_product = self.fpga_product_combo.currentText().strip().upper()
        customer_upper = customer.strip().upper()
        product_lines = WIFI_PRODUCT_PROJECT_MAP.get(customer_upper, {}) if customer_upper else {}
        product_to_select = current_product if current_product in product_lines else None
        self._refresh_fpga_product_lines(customer, product_to_select, block_signals=True)
        selected_product = self.fpga_product_combo.currentText()
        self.on_fpga_product_line_changed(selected_product)

    def on_fpga_product_line_changed(self, product_line: str) -> None:
        """
        Handle the fpga product line changed event triggered by user interaction.

        This method encapsulates the logic necessary to perform its function.
        Refer to the implementation for details on parameters and return values.
        """
        if not hasattr(self, "fpga_project_combo"):
            return
        current_project = self.fpga_project_combo.currentText().strip().upper()
        customer = self.fpga_customer_combo.currentText() if hasattr(self, "fpga_customer_combo") else ""
        projects = WIFI_PRODUCT_PROJECT_MAP.get(customer.strip().upper(), {}).get(product_line.strip().upper(), {})
        project_to_select = current_project if current_project in projects else None
        self._refresh_fpga_projects(customer, product_line, project_to_select, block_signals=True)
        self._update_fpga_hidden_fields()

    def on_fpga_project_changed(self, project: str) -> None:
        """
        Handle the fpga project changed event triggered by user interaction.

        This method encapsulates the logic necessary to perform its function.
        Refer to the implementation for details on parameters and return values.
        """
        self._update_fpga_hidden_fields()

    def _sync_widgets_to_config(self) -> None:
        """
        Execute the sync widgets to config routine.

        This method encapsulates the logic necessary to perform its function.
        Refer to the implementation for details on parameters and return values.
        """
        if not isinstance(self.config, dict):
            self.config = {}
        if hasattr(self, "_config_tool_snapshot"):
            self.config[TOOL_SECTION_KEY] = copy.deepcopy(
                self._config_tool_snapshot
            )
        for key, widget in self.field_widgets.items():
            parts = key.split('.')
            ref = self.config
            for part in parts[:-1]:
                child = ref.get(part)
                if not isinstance(child, dict):
                    child = {}
                    ref[part] = child
                ref = child
            leaf = parts[-1]
            if isinstance(widget, LineEdit):
                val = widget.text()
                if key == "connect_type.third_party.wait_seconds":
                    val = val.strip()
                    ref[leaf] = int(val) if val else 0
                    continue
                if key == "rf_solution.step":
                    ref[leaf] = val.strip()
                    continue
                if key == f"{TURN_TABLE_SECTION_KEY}.{TURN_TABLE_FIELD_STEP}":
                    ref[leaf] = val.strip()
                    continue
                if key == f"{TURN_TABLE_SECTION_KEY}.{TURN_TABLE_FIELD_STATIC_DB}":
                    ref[leaf] = val.strip()
                    continue
                if key == f"{TURN_TABLE_SECTION_KEY}.{TURN_TABLE_FIELD_TARGET_RSSI}":
                    ref[leaf] = val.strip()
                    continue
                if key == f"{TURN_TABLE_SECTION_KEY}.{TURN_TABLE_FIELD_IP_ADDRESS}":
                    ref[leaf] = val.strip()
                    continue
                old_val = ref.get(leaf)
                if isinstance(old_val, list):
                    items = [x.strip() for x in val.split(',') if x.strip()]
                    if all(i.isdigit() for i in items):
                        ref[leaf] = [int(i) for i in items]
                    else:
                        ref[leaf] = items
                else:
                    val = val.strip()
                    if len(parts) >= 2 and parts[-2] == "router" and leaf.startswith("passwd") and not val:
                        ref[leaf] = ""
                    else:
                        ref[leaf] = val
            elif isinstance(widget, RfStepSegmentsWidget):
                ref[leaf] = widget.serialize()
            elif isinstance(widget, SwitchWifiManualEditor):
                ref[leaf] = widget.serialize()
            elif isinstance(widget, ComboBox):
                data = widget.currentData()
                if data not in (None, "", widget.currentText()):
                    value = data
                else:
                    text = widget.currentText().strip()
                    if text.lower() == 'select port':
                        text = ''
                    value = True if text == 'True' else False if text == 'False' else text
                if key == self._script_field_key(
                        SWITCH_WIFI_CASE_KEY, SWITCH_WIFI_ROUTER_CSV_FIELD
                ):
                    value = self._relativize_config_path(value)
                ref[leaf] = value
            elif isinstance(widget, QSpinBox):
                ref[leaf] = widget.value()
            elif isinstance(widget, QDoubleSpinBox):
                ref[leaf] = float(widget.value())
            elif isinstance(widget, QCheckBox):
                ref[leaf] = widget.isChecked()
        if hasattr(self, "_fpga_details"):
            self.config["fpga"] = dict(self._fpga_details)
        base = Path(self._get_application_base())
        case_display = self.field_widgets.get("text_case")
        display_text = case_display.text().strip() if isinstance(case_display, LineEdit) else ""
        storage_path = self._current_case_path or self._display_to_case_path(display_text)
        case_path = Path(storage_path).as_posix() if storage_path else ""
        self._current_case_path = case_path
        if case_path:
            abs_case_path = (base / case_path).resolve().as_posix()
        else:
            abs_case_path = ""
        self.config["text_case"] = case_path
        if self.selected_csv_path:
            base_cfg = get_config_base()
            try:
                rel_csv = os.path.relpath(Path(self.selected_csv_path).resolve(), base_cfg)
            except ValueError:
                rel_csv = Path(self.selected_csv_path).resolve().as_posix()
            self.config["csv_path"] = Path(rel_csv).as_posix()
        else:
            self.config.pop("csv_path", None)
        proxy_idx = self.case_tree.currentIndex()
        model = self.case_tree.model()
        src_idx = (
            model.mapToSource(proxy_idx)
            if isinstance(model, QSortFilterProxyModel)
            else proxy_idx
        )
        selected_path = self.fs_model.filePath(src_idx)
        if os.path.isfile(selected_path) and selected_path.endswith(".py"):
            abs_path = Path(selected_path).resolve()
            display_path = os.path.relpath(abs_path, base)
            case_path = Path(display_path).as_posix()
            self._current_case_path = case_path
            self.config["text_case"] = case_path
        self._update_step_indicator(self.stack.currentIndex())

        stability_cfg = self.config.get("stability")
        if isinstance(stability_cfg, dict):
            duration_cfg = stability_cfg.get("duration_control")
            if isinstance(duration_cfg, dict):
                loop_value = duration_cfg.get("loop")
                if not isinstance(loop_value, int) or loop_value <= 0:
                    duration_cfg["loop"] = None
                duration_value = duration_cfg.get("duration_hours")
                try:
                    duration_float = float(duration_value)
                except (TypeError, ValueError):
                    duration_float = 0.0
                duration_cfg["duration_hours"] = duration_float if duration_float > 0 else None

    def _validate_first_page(self) -> bool:
        """
        Execute the validate first page routine.

        This method encapsulates the logic necessary to perform its function.
        Refer to the implementation for details on parameters and return values.
        """
        errors: list[str] = []
        connect_type = ""
        focus_widget: QWidget | None = None
        if hasattr(self, "connect_type_combo"):
            connect_type = self._current_connect_type()
            if not connect_type:
                errors.append("Connect type is required.")
                focus_widget = focus_widget or self.connect_type_combo
            elif connect_type == "Android" and hasattr(self, "adb_device_edit"):
                if not self.adb_device_edit.text().strip():
                    errors.append("ADB device is required.")
                    focus_widget = focus_widget or self.adb_device_edit
            elif connect_type == "Linux" and hasattr(self, "telnet_ip_edit"):
                if not self.telnet_ip_edit.text().strip():
                    errors.append("Linux IP is required.")
                    focus_widget = focus_widget or self.telnet_ip_edit
                kernel_text = ""
                if hasattr(self, "kernel_version_combo"):
                    kernel_text = self.kernel_version_combo.currentText().strip()
                if not kernel_text:
                    errors.append("Kernel version is required for Linux access.")
                    focus_widget = focus_widget or getattr(self, "kernel_version_combo", None)
            if hasattr(self, "third_party_checkbox") and self.third_party_checkbox.isChecked():
                wait_text = self.third_party_wait_edit.text().strip() if hasattr(self, "third_party_wait_edit") else ""
                if not wait_text or not wait_text.isdigit() or int(wait_text) <= 0:
                    errors.append("Third-party wait time must be a positive integer.")
                    if hasattr(self, "third_party_wait_edit"):
                        focus_widget = focus_widget or self.third_party_wait_edit
        else:
            errors.append("Connect type widget missing.")
        if hasattr(self,
                   "android_version_combo") and connect_type == "Android" and not self.android_version_combo.currentText().strip():
            errors.append("Android version is required.")
            focus_widget = focus_widget or self.android_version_combo
        fpga_valid = (
                hasattr(self, "fpga_customer_combo")
                and hasattr(self, "fpga_product_combo")
                and hasattr(self, "fpga_project_combo")
        )
        customer_text = self.fpga_customer_combo.currentText().strip() if fpga_valid else ""
        product_text = self.fpga_product_combo.currentText().strip() if fpga_valid else ""
        project_text = self.fpga_project_combo.currentText().strip() if fpga_valid else ""
        if not fpga_valid or not customer_text or not product_text or not project_text:
            errors.append("Wi-Fi chipset customer, product line and project are required.")
            if fpga_valid:
                focus_widget = focus_widget or (
                    self.fpga_customer_combo
                    if not customer_text
                    else self.fpga_product_combo
                    if not product_text
                    else self.fpga_project_combo
                )
        if errors:
            self._show_info_bar(
                "warning",
                "Validation",
                "\n".join(errors),
                duration=3000,
            )
            if focus_widget is not None:
                focus_widget.setFocus()
                if hasattr(focus_widget, "selectAll"):
                    focus_widget.selectAll()
            return False
        return True

    def _validate_test_str_requirements(self) -> bool:
        """Ensure test_str stability settings require port/mode when AC/STR enabled."""
        config = self.config if isinstance(self.config, dict) else {}
        case_path = config.get("text_case", "")
        case_key = self._script_case_key(case_path)
        if case_key != "test_str":
            return True

        stability_cfg = config.get("stability") if isinstance(config, dict) else {}
        cases_cfg = stability_cfg.get("cases") if isinstance(stability_cfg, dict) else {}
        case_cfg = cases_cfg.get(case_key) if isinstance(cases_cfg, dict) else {}

        errors: list[str] = []
        focus_widget: QWidget | None = None

        def _require(branch: str, label: str) -> None:
            """
            Execute the require routine.

            This method encapsulates the logic necessary to perform its function.
            Refer to the implementation for details on parameters and return values.
            """
            nonlocal focus_widget
            branch_cfg = case_cfg.get(branch) if isinstance(case_cfg, dict) else {}
            if not isinstance(branch_cfg, dict) or not branch_cfg.get("enabled"):
                return
            port_value = str(branch_cfg.get("port") or "").strip()
            mode_value = str(branch_cfg.get("mode") or "").strip()
            if not port_value:
                errors.append(f"{label}: USB power relay port is required.")
                focus_widget = focus_widget or self.field_widgets.get(
                    f"stability.cases.{case_key}.{branch}.port"
                )
            if not mode_value:
                errors.append(f"{label}: Wiring mode is required.")
                focus_widget = focus_widget or self.field_widgets.get(
                    f"stability.cases.{case_key}.{branch}.mode"
                )

        _require("ac", "AC cycle")
        _require("str", "STR cycle")
        if not errors:
            return True

        current_keys = getattr(self, "_current_page_keys", [])
        if isinstance(current_keys, list) and "stability" in current_keys:
            try:
                idx = current_keys.index("stability")
            except ValueError:
                idx = None
            else:
                self.stack.setCurrentIndex(idx)
                self._update_step_indicator(idx)
        if focus_widget is not None and focus_widget.isEnabled():
            focus_widget.setFocus()
            if hasattr(focus_widget, "showPopup"):
                try:
                    focus_widget.showPopup()  # type: ignore[call-arg]
                except Exception:
                    pass

        message = "\n".join(errors)
        try:
            bar = self._show_info_bar(
                "warning",
                "Validation",
                message,
                duration=3200,
            )
            if bar is None:
                raise RuntimeError("InfoBar unavailable")
        except Exception:
            try:
                from PyQt5.QtWidgets import QMessageBox

                QMessageBox.warning(self, "Validation", message)
            except Exception:
                logging.warning("Validation failed: %s", message)
        return False

    def _reset_second_page_inputs(self) -> None:
        """
        Execute the reset second page inputs routine.

        This method encapsulates the logic necessary to perform its function.
        Refer to the implementation for details on parameters and return values.
        """
        if hasattr(self, "csv_combo"):
            self._set_selected_csv(self.selected_csv_path, sync_combo=True)
            self.csv_combo.setEnabled(bool(self._enable_rvr_wifi))
        else:
            self._set_selected_csv(None, sync_combo=False)

    def _reset_wizard_after_run(self) -> None:
        """
        Execute the reset wizard after run routine.

        This method encapsulates the logic necessary to perform its function.
        Refer to the implementation for details on parameters and return values.
        """
        self.stack.setCurrentIndex(0)
        self._update_step_indicator(0)
        self._update_navigation_state()
        self._reset_second_page_inputs()

    def _on_page_changed(self, index: int) -> None:
        """
        Handle the page changed event triggered by user interaction.

        This method encapsulates the logic necessary to perform its function.
        Refer to the implementation for details on parameters and return values.
        """
        self._update_step_indicator(index)
        self._update_navigation_state()

    def _update_navigation_state(self) -> None:
        """
        Update the  navigation state to reflect current data.

        This method encapsulates the logic necessary to perform its function.
        Refer to the implementation for details on parameters and return values.
        """
        self._sync_run_buttons_enabled()

    def on_next_clicked(self) -> None:
        """
        Handle the next clicked event triggered by user interaction.

        This method encapsulates the logic necessary to perform its function.
        Refer to the implementation for details on parameters and return values.
        """
        self._navigate_to_index(self.stack.currentIndex() + 1)

    def on_previous_clicked(self) -> None:
        """
        Handle the previous clicked event triggered by user interaction.

        This method encapsulates the logic necessary to perform its function.
        Refer to the implementation for details on parameters and return values.
        """
        self._navigate_to_index(self.stack.currentIndex() - 1)

    def _is_performance_case(self, abs_case_path) -> bool:
        """
        判断 abs_case_path 是否位于 test/performance 目录（任何层级都算）。
        不依赖工程根路径，只看路径片段。
        """
        logging.debug("Checking performance case path: %s", abs_case_path)
        if not abs_case_path:
            logging.debug("_is_performance_case: empty path -> False")
            return False
        try:
            from pathlib import Path
            p = Path(abs_case_path).resolve()
            # 检查父链中是否出现 .../test/performance
            for node in (p, *p.parents):
                if node.name == "performance" and node.parent.name == "test":
                    logging.debug("_is_performance_case: True")
                    return True
                logging.debug("_is_performance_case: False")
            return False
        except Exception as e:
            logging.error("_is_performance_case exception: %s", e)
            return False

    def _is_stability_case(self, case_path: str | Path) -> bool:
        """Return True when the case resides under ``test/stability``."""

        if not case_path:
            return False
        try:
            path_obj = case_path if isinstance(case_path, Path) else Path(case_path)
        except (TypeError, ValueError):
            return False
        try:
            resolved = path_obj.resolve()
        except OSError:
            resolved = path_obj
        candidates = [path_obj, resolved]
        for candidate in candidates:
            normalized = candidate.as_posix().replace("\\", "/")
            segments = [seg.lower() for seg in normalized.split("/") if seg]
            for idx in range(len(segments) - 1):
                if segments[idx] == "test" and segments[idx + 1] == "stability":
                    return True
            if normalized.lower().startswith("test/stability/"):
                return True
        return False

    def _init_case_tree(self, root_dir: Path) -> None:
        """
        Execute the init case tree routine.

        This method encapsulates the logic necessary to perform its function.
        Refer to the implementation for details on parameters and return values.
        """
        self.fs_model = QFileSystemModel(self.case_tree)
        root_index = self.fs_model.setRootPath(str(root_dir))  # ← use return value
        self.fs_model.setNameFilters(["test_*.py"])
        # show directories regardless of filter
        self.fs_model.setNameFilterDisables(True)
        self.fs_model.setFilter(
            QDir.Filter.AllDirs | QDir.Filter.NoDotAndDotDot | QDir.Filter.Files
        )
        self.proxy_model = TestFileFilterModel()
        self.proxy_model.setSourceModel(self.fs_model)
        self.case_tree.setModel(self.proxy_model)
        self.case_tree.setRootIndex(self.proxy_model.mapFromSource(root_index))

        # 隐藏非名称列
        self.case_tree.header().hide()
        for col in range(1, self.fs_model.columnCount()):
            self.case_tree.hideColumn(col)

    def _load_config(self) -> dict:
        """
        Load  config from persistent storage into memory.

        This method encapsulates the logic necessary to perform its function.
        Refer to the implementation for details on parameters and return values.
        """
        try:
            config = load_config(refresh=True) or {}

            app_base = self._get_application_base()
            changed = False
            path = config.get("text_case", "")
            if path:
                abs_path = Path(path)
                if not abs_path.is_absolute():
                    abs_path = app_base / abs_path
                abs_path = abs_path.resolve()
                if abs_path.exists():
                    try:
                        rel_path = abs_path.relative_to(app_base)
                    except ValueError:
                        config["text_case"] = ""
                        changed = True
                    else:
                        rel_str = rel_path.as_posix()
                        if rel_str != path:
                            config["text_case"] = rel_str
                            changed = True
                else:
                    config["text_case"] = ""
                    changed = True
            else:
                config["text_case"] = ""

            if changed:
                try:
                    save_config(config)
                except Exception as exc:
                    logging.error("Failed to normalize and persist config: %s", exc)
                    QTimer.singleShot(
                        0,
                        lambda exc=exc: InfoBar.error(
                            title="Error",
                            content=f"Failed to write config: {exc}",
                            parent=self,
                            position=InfoBarPosition.TOP,
                        ),
                    )
            return config
        except Exception as exc:
            QTimer.singleShot(
                0,
                lambda exc=exc: InfoBar.error(
                    title="Error",
                    content=f"Failed to load config : {exc}",
                    parent=self,
                    position=InfoBarPosition.TOP,
                ),
            )
            return {}

    def _save_config(self):
        """
        Save the current state or  config to persistent storage.

        This method encapsulates the logic necessary to perform its function.
        Refer to the implementation for details on parameters and return values.
        """
        logging.debug("[save] data=%s", self.config)
        try:
            save_config(self.config)
            logging.info("Configuration saved")
            self.config = self._load_config()
            if hasattr(self, "_config_tool_snapshot"):
                self._config_tool_snapshot = copy.deepcopy(
                    self.config.get(TOOL_SECTION_KEY, {})
                )
            self._load_csv_selection_from_config()
            logging.info("Configuration saved")
        except Exception as exc:
            logging.error("[save] failed: %s", exc)
            QTimer.singleShot(
                0,
                lambda exc=exc: InfoBar.error(
                    title="Error",
                    content=f"Failed to save config: {exc}",
                    parent=self,
                    position=InfoBarPosition.TOP,
                ),
            )

    def _get_application_base(self) -> Path:
        """获取应用根路径"""
        return Path(get_src_base()).resolve()

    def _resolve_case_path(self, path: str | Path) -> Path:
        """将相对用例路径转换为绝对路径"""
        if not path:
            return Path()
        p = Path(path)
        base = Path(self._get_application_base())
        return str(p) if p.is_absolute() else str((base / p).resolve())

    def _normalize_connect_type_label(self, label: str) -> str:
        """
        Execute the normalize connect type label routine.

        This method encapsulates the logic necessary to perform its function.
        Refer to the implementation for details on parameters and return values.
        """
        text = (label or "").strip()
        lowered = text.lower()
        if lowered in {"android", "adb"}:
            return "Android"
        if lowered in {"linux", "telnet"}:
            return "Linux"
        return text

    def _current_connect_type(self) -> str:
        """Return the persisted identifier for the selected connect type."""
        if not hasattr(self, "connect_type_combo"):
            return ""
        data = self.connect_type_combo.currentData()
        if isinstance(data, str) and data.strip():
            return data.strip()
        text = self.connect_type_combo.currentText()
        return self._normalize_connect_type_label(text) if isinstance(text, str) else ""

    def _set_connect_type_combo_selection(self, type_value: str) -> None:
        """Select the combo entry matching the stored connect type identifier."""
        if not hasattr(self, "connect_type_combo"):
            return
        target_value = self._normalize_connect_type_label(type_value)
        with QSignalBlocker(self.connect_type_combo):
            index = self.connect_type_combo.findData(target_value)
            if index >= 0:
                self.connect_type_combo.setCurrentIndex(index)
            elif self.connect_type_combo.count():
                self.connect_type_combo.setCurrentIndex(0)

    def on_connect_type_changed(self, display_text):
        """切换连接方式时，仅展示对应参数组"""
        type_str = self._normalize_connect_type_label(display_text)
        self.adb_group.setVisible(type_str == "Android")
        self.telnet_group.setVisible(type_str == "Linux")
        self._update_android_system_for_connect_type(type_str)
        self._request_rebalance_for_panels(self._dut_panel)

    def _update_android_system_for_connect_type(self, connect_type: str) -> None:
        """
        Update the  android system for connect type to reflect current data.

        This method encapsulates the logic necessary to perform its function.
        Refer to the implementation for details on parameters and return values.
        """
        if not hasattr(self, "android_version_combo") or not hasattr(self, "kernel_version_combo"):
            return
        is_adb = connect_type == "Android"
        # Android version selectors are only shown for ADB connections.
        self.android_version_label.setVisible(is_adb)
        self.android_version_combo.setVisible(is_adb)
        # Kernel selector is always visible but toggles between auto-fill and manual modes.
        self.kernel_version_label.setVisible(True)
        self.kernel_version_combo.setVisible(True)
        if is_adb:
            self.kernel_version_combo.setEnabled(False)
            self._apply_android_kernel_mapping()
        else:
            self.kernel_version_combo.setEnabled(True)
            if not self.kernel_version_combo.currentText().strip():
                self.kernel_version_combo.setCurrentIndex(-1)

    def _on_android_version_changed(self, version: str) -> None:
        """
        Handle the android version changed event triggered by user interaction.

        This method encapsulates the logic necessary to perform its function.
        Refer to the implementation for details on parameters and return values.
        """
        if not hasattr(self, "connect_type_combo"):
            return
        if self._current_connect_type() == "Android":
            self._apply_android_kernel_mapping()

    def _apply_android_kernel_mapping(self) -> None:
        """
        Execute the apply android kernel mapping routine.

        This method encapsulates the logic necessary to perform its function.
        Refer to the implementation for details on parameters and return values.
        """
        if not hasattr(self, "android_version_combo") or not hasattr(self, "kernel_version_combo"):
            return
        version = self.android_version_combo.currentText().strip()
        kernel = ANDROID_KERNEL_MAP.get(version, "")
        if kernel:
            self._ensure_kernel_option(kernel)
            self.kernel_version_combo.setCurrentText(kernel)
        else:
            self.kernel_version_combo.setCurrentIndex(-1)

    def _ensure_kernel_option(self, kernel: str) -> None:
        """
        Execute the ensure kernel option routine.

        This method encapsulates the logic necessary to perform its function.
        Refer to the implementation for details on parameters and return values.
        """
        if not kernel or not hasattr(self, "kernel_version_combo"):
            return
        combo = self.kernel_version_combo
        existing = {combo.itemText(i) for i in range(combo.count())}
        if kernel not in existing:
            combo.addItem(kernel)
        if kernel not in self._kernel_versions:
            self._kernel_versions.append(kernel)

    def on_third_party_toggled(self, checked: bool, allow_wait_edit: bool | None = None) -> None:
        """
        Handle the third party toggled event triggered by user interaction.

        This method encapsulates the logic necessary to perform its function.
        Refer to the implementation for details on parameters and return values.
        """
        if not hasattr(self, "third_party_wait_edit"):
            return
        if allow_wait_edit is None:
            checkbox = getattr(self, "third_party_checkbox", None)
            allow_wait_edit = checkbox.isEnabled() if isinstance(checkbox, QCheckBox) else True
        enable_wait = bool(checked and allow_wait_edit)
        self.third_party_wait_edit.setEnabled(enable_wait)
        if hasattr(self, "third_party_wait_label"):
            self.third_party_wait_label.setEnabled(enable_wait)

    def on_rf_model_changed(self, model_str):
        """
        切换rf_solution.model时，仅展示当前选项参数
        现在只有RS232Board5，如果有别的model，添加隐藏/显示逻辑
        """
        # 当前只有RS232Board5，后续有其它model可以加if-else
        if hasattr(self, "xin_group"):
            self.xin_group.setVisible(model_str == "RS232Board5")
        if hasattr(self, "rc4_group"):
            self.rc4_group.setVisible(model_str == "RC4DAT-8G-95")
        if hasattr(self, "rack_group"):
            self.rack_group.setVisible(model_str == "RADIORACK-4-220")
        if hasattr(self, "lda_group"):
            self.lda_group.setVisible(model_str == "LDA-908V-8")
        self._request_rebalance_for_panels(self._execution_panel)

    # 添加到类里：响应 Tool 下拉，切换子参数可见性
    def on_rvr_tool_changed(self, tool: str):
        """选择 iperf / ixchariot 时，动态显示对应子参数"""
        self.rvr_iperf_group.setVisible(tool == "iperf")
        self.rvr_ix_group.setVisible(tool == "ixchariot")
        self._request_rebalance_for_panels(self._execution_panel)

    def on_serial_enabled_changed(self, text: str):
        """
        Handle the serial enabled changed event triggered by user interaction.

        This method encapsulates the logic necessary to perform its function.
        Refer to the implementation for details on parameters and return values.
        """
        self.serial_cfg_group.setVisible(text == "True")
        self._request_rebalance_for_panels(self._dut_panel)

    def on_router_changed(self, name: str):
        """
        Handle the router changed event triggered by user interaction.

        This method encapsulates the logic necessary to perform its function.
        Refer to the implementation for details on parameters and return values.
        """
        cfg = self.config.get("router", {})
        addr = cfg.get("address") if cfg.get("name") == name else None
        self.router_obj = get_router(name, addr)
        self.router_addr_edit.setText(self.router_obj.address)
        self.routerInfoChanged.emit()

    def on_router_address_changed(self, text: str) -> None:
        """
        Handle the router address changed event triggered by user interaction.

        This method encapsulates the logic necessary to perform its function.
        Refer to the implementation for details on parameters and return values.
        """
        if self.router_obj is not None:
            self.router_obj.address = text
        self.routerInfoChanged.emit()

    def _register_switch_wifi_csv_combo(self, combo: ComboBox) -> None:
        """
        Execute the register switch wifi csv combo routine.

        This method encapsulates the logic necessary to perform its function.
        Refer to the implementation for details on parameters and return values.
        """
        if combo in self._switch_wifi_csv_combos:
            return
        if combo.property("switch_wifi_include_placeholder") is None:
            combo.setProperty("switch_wifi_include_placeholder", True)
        self._switch_wifi_csv_combos.append(combo)

        def _cleanup(_obj: QObject | None = None, *, target: ComboBox = combo) -> None:
            """
            Execute the cleanup routine.

            This method encapsulates the logic necessary to perform its function.
            Refer to the implementation for details on parameters and return values.
            """
            self._unregister_switch_wifi_csv_combo(target)

        combo.destroyed.connect(_cleanup)  # type: ignore[arg-type]

    def _unregister_switch_wifi_csv_combo(self, combo: ComboBox) -> None:
        """
        Execute the unregister switch wifi csv combo routine.

        This method encapsulates the logic necessary to perform its function.
        Refer to the implementation for details on parameters and return values.
        """
        try:
            self._switch_wifi_csv_combos.remove(combo)
        except ValueError:
            return

    def _list_available_csv_files(self) -> list[tuple[str, str]]:
        """
        Execute the list available csv files routine.

        This method encapsulates the logic necessary to perform its function.
        Refer to the implementation for details on parameters and return values.
        """
        csv_dir = get_config_base() / "performance_test_csv"
        entries: list[tuple[str, str]] = []
        if csv_dir.exists():
            for csv_file in sorted(csv_dir.glob("*.csv")):
                try:
                    entries.append((csv_file.name, str(csv_file.resolve())))
                except Exception:
                    continue
        return entries

    def _resolve_csv_config_path(self, value: Any) -> str | None:
        """Return the absolute CSV path derived from persisted configuration."""
        if not value:
            return None
        try:
            candidate = Path(value)
        except (TypeError, ValueError):
            return None
        try:
            if not candidate.is_absolute():
                candidate = (get_config_base() / candidate).resolve()
            else:
                candidate = candidate.resolve()
        except Exception:
            return None
        return str(candidate)

    def _load_csv_selection_from_config(self) -> None:
        """Initialise the cached CSV selection from stored configuration."""
        stored = None
        if isinstance(self.config, dict):
            stored = self._resolve_csv_config_path(self.config.get("csv_path"))
        self._set_selected_csv(stored, sync_combo=False)

    def _update_csv_options(self):
        """刷新 CSV 下拉框"""
        if hasattr(self, "csv_combo"):
            self._populate_csv_combo(self.csv_combo, self.selected_csv_path)
        self._refresh_registered_csv_combos()

    def _normalize_csv_path(self, path: Any) -> str | None:
        """Normalize CSV paths to absolute strings for reliable comparisons."""
        if not path:
            return None
        try:
            return str(Path(path).resolve())
        except Exception:
            return str(path)

    def _relativize_config_path(self, path: Any) -> str:
        """
        Execute the relativize config path routine.

        This method encapsulates the logic necessary to perform its function.
        Refer to the implementation for details on parameters and return values.
        """
        if path in (None, ""):
            return ""
        try:
            candidate = Path(str(path)).resolve()
        except Exception:
            return str(path)
        base_cfg = get_config_base()
        try:
            rel = os.path.relpath(candidate, base_cfg)
        except ValueError:
            return candidate.as_posix()
        return Path(rel).as_posix()

    def _find_csv_index(self, normalized_path: str | None, combo: ComboBox | None = None) -> int:
        """Return the combo index for a normalized CSV path."""
        if not normalized_path:
            return -1
        target_combo = combo or getattr(self, "csv_combo", None)
        if target_combo is None:
            return -1
        for idx in range(target_combo.count()):
            data = target_combo.itemData(idx)
            if not data:
                continue
            candidate = self._normalize_csv_path(data)
            if candidate == normalized_path:
                return idx
        return -1

    def _set_selected_csv(self, path: str | None, *, sync_combo: bool = True) -> bool:
        """
        Update the cached CSV selection and optionally sync the combo box.

        Returns True when the selection actually changes.
        """
        normalized = self._normalize_csv_path(path)
        changed = normalized != self.selected_csv_path
        self.selected_csv_path = normalized
        if sync_combo and hasattr(self, "csv_combo"):
            index = -1
            if normalized:
                index = self._find_csv_index(normalized, self.csv_combo)
            if index < 0 and self.csv_combo.count():
                index = 0
            with QSignalBlocker(self.csv_combo):
                self.csv_combo.setCurrentIndex(index)
        self._update_rvr_nav_button()
        return changed

    def _populate_csv_combo(
            self,
            combo: ComboBox,
            selected_path: str | None,
            *,
            include_placeholder: bool = False,
    ) -> None:
        """
        Execute the populate csv combo routine.

        This method encapsulates the logic necessary to perform its function.
        Refer to the implementation for details on parameters and return values.
        """
        entries = self._list_available_csv_files()
        normalized_selected = self._normalize_csv_path(selected_path)
        with QSignalBlocker(combo):
            combo.clear()
            if include_placeholder:
                combo.addItem("Select config csv file", "")
            for display, path in entries:
                combo.addItem(display)
                idx = combo.count() - 1
                combo.setItemData(idx, path)
            index = -1
            if normalized_selected:
                index = self._find_csv_index(normalized_selected, combo)
                if index < 0:
                    combo.addItem(Path(normalized_selected).name)
                    idx = combo.count() - 1
                    combo.setItemData(idx, normalized_selected)
                    index = idx
            elif include_placeholder:
                index = combo.findData("")
            if index < 0 and combo.count():
                index = 0
            combo.setCurrentIndex(index)

    def _refresh_registered_csv_combos(self) -> None:
        """
        Refresh the  registered csv combos to ensure the UI is up to date.

        This method encapsulates the logic necessary to perform its function.
        Refer to the implementation for details on parameters and return values.
        """
        for combo in list(self._switch_wifi_csv_combos):
            if combo is None:
                continue
            try:
                data = combo.currentData()
            except RuntimeError:
                self._unregister_switch_wifi_csv_combo(combo)
                continue
            selected = data if isinstance(data, str) and data else combo.currentText()
            include_placeholder = combo.property("switch_wifi_include_placeholder")
            use_placeholder = True if include_placeholder is None else bool(include_placeholder)
            self._populate_csv_combo(combo, selected, include_placeholder=use_placeholder)

    def _load_switch_wifi_entries(self, csv_path: str | None) -> list[dict[str, str]]:
        """
        Load  switch wifi entries from persistent storage into memory.

        This method encapsulates the logic necessary to perform its function.
        Refer to the implementation for details on parameters and return values.
        """
        normalized = self._normalize_csv_path(csv_path)
        if not normalized:
            return []
        entries: list[dict[str, str]] = []
        try:
            with open(normalized, "r", encoding="utf-8-sig", newline="") as handle:
                reader = csv.DictReader(handle)
                for row in reader:
                    if not isinstance(row, dict):
                        continue
                    ssid = (
                        str(row.get(SWITCH_WIFI_ENTRY_SSID_FIELD, "") or "")
                        .strip()
                    )
                    if not ssid:
                        continue
                    mode = (
                            str(
                                row.get(SWITCH_WIFI_ENTRY_SECURITY_FIELD, "") or ""
                            ).strip()
                            or AUTH_OPTIONS[0]
                    )
                    password = str(
                        row.get(SWITCH_WIFI_ENTRY_PASSWORD_FIELD, "") or ""
                    )
                    entries.append(
                        {
                            SWITCH_WIFI_ENTRY_SSID_FIELD: ssid,
                            SWITCH_WIFI_ENTRY_SECURITY_FIELD: mode,
                            SWITCH_WIFI_ENTRY_PASSWORD_FIELD: password,
                        }
                    )
        except Exception as exc:
            logging.debug("Failed to load Wi-Fi CSV %s: %s", csv_path, exc)
        return entries

    def _update_switch_wifi_preview(
            self,
            preview: SwitchWifiCsvPreview | None,
            csv_path: str | None,
    ) -> None:
        """
        Update the  switch wifi preview to reflect current data.

        This method encapsulates the logic necessary to perform its function.
        Refer to the implementation for details on parameters and return values.
        """
        if preview is None:
            return
        entries = self._load_switch_wifi_entries(csv_path)
        preview.update_entries(entries)

    def _update_rvr_nav_button(self) -> None:
        """根据当前状态更新 RVR 导航按钮可用性"""
        main_window = self.window()
        if hasattr(main_window, "rvr_nav_button"):
            allow_case = bool(getattr(self, "_enable_rvr_wifi", False) and self.selected_csv_path)
            router_mode = bool(getattr(self, "_router_config_active", False) and self.selected_csv_path)
            main_window.rvr_nav_button.setEnabled(allow_case or router_mode)

    def _open_rvr_wifi_config(self) -> None:
        """Open the RVR Wi-Fi configuration page when the main window exposes it."""
        main_window = self.window()
        if main_window is None:
            return
        if hasattr(main_window, "show_rvr_wifi_config"):
            try:
                main_window.show_rvr_wifi_config()
            except Exception as exc:  # pragma: no cover - defensive log only
                logging.debug("show_rvr_wifi_config failed: %s", exc)

    def _open_rvr_wifi_config(self) -> None:
        """Open the RVR Wi-Fi configuration page when the main window exposes it."""
        main_window = self.window()
        if main_window is None:
            return
        if hasattr(main_window, "show_rvr_wifi_config"):
            try:
                main_window.show_rvr_wifi_config()
            except Exception as exc:  # pragma: no cover - defensive log only
                logging.debug("show_rvr_wifi_config failed: %s", exc)

    def _case_path_to_display(self, case_path: str) -> str:
        """
        Execute the case path to display routine.

        This method encapsulates the logic necessary to perform its function.
        Refer to the implementation for details on parameters and return values.
        """
        if not case_path:
            return ""
        normalized = Path(case_path).as_posix()
        return normalized[5:] if normalized.startswith("test/") else normalized

    def _display_to_case_path(self, display_path: str) -> str:
        """
        Execute the display to case path routine.

        This method encapsulates the logic necessary to perform its function.
        Refer to the implementation for details on parameters and return values.
        """
        if not display_path:
            return ""
        normalized = display_path.replace('\\', '/')
        if normalized.startswith('./'):
            normalized = normalized[2:]
        path_obj = Path(normalized)
        if path_obj.is_absolute() or normalized.startswith('../'):
            return path_obj.as_posix()
        return normalized if normalized.startswith("test/") else f"test/{normalized}"

    def _update_test_case_display(self, storage_path: str) -> None:
        """
        Update the  test case display to reflect current data.

        This method encapsulates the logic necessary to perform its function.
        Refer to the implementation for details on parameters and return values.
        """
        normalized = Path(storage_path).as_posix() if storage_path else ""
        self._current_case_path = normalized
        if hasattr(self, 'test_case_edit'):
            self.test_case_edit.setText(self._case_path_to_display(normalized))

    def render_all_fields(self):
        """自动渲染配置字段，支持 LineEdit / ComboBox（可扩展 Checkbox）。"""
        self._dut_groups.clear()
        self._other_groups.clear()
        # Ensure DUT metadata placeholders exist
        defaults_for_dut = {
            "software_info": {},
            "hardware_info": {},
            "android_system": {},
        }
        for _key, _default in defaults_for_dut.items():
            existing = self.config.get(_key)
            if not isinstance(existing, dict):
                self.config[_key] = _default.copy()
            else:
                self.config[_key] = dict(existing)

        def _coerce_debug_flag(value) -> bool:
            """
            Execute the coerce debug flag routine.

            This method encapsulates the logic necessary to perform its function.
            Refer to the implementation for details on parameters and return values.
            """
            if isinstance(value, str):
                return value.strip().lower() in {"1", "true", "yes", "on"}
            return bool(value)

        def _normalize_debug_section(raw_value) -> dict[str, bool]:
            """
            Execute the normalize debug section routine.

            This method encapsulates the logic necessary to perform its function.
            Refer to the implementation for details on parameters and return values.
            """
            if isinstance(raw_value, dict):
                normalized = dict(raw_value)
            else:
                normalized = {"database_mode": raw_value}
            for option in ("database_mode", "skip_router", "skip_corner_rf"):
                normalized[option] = _coerce_debug_flag(normalized.get(option))
            return normalized

        self.config["debug"] = _normalize_debug_section(self.config.get("debug"))
        self.config["connect_type"] = self._normalize_connect_type_section(self.config.get("connect_type"))
        linux_cfg = self.config["connect_type"].get("Linux")
        if isinstance(linux_cfg, dict) and "kernel_version" in linux_cfg:
            self.config.setdefault("android_system", {})["kernel_version"] = linux_cfg.pop("kernel_version")
        self.config["fpga"] = self._normalize_fpga_section(self.config.get("fpga"))
        self.config["stability"] = self._normalize_stability_settings(
            self.config.get("stability")
        )
        for i, (key, value) in enumerate(self.config.items()):
            if key == "stability":
                continue
            if key == "software_info":
                data = value if isinstance(value, dict) else {}
                group = QGroupBox("Software Info")
                vbox = QVBoxLayout(group)
                self.software_version_edit = LineEdit(self)
                self.software_version_edit.setPlaceholderText("e.g. V1.2.3")
                self.software_version_edit.setText(str(data.get("software_version", "")))
                vbox.addWidget(QLabel("Software Version:"))
                vbox.addWidget(self.software_version_edit)
                self.driver_version_edit = LineEdit(self)
                self.driver_version_edit.setPlaceholderText("Driver build")
                self.driver_version_edit.setText(str(data.get("driver_version", "")))
                vbox.addWidget(QLabel("Driver Version:"))
                vbox.addWidget(self.driver_version_edit)
                self._register_group(key, group, True)
                self.field_widgets["software_info.software_version"] = self.software_version_edit
                self.field_widgets["software_info.driver_version"] = self.driver_version_edit
                continue
            if key == "hardware_info":
                data = value if isinstance(value, dict) else {}
                group = QGroupBox("Hardware Info")
                vbox = QVBoxLayout(group)
                self.hardware_version_edit = LineEdit(self)
                self.hardware_version_edit.setPlaceholderText("PCB revision / BOM")
                self.hardware_version_edit.setText(str(data.get("hardware_version", "")))
                vbox.addWidget(QLabel("Hardware Version:"))
                vbox.addWidget(self.hardware_version_edit)
                self._register_group(key, group, True)
                self.field_widgets["hardware_info.hardware_version"] = self.hardware_version_edit
                continue
            if key == "android_system":
                data = value if isinstance(value, dict) else {}
                group = QGroupBox("Android System")
                vbox = QVBoxLayout(group)
                self.android_version_label = QLabel("Android Version:")
                vbox.addWidget(self.android_version_label)
                self.android_version_combo = ComboBox(self)
                self.android_version_combo.addItems(self._android_versions)
                current_version = str(data.get("version", ""))
                if current_version and current_version not in self._android_versions:
                    self.android_version_combo.addItem(current_version)
                if current_version:
                    self.android_version_combo.setCurrentText(current_version)
                else:
                    self.android_version_combo.setCurrentIndex(-1)
                self.android_version_combo.currentTextChanged.connect(self._on_android_version_changed)
                vbox.addWidget(self.android_version_combo)
                self.kernel_version_label = QLabel("Kernel Version:")
                vbox.addWidget(self.kernel_version_label)
                self.kernel_version_combo = ComboBox(self)
                self.kernel_version_combo.addItems(self._kernel_versions)
                kernel_value = str(data.get("kernel_version", ""))
                if kernel_value and kernel_value not in self._kernel_versions:
                    self.kernel_version_combo.addItem(kernel_value)
                if kernel_value:
                    self.kernel_version_combo.setCurrentText(kernel_value)
                else:
                    self.kernel_version_combo.setCurrentIndex(-1)
                vbox.addWidget(self.kernel_version_combo)
                self._register_group(key, group, True)
                self.field_widgets["android_system.version"] = self.android_version_combo
                self.field_widgets["android_system.kernel_version"] = self.kernel_version_combo
                continue
            if key == "connect_type":
                group = QGroupBox("Control Type")
                vbox = QVBoxLayout(group)
                self.connect_type_combo = ComboBox(self)
                self.connect_type_combo.addItem("Android", "Android")
                self.connect_type_combo.addItem("Linux", "Linux")
                self._set_connect_type_combo_selection(value.get("type", "Android"))
                self.connect_type_combo.currentTextChanged.connect(self.on_connect_type_changed)
                vbox.addWidget(self.connect_type_combo)
                # 独立的 Android / Linux 参数面板
                self.adb_group = QWidget()
                adb_vbox = QVBoxLayout(self.adb_group)
                self.adb_device_edit = LineEdit(self)
                self.adb_device_edit.setPlaceholderText("Android.device")
                adb_vbox.addWidget(QLabel("Android Device:"))
                adb_vbox.addWidget(self.adb_device_edit)

                self.telnet_group = QWidget()
                telnet_vbox = QVBoxLayout(self.telnet_group)
                telnet_cfg = value.get("Linux", {}) if isinstance(value, dict) else {}
                self.telnet_ip_edit = LineEdit(self)
                self.telnet_ip_edit.setPlaceholderText("Linux.ip")
                telnet_vbox.addWidget(QLabel("Linux IP:"))
                telnet_vbox.addWidget(self.telnet_ip_edit)

                self.third_party_group = QWidget()
                third_party_vbox = QVBoxLayout(self.third_party_group)
                third_cfg = value.get("third_party", {}) if isinstance(value, dict) else {}
                enabled = bool(third_cfg.get("enabled", False))
                wait_seconds = third_cfg.get("wait_seconds")
                wait_text = "" if wait_seconds in (None, "") else str(wait_seconds)

                self.third_party_checkbox = QCheckBox("Enable third-party control", self)
                self.third_party_checkbox.setChecked(enabled)
                self.third_party_checkbox.toggled.connect(self.on_third_party_toggled)
                third_party_vbox.addWidget(self.third_party_checkbox)

                self.third_party_wait_label = QLabel("Wait seconds:")
                third_party_vbox.addWidget(self.third_party_wait_label)
                self.third_party_wait_edit = LineEdit(self)
                self.third_party_wait_edit.setPlaceholderText("wait seconds (e.g. 3)")
                self.third_party_wait_edit.setValidator(QIntValidator(1, 999999, self))
                self.third_party_wait_edit.setText(wait_text)
                third_party_vbox.addWidget(self.third_party_wait_edit)

                vbox.addWidget(self.adb_group)
                vbox.addWidget(self.telnet_group)
                vbox.addWidget(self.third_party_group)
                self._register_group(key, group, self._is_dut_key(key))
                self.adb_device_edit.setText(value.get("Android", {}).get("device", ""))
                self.telnet_ip_edit.setText(telnet_cfg.get("ip", ""))
                self.on_third_party_toggled(self.third_party_checkbox.isChecked())
                self.on_connect_type_changed(self._current_connect_type())
                self.field_widgets["connect_type.type"] = self.connect_type_combo
                self.field_widgets["connect_type.Android.device"] = self.adb_device_edit
                self.field_widgets["connect_type.Linux.ip"] = self.telnet_ip_edit
                self.field_widgets["connect_type.third_party.enabled"] = self.third_party_checkbox
                self.field_widgets["connect_type.third_party.wait_seconds"] = self.third_party_wait_edit
                continue
                continue
            if key == "fpga":
                group = QGroupBox("Project")
                vbox = QVBoxLayout(group)
                defaults = self._normalize_fpga_section(value)
                customer_default = defaults.get("customer", "")
                product_default = defaults.get("product_line", "")
                project_default = defaults.get("project", "")

                if not customer_default and product_default:
                    for customer_name, product_lines in WIFI_PRODUCT_PROJECT_MAP.items():
                        if product_default in product_lines:
                            customer_default = customer_name
                            break

                self.fpga_customer_combo = ComboBox(self)
                for customer_name in WIFI_PRODUCT_PROJECT_MAP.keys():
                    self.fpga_customer_combo.addItem(customer_name)
                if customer_default and customer_default in WIFI_PRODUCT_PROJECT_MAP:
                    self.fpga_customer_combo.setCurrentText(customer_default)
                else:
                    self.fpga_customer_combo.setCurrentIndex(-1)

                self.fpga_product_combo = ComboBox(self)
                self.fpga_project_combo = ComboBox(self)

                self._refresh_fpga_product_lines(customer_default, product_default, block_signals=True)
                if (
                        customer_default
                        and product_default
                        and product_default in WIFI_PRODUCT_PROJECT_MAP.get(customer_default, {})
                ):
                    self.fpga_product_combo.setCurrentText(product_default)
                else:
                    self.fpga_product_combo.setCurrentIndex(-1)

                self._refresh_fpga_projects(customer_default, product_default, project_default, block_signals=True)
                if (
                        customer_default
                        and product_default
                        and project_default
                        and project_default
                        in WIFI_PRODUCT_PROJECT_MAP.get(customer_default, {}).get(product_default, {})
                ):
                    self.fpga_project_combo.setCurrentText(project_default)
                else:
                    self.fpga_project_combo.setCurrentIndex(-1)

                vbox.addWidget(QLabel("Customer:"))
                vbox.addWidget(self.fpga_customer_combo)
                vbox.addWidget(QLabel("Product Line:"))
                vbox.addWidget(self.fpga_product_combo)
                vbox.addWidget(QLabel("Project:"))
                vbox.addWidget(self.fpga_project_combo)

                self.fpga_customer_combo.currentTextChanged.connect(self.on_fpga_customer_changed)
                self.fpga_product_combo.currentTextChanged.connect(self.on_fpga_product_line_changed)
                self.fpga_project_combo.currentTextChanged.connect(self.on_fpga_project_changed)

                self._fpga_details = defaults
                self._update_fpga_hidden_fields()
                self._register_group(key, group, self._is_dut_key(key))
                self.field_widgets["fpga.customer"] = self.fpga_customer_combo
                self.field_widgets["fpga.product_line"] = self.fpga_product_combo
                self.field_widgets["fpga.project"] = self.fpga_project_combo
                continue
            if key == "rf_solution":
                group = QGroupBox("Attenuator")
                vbox = QVBoxLayout(group)
                # -------- 下拉：选择型号 --------
                self.rf_model_combo = ComboBox(self)
                self.rf_model_combo.addItems([
                    "RS232Board5",
                    "RC4DAT-8G-95",
                    "RADIORACK-4-220",
                    "LDA-908V-8",
                ])
                self.rf_model_combo.setCurrentText(value.get("model", "RS232Board5"))
                self.rf_model_combo.currentTextChanged.connect(self.on_rf_model_changed)
                vbox.addWidget(QLabel("Model:"))
                vbox.addWidget(self.rf_model_combo)

                # ========== ① RS232Board5 参数区（目前无额外字段，可放提醒文字） ==========
                self.xin_group = QWidget()
                xin_box = QVBoxLayout(self.xin_group)
                xin_box.addWidget(QLabel("SH - New Wi-Fi full-wave anechoic chamber "))
                vbox.addWidget(self.xin_group)

                # ========== ② RC4DAT-8G-95 参数区 ==========
                self.rc4_group = QWidget()
                rc4_box = QVBoxLayout(self.rc4_group)
                rc4_cfg = value.get("RC4DAT-8G-95", {})
                self.rc4_vendor_edit = LineEdit(self)
                self.rc4_product_edit = LineEdit(self)
                self.rc4_ip_edit = LineEdit(self)
                self.rc4_vendor_edit.setPlaceholderText("idVendor")
                self.rc4_product_edit.setPlaceholderText("idProduct")
                self.rc4_ip_edit.setPlaceholderText("ip_address")
                self.rc4_vendor_edit.setText(str(rc4_cfg.get("idVendor", "")))
                self.rc4_product_edit.setText(str(rc4_cfg.get("idProduct", "")))
                self.rc4_ip_edit.setText(rc4_cfg.get("ip_address", ""))
                rc4_box.addWidget(QLabel("idVendor:"))
                rc4_box.addWidget(self.rc4_vendor_edit)
                rc4_box.addWidget(QLabel("idProduct:"))
                rc4_box.addWidget(self.rc4_product_edit)
                rc4_box.addWidget(QLabel("IP address :"))
                rc4_box.addWidget(self.rc4_ip_edit)
                vbox.addWidget(self.rc4_group)

                # ========== ③ RADIORACK-4-220 参数区 ==========
                self.rack_group = QWidget()
                rack_box = QVBoxLayout(self.rack_group)
                rack_cfg = value.get("RADIORACK-4-220", {})
                self.rack_ip_edit = LineEdit(self)
                self.rack_ip_edit.setPlaceholderText("ip_address")
                self.rack_ip_edit.setText(rack_cfg.get("ip_address", ""))
                rack_box.addWidget(QLabel("IP address :"))
                rack_box.addWidget(self.rack_ip_edit)
                vbox.addWidget(self.rack_group)

                # ========== ④ LDA-908V-8 参数区 ==========
                self.lda_group = QWidget()
                lda_box = QVBoxLayout(self.lda_group)
                lda_cfg = value.get("LDA-908V-8", {})
                if not isinstance(lda_cfg, dict):
                    lda_cfg = {}
                    value["LDA-908V-8"] = lda_cfg
                channels_value = lda_cfg.setdefault("channels", [])
                self.lda_ip_edit = LineEdit(self)
                self.lda_ip_edit.setPlaceholderText("ip_address")
                self.lda_ip_edit.setText(lda_cfg.get("ip_address", ""))
                lda_channels = lda_cfg.get("channels", "")
                if isinstance(lda_channels, (list, tuple, set)):
                    lda_channels_text = ",".join(map(str, lda_channels))
                else:
                    lda_channels_text = str(lda_channels or "")
                self.lda_channels_edit = LineEdit(self)
                self.lda_channels_edit.setPlaceholderText("channels (1-8, e.g. 1,2,3)")
                self.lda_channels_edit.setText(lda_channels_text)
                lda_box.addWidget(QLabel("IP address :"))
                lda_box.addWidget(self.lda_ip_edit)
                lda_box.addWidget(QLabel("Channels (1-8):"))
                lda_box.addWidget(self.lda_channels_edit)
                vbox.addWidget(self.lda_group)

                # -------- 通用字段：step --------
                self.rf_step_widget = RfStepSegmentsWidget(self)
                self.rf_step_widget.set_segments_from_config(value.get("step"))
                vbox.addWidget(QLabel("Step:"))
                vbox.addWidget(self.rf_step_widget)

                # ---- 加入表单 & 初始化可见性 ----
                self._register_group(key, group, self._is_dut_key(key))
                self.on_rf_model_changed(self.rf_model_combo.currentText())

                # ---- 注册控件 ----
                self.field_widgets["rf_solution.model"] = self.rf_model_combo
                self.field_widgets["rf_solution.RC4DAT-8G-95.idVendor"] = self.rc4_vendor_edit
                self.field_widgets["rf_solution.RC4DAT-8G-95.idProduct"] = self.rc4_product_edit
                self.field_widgets["rf_solution.RC4DAT-8G-95.ip_address"] = self.rc4_ip_edit
                self.field_widgets["rf_solution.RADIORACK-4-220.ip_address"] = self.rack_ip_edit
                self.field_widgets["rf_solution.LDA-908V-8.ip_address"] = self.lda_ip_edit
                self.field_widgets["rf_solution.LDA-908V-8.channels"] = self.lda_channels_edit
                self.field_widgets["rf_solution.step"] = self.rf_step_widget
                continue  # 跳过后面的通用字段处理
            if key == "debug":
                data = self.config.get("debug", {}) if isinstance(self.config, dict) else {}
                group = QGroupBox("Debug Options")
                vbox = QVBoxLayout(group)

                debug_options = [
                    (
                        "database_mode",
                        "Enable database debug mode",
                        "When enabled, performance tests skip router/RF/corner setup and "
                        "simulate iperf results for database debugging.",
                    ),
                    (
                        "skip_router",
                        "Skip router workflow",
                        "Skip router instantiation, configuration, and Wi-Fi reconnection steps "
                        "during performance tests.",
                    ),
                    (
                        "skip_corner_rf",
                        "Skip corner && RF workflow",
                        "Skip corner turntable and RF attenuator initialization and adjustments.",
                    ),
                ]

                for index, (option_key, label, hint_text) in enumerate(debug_options):
                    checkbox = QCheckBox(label, self)
                    checkbox.setChecked(bool(data.get(option_key)))
                    vbox.addWidget(checkbox)
                    self.field_widgets[f"debug.{option_key}"] = checkbox
                    if index == 0:
                        self.database_debug_checkbox = checkbox
                    if hint_text:
                        hint_label = QLabel(hint_text)
                        hint_label.setWordWrap(True)
                        hint_label.setObjectName("debugHintLabel")
                        vbox.addWidget(hint_label)

                self._register_group(key, group, self._is_dut_key(key))
                continue
            if key == "rvr":
                group = QGroupBox("RvR Config")  # 外层分组
                vbox = QVBoxLayout(group)
                # Tool 下拉
                self.rvr_tool_combo = ComboBox(self)
                self.rvr_tool_combo.addItems(["iperf", "ixchariot"])
                self.rvr_tool_combo.setCurrentText(value.get("tool", "iperf"))
                self.rvr_tool_combo.currentTextChanged.connect(self.on_rvr_tool_changed)
                vbox.addWidget(QLabel("Data Generator:"))
                vbox.addWidget(self.rvr_tool_combo)

                # ----- iperf 子组 -----
                self.rvr_iperf_group = QWidget()
                iperf_box = QVBoxLayout(self.rvr_iperf_group)

                self.iperf_path_edit = LineEdit(self)
                self.iperf_path_edit.setPlaceholderText("iperf path (DUT)")
                self.iperf_path_edit.setText(value.get("iperf", {}).get("path", ""))
                iperf_box.addWidget(QLabel("Path:"))
                iperf_box.addWidget(self.iperf_path_edit)

                self.iperf_server_edit = LineEdit(self)
                self.iperf_server_edit.setPlaceholderText("iperf -s command")
                self.iperf_server_edit.setText(value.get("iperf", {}).get("server_cmd", ""))
                iperf_box.addWidget(QLabel("Server cmd:"))
                iperf_box.addWidget(self.iperf_server_edit)

                self.iperf_client_edit = LineEdit(self)
                self.iperf_client_edit.setPlaceholderText("iperf -c command")
                self.iperf_client_edit.setText(value.get("iperf", {}).get("client_cmd", ""))
                iperf_box.addWidget(QLabel("Client cmd:"))
                iperf_box.addWidget(self.iperf_client_edit)
                vbox.addWidget(self.rvr_iperf_group)

                # ----- ixchariot 子组 -----
                self.rvr_ix_group = QWidget()
                ix_box = QVBoxLayout(self.rvr_ix_group)
                # CSV 选择框
                vbox.addWidget(QLabel("Select config csv file"))
                self.csv_combo = ComboBox(self)
                self.csv_combo.setSizePolicy(QSizePolicy.Expanding, QSizePolicy.Fixed)
                self.csv_combo.setEnabled(False)
                # currentIndexChanged 在选择相同项时不会触发，activated 每次用户点击都会触发
                self.csv_combo.currentIndexChanged.connect(self.on_csv_changed)
                self.csv_combo.activated.connect(self.on_csv_activated)
                vbox.addWidget(self.csv_combo)

                self.ix_path_edit = LineEdit(self)
                self.ix_path_edit.setPlaceholderText("IxChariot path")
                self.ix_path_edit.setText(value.get("ixchariot", {}).get("path", ""))
                ix_box.addWidget(self.ix_path_edit)
                vbox.addWidget(self.rvr_ix_group)

                # ----- 其它通用字段 -----
                self.repeat_combo = LineEdit()
                self.repeat_combo.setText(str(value.get("repeat", 0)))

                vbox.addWidget(QLabel("Repeat:"))
                vbox.addWidget(self.repeat_combo)
                self.rvr_threshold_edit = LineEdit()
                self.rvr_threshold_edit.setPlaceholderText("throughput threshold")
                self.rvr_threshold_edit.setText(str(value.get("throughput_threshold", 0)))

                vbox.addWidget(QLabel("Zero Point Threshold:"))
                vbox.addWidget(self.rvr_threshold_edit)
                # 加入表单
                self._register_group(key, group, self._is_dut_key(key))

                # 字段注册（供启用/禁用和收集参数用）
                self.field_widgets["rvr.tool"] = self.rvr_tool_combo
                self.field_widgets["rvr.iperf.path"] = self.iperf_path_edit
                self.field_widgets["rvr.iperf.server_cmd"] = self.iperf_server_edit
                self.field_widgets["rvr.iperf.client_cmd"] = self.iperf_client_edit
                self.field_widgets["rvr.ixchariot.path"] = self.ix_path_edit
                self.field_widgets["rvr.repeat"] = self.repeat_combo
                self.field_widgets["rvr.throughput_threshold"] = self.rvr_threshold_edit
                # 根据当前 Tool 值隐藏/显示子组
                self.on_rvr_tool_changed(self.rvr_tool_combo.currentText())
                continue  # 跳过默认 LineEdit 处理

                # ---------- 其余简单字段 ----------
            if key == TURN_TABLE_SECTION_KEY:
                group = QGroupBox("Turntable")
                vbox = QVBoxLayout(group)

                # —— Turntable 型号选择 ——
                self.turntable_model_combo = ComboBox(self)
                self.turntable_model_combo.addItems(list(TURN_TABLE_MODEL_CHOICES))
                model_value = str(
                    value.get(TURN_TABLE_FIELD_MODEL, TURN_TABLE_MODEL_RS232)
                )
                if model_value not in TURN_TABLE_MODEL_CHOICES:
                    model_value = TURN_TABLE_MODEL_RS232
                self.turntable_model_combo.setCurrentText(model_value)

                vbox.addWidget(QLabel("Turntable:"))
                vbox.addWidget(self.turntable_model_combo)

                # —— IP 地址 ——
                self.turntable_ip_label = QLabel("IP address:")
                self.turntable_ip_edit = LineEdit(self)
                self.turntable_ip_edit.setPlaceholderText(TURN_TABLE_FIELD_IP_ADDRESS)
                ip_value = value.get(TURN_TABLE_FIELD_IP_ADDRESS, "")
                self.turntable_ip_edit.setText(str(ip_value))

                # —— 角度步进 ——
                self.turntable_step_edit = LineEdit(self)
                self.turntable_step_edit.setPlaceholderText("Step; e.g. 0,361")
                step_value = value.get(TURN_TABLE_FIELD_STEP, "")
                if isinstance(step_value, (list, tuple, set)):
                    step_text = ",".join(str(item) for item in step_value)
                else:
                    step_text = str(step_value) if step_value is not None else ""
                self.turntable_step_edit.setText(step_text)

                static_db_value = value.get(TURN_TABLE_FIELD_STATIC_DB, "")
                self.turntable_static_db_edit = LineEdit(self)
                self.turntable_static_db_edit.setPlaceholderText("Static attenuation (dB)")
                self.turntable_static_db_edit.setText(
                    "" if static_db_value is None else str(static_db_value)
                )

                target_rssi_value = value.get(TURN_TABLE_FIELD_TARGET_RSSI, "")
                self.turntable_target_rssi_edit = LineEdit(self)
                self.turntable_target_rssi_edit.setPlaceholderText("Target RSSI (dBm)")
                self.turntable_target_rssi_edit.setText(
                    "" if target_rssi_value is None else str(target_rssi_value)
                )

                vbox.addWidget(self.turntable_ip_label)
                vbox.addWidget(self.turntable_ip_edit)
                vbox.addWidget(QLabel("Step:"))
                vbox.addWidget(self.turntable_step_edit)
                vbox.addWidget(QLabel("Static dB:"))
                vbox.addWidget(self.turntable_static_db_edit)
                vbox.addWidget(QLabel("Target RSSI:"))
                vbox.addWidget(self.turntable_target_rssi_edit)
                self.turntable_model_combo.currentTextChanged.connect(
                    self._on_turntable_model_changed
                )
                self.turntable_static_db_edit.textChanged.connect(
                    lambda _text, source="static": self._ensure_turntable_inputs_exclusive(source)
                )
                self.turntable_target_rssi_edit.textChanged.connect(
                    lambda _text, source="target": self._ensure_turntable_inputs_exclusive(source)
                )
                self._ensure_turntable_inputs_exclusive(None)
                self._on_turntable_model_changed(self.turntable_model_combo.currentText())

                # 加入表单
                self._register_group(key, group, self._is_dut_key(key))

                # 注册控件（用于启用/禁用、保存回 YAML）
                self.field_widgets[
                    f"{TURN_TABLE_SECTION_KEY}.{TURN_TABLE_FIELD_MODEL}"
                ] = self.turntable_model_combo
                self.field_widgets[
                    f"{TURN_TABLE_SECTION_KEY}.{TURN_TABLE_FIELD_IP_ADDRESS}"
                ] = self.turntable_ip_edit
                self.field_widgets[
                    f"{TURN_TABLE_SECTION_KEY}.{TURN_TABLE_FIELD_STEP}"
                ] = self.turntable_step_edit
                self.field_widgets[
                    f"{TURN_TABLE_SECTION_KEY}.{TURN_TABLE_FIELD_STATIC_DB}"
                ] = self.turntable_static_db_edit
                self.field_widgets[
                    f"{TURN_TABLE_SECTION_KEY}.{TURN_TABLE_FIELD_TARGET_RSSI}"
                ] = self.turntable_target_rssi_edit
                continue  # 跳过后面的通用处理
            if key == "router":
                self._build_network_group(value)
                continue  # ← 继续下一顶层 key
            if key == "serial_port":
                self._build_traffic_group(value)
                continue
            if key in ["csv_path", TOOL_SECTION_KEY]:
                continue
            # ------- 默认处理：创建 LineEdit 保存未覆盖字段 -------
            group = QGroupBox(key)
            vbox = QVBoxLayout(group)
            edit = LineEdit(self)
            edit.setText(str(value) if value is not None else "")
            vbox.addWidget(edit)
            self._register_group(key, group, self._is_dut_key(key))
            self.field_widgets[key] = edit

        self._build_duration_group()

    def _build_network_group(self, value: Mapping[str, Any] | None) -> None:
        """Create the router configuration group (model + gateway)."""
        data = value if isinstance(value, Mapping) else {}
        group = QGroupBox("Router")
        vbox = QVBoxLayout(group)

        self.router_name_combo = ComboBox(self)
        self.router_name_combo.addItems(router_list.keys())
        self.router_name_combo.setCurrentText(str(data.get("name", "xiaomiax3000")))
        addr = data.get("address")
        self.router_obj = get_router(self.router_name_combo.currentText(), addr)

        self.router_addr_edit = LineEdit(self)
        self.router_addr_edit.setPlaceholderText("Gateway")
        self.router_addr_edit.setText(self.router_obj.address)
        self.router_addr_edit.textChanged.connect(self.on_router_address_changed)

        vbox.addWidget(QLabel("Model:"))
        vbox.addWidget(self.router_name_combo)
        vbox.addWidget(QLabel("Gateway:"))
        vbox.addWidget(self.router_addr_edit)
        self._register_group("router", group, self._is_dut_key("router"))

        self.field_widgets["router.name"] = self.router_name_combo
        self.field_widgets["router.address"] = self.router_addr_edit
        self.router_name_combo.currentTextChanged.connect(self.on_router_changed)
        self.on_router_changed(self.router_name_combo.currentText())

    def _build_traffic_group(self, value: Mapping[str, Any] | None) -> None:
        """Create serial/traffic controls used by stability runs."""
        data = value if isinstance(value, Mapping) else {}
        group = QGroupBox("Serial Port")
        vbox = QVBoxLayout(group)

        self.serial_enable_combo = ComboBox(self)
        self.serial_enable_combo.addItems(["False", "True"])
        self.serial_enable_combo.setCurrentText(str(data.get("status", False)))
        self.serial_enable_combo.currentTextChanged.connect(
            self.on_serial_enabled_changed
        )
        vbox.addWidget(QLabel("Enable:"))
        vbox.addWidget(self.serial_enable_combo)

        self.serial_cfg_group = QWidget()
        cfg_box = QVBoxLayout(self.serial_cfg_group)

        self.serial_port_edit = LineEdit(self)
        self.serial_port_edit.setPlaceholderText("port (e.g. COM5)")
        self.serial_port_edit.setText(str(data.get("port", "")))

        self.serial_baud_edit = LineEdit(self)
        self.serial_baud_edit.setPlaceholderText("baud (e.g. 115200)")
        self.serial_baud_edit.setText(str(data.get("baud", "")))

        cfg_box.addWidget(QLabel("Port:"))
        cfg_box.addWidget(self.serial_port_edit)
        cfg_box.addWidget(QLabel("Baud:"))
        cfg_box.addWidget(self.serial_baud_edit)

        vbox.addWidget(self.serial_cfg_group)
        self._register_group("serial_port", group, self._is_dut_key("serial_port"))

        self.on_serial_enabled_changed(self.serial_enable_combo.currentText())

        self.field_widgets["serial_port.status"] = self.serial_enable_combo
        self.field_widgets["serial_port.port"] = self.serial_port_edit
        self.field_widgets["serial_port.baud"] = self.serial_baud_edit

    def _build_duration_group(self) -> None:
        """Attach duration/checkpoint groups derived from stability config."""
        stability_cfg = self.config.get("stability", {})
        duration_cfg = (
            stability_cfg.get("duration_control")
            if isinstance(stability_cfg, Mapping)
            else None
        )
        checkpoint_cfg = (
            stability_cfg.get("check_point")
            if isinstance(stability_cfg, Mapping)
            else None
        )
        self._duration_control_group = self._build_duration_control_group(duration_cfg)
        self._check_point_group = self._build_check_point_group(checkpoint_cfg)


    def _ensure_turntable_inputs_exclusive(self, source: str | None) -> None:
        """
        Execute the ensure turntable inputs exclusive routine.

        This method encapsulates the logic necessary to perform its function.
        Refer to the implementation for details on parameters and return values.
        """
        if not hasattr(self, "turntable_static_db_edit") or not hasattr(
                self, "turntable_target_rssi_edit"
        ):
            return
        static_text = self.turntable_static_db_edit.text().strip()
        target_text = self.turntable_target_rssi_edit.text().strip()
        if not static_text or not target_text:
            return

        if source == "target":
            cleared = self.turntable_static_db_edit
            focus_widget = self.turntable_target_rssi_edit
        elif source == "static":
            cleared = self.turntable_target_rssi_edit
            focus_widget = self.turntable_static_db_edit
        else:
            cleared = self.turntable_target_rssi_edit
            focus_widget = None

        with QSignalBlocker(cleared):
            cleared.clear()

        self._show_turntable_conflict_warning(focus_widget)

    def _on_turntable_model_changed(self, model: str) -> None:
        """
        Handle the turntable model changed event triggered by user interaction.

        This method encapsulates the logic necessary to perform its function.
        Refer to the implementation for details on parameters and return values.
        """
        if not hasattr(self, "turntable_ip_edit") or not hasattr(
                self, "turntable_ip_label"
        ):
            return
        requires_ip = model == TURN_TABLE_MODEL_OTHER
        self.turntable_ip_label.setVisible(requires_ip)
        self.turntable_ip_edit.setVisible(requires_ip)
        self.turntable_ip_edit.setEnabled(requires_ip)

    def _build_duration_control_group(
            self, data: Mapping[str, Any] | None
    ) -> QGroupBox:
        """Construct the duration control group."""

        normalized = data if isinstance(data, Mapping) else {}
        group = QGroupBox("Duration control", self)
        apply_theme(group)
        apply_groupbox_style(group)
        layout = QVBoxLayout(group)
        layout.setContentsMargins(12, 12, 12, 12)
        layout.setSpacing(8)

        intro = QLabel(
            "Configure either loop count or duration in hours. Leave both empty to run until stopped.",
            group,
        )
        intro.setWordWrap(True)
        layout.addWidget(intro)

        grid = QGridLayout()
        grid.setContentsMargins(0, 0, 0, 0)
        grid.setHorizontalSpacing(12)
        grid.setVerticalSpacing(6)
        layout.addLayout(grid)

        loops_label = QLabel("Loop count", group)
        loops_spin = QSpinBox(group)
        loops_spin.setRange(0, 999_999)
        loops_spin.setToolTip("Total number of test iterations. Set to zero to disable loop control.")

        duration_label = QLabel("Duration (hours)", group)
        duration_spin = QDoubleSpinBox(group)
        duration_spin.setRange(0.0, 999.0)
        duration_spin.setDecimals(2)
        duration_spin.setSingleStep(0.5)
        duration_spin.setSuffix(" h")
        duration_spin.setToolTip("Run until the configured number of hours elapses. Set to zero to disable.")

        grid.addWidget(loops_label, 0, 0)
        grid.addWidget(loops_spin, 0, 1)
        grid.addWidget(duration_label, 1, 0)
        grid.addWidget(duration_spin, 1, 1)

        layout.addStretch(1)

        loop_value = normalized.get("loop")
        duration_value = normalized.get("duration_hours")
        with QSignalBlocker(loops_spin):
            try:
                loops_spin.setValue(int(loop_value))
            except (TypeError, ValueError):
                loops_spin.setValue(0)
        with QSignalBlocker(duration_spin):
            try:
                duration_spin.setValue(float(duration_value))
            except (TypeError, ValueError):
                duration_spin.setValue(0.0)

        def _sync_controls(source: str | None = None) -> None:
            """
            Execute the sync controls routine.

            This method encapsulates the logic necessary to perform its function.
            Refer to the implementation for details on parameters and return values.
            """
            loop_current = loops_spin.value()
            duration_current = duration_spin.value()
            if source == "loop" and loop_current > 0 and duration_current > 0:
                with QSignalBlocker(duration_spin):
                    duration_spin.setValue(0.0)
            elif source == "duration" and loop_current > 0 and duration_current > 0:
                with QSignalBlocker(loops_spin):
                    loops_spin.setValue(0)
            loops_spin.setEnabled(duration_spin.value() == 0.0)
            duration_spin.setEnabled(loops_spin.value() == 0)

        _sync_controls()

        loops_spin.valueChanged.connect(lambda _value: _sync_controls("loop"))
        duration_spin.valueChanged.connect(lambda _value: _sync_controls("duration"))

        self.field_widgets["stability.duration_control.loop"] = loops_spin
        self.field_widgets["stability.duration_control.duration_hours"] = duration_spin

        return group

    def _build_check_point_group(
            self, data: Mapping[str, Any] | None
    ) -> QGroupBox:
        """Construct the checkpoint selection group."""

        normalized = data if isinstance(data, Mapping) else {}
        group = QGroupBox("Check point", self)
        apply_theme(group)
        apply_groupbox_style(group)
        layout = QVBoxLayout(group)
        layout.setContentsMargins(12, 12, 12, 12)
        layout.setSpacing(8)

        ping_checkbox = QCheckBox("Ping after each step", group)
        ping_checkbox.setChecked(bool(normalized.get("ping")))
        layout.addWidget(ping_checkbox)
        layout.addStretch(1)

        self.field_widgets["stability.check_point.ping"] = ping_checkbox

        return group

    def _compose_stability_groups(
            self, active_entry: ScriptConfigEntry | None
    ) -> list[QWidget]:
        """Combine public stability controls with the active script group."""

        groups: list[QWidget] = []
        if self._duration_control_group is not None:
            groups.append(self._duration_control_group)
        if self._check_point_group is not None:
            groups.append(self._check_point_group)
        if active_entry is not None:
            groups.append(active_entry.group)
        return groups

        self._show_turntable_conflict_warning(focus_widget)

    def _show_turntable_conflict_warning(
            self, focus_widget: QWidget | None
    ) -> None:
        """
        Execute the show turntable conflict warning routine.

        This method encapsulates the logic necessary to perform its function.
        Refer to the implementation for details on parameters and return values.
        """
        if focus_widget is None or not focus_widget.hasFocus():
            return
        message = (
            "Static dB and Target RSSI cannot be configured at the same time. "
            "The other field has been cleared."
        )
        try:
            bar = self._show_info_bar(
                "warning",
                "Configuration Conflict",
                message,
                duration=2600,
            )
            if bar is None:
                raise RuntimeError("InfoBar unavailable")
        except Exception:
            from PyQt5.QtWidgets import QMessageBox

            QMessageBox.warning(self, "Configuration Conflict", message)

    def populate_case_tree(self, root_dir):
        """
        遍历 test 目录，只将 test_ 开头的 .py 文件作为节点加入树结构。
        其它 py 文件不显示。
        """
        from PyQt5.QtGui import QStandardItemModel, QStandardItem
        model = QStandardItemModel()
        model.setHorizontalHeaderLabels(['Pls select test case '])  # 可选，设置表头显示

        # 正确设置根节点为 'test' 或实际目录名
        root_item = QStandardItem(os.path.basename(root_dir))
        root_item.setData(root_dir)

        def add_items(parent_item, dir_path):
            """
            Execute the add items routine.

            This method encapsulates the logic necessary to perform its function.
            Refer to the implementation for details on parameters and return values.
            """
            for fname in sorted(os.listdir(dir_path)):
                logging.debug("fname %s", fname)
                if fname == '__pycache__' or fname.startswith('.'):
                    continue
                path = os.path.join(dir_path, fname)
                if os.path.isdir(path):
                    dir_item = QStandardItem(fname)
                    dir_item.setData(path)
                    parent_item.appendRow(dir_item)
                    add_items(dir_item, path)
                elif os.path.isfile(path):
                    file_item = QStandardItem(fname)
                    file_item.setData(path)
                    parent_item.appendRow(file_item)

        add_items(root_item, root_dir)
        model.appendRow(root_item)
        self.case_tree.setModel(model)
        # 展开根节点
        self.case_tree.expand(model.index(0, 0))

    def on_case_tree_clicked(self, proxy_idx):
        """
        proxy_idx: 用户在界面点击到的索引（始终是代理模型的）
        """
        model = self.case_tree.model()

        # —— 用源索引只负责取真实文件路径 ——
        source_idx = (
            model.mapToSource(proxy_idx)
            if isinstance(model, QSortFilterProxyModel) else proxy_idx
        )
        path = self.fs_model.filePath(source_idx)
        base = Path(self._get_application_base())
        try:
            display_path = os.path.relpath(path, base)
        except ValueError:
            display_path = path
        logging.debug("on_case_tree_clicked path=%s display=%s", path, display_path)
        logging.debug("on_case_tree_clicked is_performance=%s", self._is_performance_case(path))
        # ---------- 目录：只负责展开/折叠 ----------
        if os.path.isdir(path):
            if self.case_tree.isExpanded(proxy_idx):
                self.case_tree.collapse(proxy_idx)
            else:
                self.case_tree.expand(proxy_idx)
            self.set_fields_editable(set())
            return

        # ---------- 非 test_*.py 直接禁用 ----------
        if not (os.path.isfile(path)
                and os.path.basename(path).startswith("test_")
                and path.endswith(".py")):
            self.set_fields_editable(set())
            return

        normalized_display = Path(display_path).as_posix() if display_path else ""
        self._update_test_case_display(normalized_display)

        # ---------- 有效用例 ----------
        if self._refreshing:
            self._pending_path = path
            return
        self.get_editable_fields(path)

    def _compute_editable_info(self, case_path) -> EditableInfo:
        """根据用例名与路径返回可编辑字段以及相关 UI 使能状态"""
        basename = os.path.basename(case_path)
        logging.debug("testcase name %s", basename)
        logging.debug("_compute_editable_info case_path=%s basename=%s", case_path, basename)
        peak_keys = {
            "rvr",
            "rvr.tool",
            "rvr.iperf.path",
            "rvr.iperf.server_cmd",
            "rvr.iperf.client_cmd",
            "rvr.ixchariot.path",
            "rvr.repeat",
        }
        rvr_keys = peak_keys | {
            "rvr.throughput_threshold",
        }
        info = EditableInfo()
        # 永远让 connect_type 可编辑
        info.fields |= {
            "connect_type.type",
            "connect_type.Android.device",
            "connect_type.Linux.ip",
            "connect_type.Linux.wildcard",
            "connect_type.third_party.enabled",
            "connect_type.third_party.wait_seconds",
            "router.name",
            "router.address",
            "serial_port.status",
            "serial_port.port",
            "serial_port.baud",
            "fpga.product_line",
            "fpga.project",
        }
        if basename == "test_wifi_peak_throughput.py":
            info.fields |= peak_keys
        if self._is_performance_case(case_path):
            info.fields |= rvr_keys
            info.enable_csv = True
            info.enable_rvr_wifi = True
        if "rvo" in basename:
            info.fields |= {
                f"{TURN_TABLE_SECTION_KEY}.{TURN_TABLE_FIELD_MODEL}",
                f"{TURN_TABLE_SECTION_KEY}.{TURN_TABLE_FIELD_IP_ADDRESS}",
                f"{TURN_TABLE_SECTION_KEY}.{TURN_TABLE_FIELD_STEP}",
                f"{TURN_TABLE_SECTION_KEY}.{TURN_TABLE_FIELD_STATIC_DB}",
                f"{TURN_TABLE_SECTION_KEY}.{TURN_TABLE_FIELD_TARGET_RSSI}",
            }
        if "rvr" in basename:
            info.fields |= {
                "rf_solution.step",
                "rf_solution.model",
                "rf_solution.RC4DAT-8G-95.idVendor",
                "rf_solution.RC4DAT-8G-95.idProduct",
                "rf_solution.RC4DAT-8G-95.ip_address",
                "rf_solution.RADIORACK-4-220.ip_address",
                "rf_solution.LDA-908V-8.ip_address",
                "rf_solution.LDA-908V-8.channels",
            }
        if self._is_stability_case(case_path):
            info.fields |= {
                "stability.duration_control.loop",
                "stability.duration_control.duration_hours",
                "stability.check_point.ping",
            }
        case_key = self._script_case_key(case_path)
        entry = self._script_groups.get(case_key)
        if entry is not None:
            info.fields |= entry.field_keys
        # 如果你需要所有字段都可编辑，直接 return EditableInfo(set(self.field_widgets.keys()), True, True)
        return info

    def _apply_editable_info(self, info: EditableInfo | None) -> None:
        """
        Execute the apply editable info routine.

        This method encapsulates the logic necessary to perform its function.
        Refer to the implementation for details on parameters and return values.
        """
        if info is None:
            fields: set[str] = set()
            enable_csv = False
            enable_rvr_wifi = False
        else:
            fields = set(info.fields)
            enable_csv = info.enable_csv
            enable_rvr_wifi = info.enable_rvr_wifi
        snapshot = EditableInfo(fields=fields, enable_csv=enable_csv, enable_rvr_wifi=enable_rvr_wifi)
        self._last_editable_info = snapshot
        self.set_fields_editable(snapshot.fields)
        self._enable_rvr_wifi = snapshot.enable_rvr_wifi
        if not snapshot.enable_rvr_wifi:
            self._router_config_active = False
        if hasattr(self, "csv_combo"):
            if snapshot.enable_csv:
                self.csv_combo.setEnabled(True)
                self._set_selected_csv(self.selected_csv_path, sync_combo=True)
            else:
                # self._set_selected_csv(None, sync_combo=True)
                self.csv_combo.setEnabled(False)
        else:
            if not snapshot.enable_csv:
                self._set_selected_csv(None, sync_combo=False)
        self._update_rvr_nav_button()

    def _restore_editable_state(self) -> None:
        """
        Execute the restore editable state routine.

        This method encapsulates the logic necessary to perform its function.
        Refer to the implementation for details on parameters and return values.
        """
        self._apply_editable_info(self._last_editable_info)

    def get_editable_fields(self, case_path) -> EditableInfo:
        """选中用例后控制字段可编辑性并返回相关信息"""
        logging.debug("get_editable_fields case_path=%s", case_path)
        if self._refreshing:
            # 极少见：递归进入，直接丢弃
            logging.debug("get_editable_fields: refreshing, return empty")
            return EditableInfo()

        # ---------- 进入刷新 ----------
        self._refreshing = True
        self.case_tree.setEnabled(False)  # 锁定用例树
        self.setUpdatesEnabled(False)  # 暂停全局重绘

        try:
            self._update_script_config_ui(case_path)
            info = self._compute_editable_info(case_path)
            logging.debug("get_editable_fields enable_csv=%s", info.enable_csv)
            if info.enable_csv and not hasattr(self, "csv_combo"):
                info.enable_csv = False
            self._apply_editable_info(info)
            page_keys = self._determine_pages_for_case(case_path, info)
            self._set_available_pages(page_keys)
        finally:
            # ---------- 刷新结束 ----------
            self.setUpdatesEnabled(True)
            self.case_tree.setEnabled(True)
            self._refreshing = False

        main_window = self.window()
        if hasattr(main_window, "setCurrentIndex"):
            logging.debug("get_editable_fields: before switch to case_config_page")
            main_window.setCurrentIndex(main_window.case_config_page)
            logging.debug("get_editable_fields: after switch to case_config_page")
        if not hasattr(self, "csv_combo"):
            logging.debug("csv_combo disabled")
        # 若用户在刷新过程中又点了别的用例，延迟 0 ms 处理它
        if self._pending_path:
            path = self._pending_path
            self._pending_path = None
            QTimer.singleShot(0, lambda: self.get_editable_fields(path))
        return info

    def set_fields_editable(self, editable_fields: set[str]) -> None:
        """批量更新字段的可编辑状态；DUT 区域始终保持可操作"""
        self.setUpdatesEnabled(False)
        try:
            always_enabled_roots = {"debug"}
            for key, widget in self.field_widgets.items():
                root_key = key.split(".", 1)[0]
                if self._is_dut_key(root_key) or root_key in always_enabled_roots:
                    desired = True
                else:
                    desired = key in editable_fields
                if widget.isEnabled() == desired:
                    continue
                with QSignalBlocker(widget):
                    widget.setEnabled(desired)
            if hasattr(self, "third_party_checkbox") and hasattr(self, "third_party_wait_edit"):
                allow_wait = (
                        "connect_type.third_party.enabled" in editable_fields
                        and "connect_type.third_party.wait_seconds" in editable_fields
                )
                self.on_third_party_toggled(self.third_party_checkbox.isChecked(), allow_wait)
            self._refresh_script_section_states()
        finally:
            self.setUpdatesEnabled(True)
            self.update()

    def lock_for_running(self, locked: bool) -> None:

        """Enable or disable widgets while a test run is active."""
        self.case_tree.setEnabled(not locked)
        self._run_locked = locked
        self._sync_run_buttons_enabled()
        if locked:
            for w in self.field_widgets.values():
                w.setEnabled(False)
            if hasattr(self, "csv_combo"):
                self.csv_combo.setEnabled(False)
        else:
            self._restore_editable_state()
        if not locked:
            self._update_navigation_state()

    def on_csv_activated(self, index: int) -> None:

        """Reload CSV data even if the same entry is activated again."""
        logging.debug("on_csv_activated index=%s", index)
        self.on_csv_changed(index, force=True)

    def on_csv_changed(self, index: int, force: bool = False) -> None:

        """Store the selected CSV path and emit a change signal."""
        if index < 0:
            self._set_selected_csv(None, sync_combo=False)
            return
        # 明确使用 UserRole 获取数据，避免在不同 Qt 版本下默认角色不一致
        data = self.csv_combo.itemData(index)
        logging.debug("on_csv_changed index=%s data=%s", index, data)
        new_path = self._normalize_csv_path(data)
        if not force and new_path == self.selected_csv_path:
            return
        self._set_selected_csv(new_path, sync_combo=False)
        logging.debug("selected_csv_path=%s", self.selected_csv_path)
        self.csvFileChanged.emit(self.selected_csv_path or "")

    def on_run(self):
        """
        Handle the run event triggered by user interaction.

        This method encapsulates the logic necessary to perform its function.
        Refer to the implementation for details on parameters and return values.
        """
        if not self._validate_first_page():
            self.stack.setCurrentIndex(0)
            return
        self.config = self._load_config()
        if hasattr(self, "_config_tool_snapshot"):
            self._config_tool_snapshot = copy.deepcopy(
                self.config.get(TOOL_SECTION_KEY, {})
            )
        self._sync_widgets_to_config()
        if not self._validate_test_str_requirements():
            return
        logging.info(
            "[on_run] start case=%s csv=%s config=%s",
            self.field_widgets['text_case'].text().strip(),
            self.selected_csv_path,
            self.config,
        )
        base = Path(self._get_application_base())
        case_path = self.config.get("text_case", "")
        abs_case_path = (
            (base / case_path).resolve().as_posix() if case_path else ""
        )
        logging.debug("[on_run] before performance check abs_case_path=%s csv=%s", abs_case_path,
                      self.selected_csv_path)
        # 先将当前用例路径及 CSV 选择写入配置
        logging.debug("[on_run] after performance check abs_case_path=%s csv=%s", abs_case_path, self.selected_csv_path)
        # 若树状视图中选择了有效用例，则覆盖默认路径
        proxy_idx = self.case_tree.currentIndex()
        model = self.case_tree.model()
        src_idx = (
            model.mapToSource(proxy_idx)
            if isinstance(model, QSortFilterProxyModel)
            else proxy_idx
        )
        selected_path = self.fs_model.filePath(src_idx)
        if os.path.isfile(selected_path) and selected_path.endswith(".py"):
            abs_path = Path(selected_path).resolve()
            display_path = os.path.relpath(abs_path, base)
            case_path = Path(display_path).as_posix()

            abs_case_path = abs_path.as_posix()
            self.config["text_case"] = case_path
        # 保存配置
        logging.debug("[on_run] before _save_config")
        self._save_config()
        logging.debug("[on_run] after _save_config")
        try:
            if self._is_performance_case(abs_case_path) and not getattr(self, "selected_csv_path", None):
                try:
                    # 如果你工程里有 InfoBar（QFluentWidgets），用这个更友好
                    bar = self._show_info_bar(
                        "warning",
                        "Hint",
                        "This is a performance test. Please select a CSV file before running.",
                        duration=3000,
                    )
                    if bar is None:
                        raise RuntimeError("InfoBar unavailable")
                except Exception:
                    # 没有 InfoBar 就退化到标准对话框
                    from PyQt5.QtWidgets import QMessageBox
                    QMessageBox.warning(
                        self,
                        "Hint",
                        "This is a performance test.\nPlease select a CSV file before running."
                    )
                return
        except Exception:
            # 兜底避免因为路径解析等异常导致崩溃
            pass

        if os.path.isfile(abs_case_path) and abs_case_path.endswith(".py"):
            try:
                self.on_run_callback(abs_case_path, case_path, self.config)
            except Exception as exc:  # pragma: no cover - 运行回调抛错时记录日志
                logging.exception("Run callback failed: %s", exc)
            else:
                self._reset_wizard_after_run()
        else:
            self._show_info_bar(
                "warning",
                "Hint",
                "Pls select a test case before test",
                duration=1800,
            )<|MERGE_RESOLUTION|>--- conflicted
+++ resolved
@@ -2032,7 +2032,6 @@
             preview: SwitchWifiCsvPreview | None = extras.get("router_preview")
             self._update_switch_wifi_preview(preview, router_path)
             sync_router_csv = extras.get("sync_router_csv")
-<<<<<<< HEAD
             if sync_router_csv is not None:
                 try:
                     sync_router_csv(router_path, emit=use_router_value)
@@ -2044,13 +2043,6 @@
                     apply_mode(use_router_value)
                 except Exception as exc:
                     logging.debug("apply_mode failed: %s", exc)
-=======
-            if hasattr(sync_router_csv, "__call__"):
-                sync_router_csv(router_path, emit=use_router_value)
-            apply_mode = extras.get("apply_mode")
-            if hasattr(apply_mode, "__call__"):
-                apply_mode(use_router_value)
->>>>>>> 6e0cba15
             return
 
         ac_cfg = data.get("ac", {})
@@ -2209,26 +2201,10 @@
         router_combo.setProperty("switch_wifi_include_placeholder", False)
         router_layout.addWidget(router_combo)
 
-<<<<<<< HEAD
         router_selector = ComboBox(router_box)
         router_selector.addItems(router_list.keys())
         router_selector.setSizePolicy(QSizePolicy.Expanding, QSizePolicy.Fixed)
         router_layout.addWidget(router_selector)
-=======
-        router_controls = QHBoxLayout()
-        router_controls.setContentsMargins(0, 0, 0, 0)
-        router_controls.setSpacing(6)
-
-        router_selector = ComboBox(router_box)
-        router_selector.addItems(router_list.keys())
-        router_selector.setSizePolicy(QSizePolicy.Expanding, QSizePolicy.Fixed)
-        router_controls.addWidget(router_selector)
-
-        edit_router_btn = PushButton("Edit router Wi-Fi…", router_box)
-        router_controls.addWidget(edit_router_btn)
-
-        router_layout.addLayout(router_controls)
->>>>>>> 6e0cba15
 
         router_preview = SwitchWifiCsvPreview(router_box)
         router_layout.addWidget(router_preview)
@@ -2355,11 +2331,7 @@
                     self.csvFileChanged.emit("")
             self._update_switch_wifi_preview(router_preview, _current_csv_selection())
             self._request_rebalance_for_panels(self._stability_panel)
-<<<<<<< HEAD
             self._update_rvr_nav_button()
-=======
-            router_mode_state["suppress_open"] = False
->>>>>>> 6e0cba15
 
         def _on_csv_changed() -> None:
             """
@@ -2372,18 +2344,6 @@
             self._update_switch_wifi_preview(router_preview, selection)
             if use_router_checkbox.isChecked():
                 _sync_case_csv(path=selection, emit=True)
-<<<<<<< HEAD
-=======
-
-        def _handle_router_editor_request() -> None:
-            """Ensure router mode is active and open the RVR Wi-Fi editor."""
-            if not use_router_checkbox.isChecked():
-                use_router_checkbox.setChecked(True)
-            if not use_router_checkbox.isChecked():
-                return
-            _sync_case_csv(path=_current_csv_selection(), emit=True)
-            self._open_rvr_wifi_config()
->>>>>>> 6e0cba15
 
         router_combo.currentIndexChanged.connect(lambda _index: _on_csv_changed())
         use_router_checkbox.toggled.connect(_apply_mode)
@@ -2408,13 +2368,8 @@
                 "manual_box": manual_box,
                 "manual_editor": manual_editor,
                 "router_selector": router_selector,
-<<<<<<< HEAD
                 "sync_router_csv": _sync_case_csv,
                 "use_router_checkbox": use_router_checkbox,
-=======
-                "router_edit_button": edit_router_btn,
-                "sync_router_csv": _sync_case_csv,
->>>>>>> 6e0cba15
             },
         )
 
