--- conflicted
+++ resolved
@@ -2030,12 +2030,6 @@
             extras = entry.extras if isinstance(entry.extras, dict) else {}
             preview: SwitchWifiCsvPreview | None = extras.get("router_preview")
             self._update_switch_wifi_preview(preview, router_path)
-<<<<<<< HEAD
-=======
-            router_state = extras.get("router_mode_state")
-            if isinstance(router_state, dict):
-                router_state["suppress_open"] = True
->>>>>>> bb4221b9
             sync_router_csv = extras.get("sync_router_csv")
             if hasattr(sync_router_csv, "__call__"):
                 sync_router_csv(router_path, emit=use_router_value)
@@ -2244,12 +2238,9 @@
             data.get(SWITCH_WIFI_ROUTER_CSV_FIELD)
         )
         self._populate_csv_combo(router_combo, router_path, include_placeholder=False)
-<<<<<<< HEAD
         placeholder_index = router_combo.findData("")
         if placeholder_index >= 0 and router_combo.count() > 1:
             router_combo.removeItem(placeholder_index)
-=======
->>>>>>> bb4221b9
         self._register_switch_wifi_csv_combo(router_combo)
         self._update_switch_wifi_preview(router_preview, router_path)
 
@@ -2321,14 +2312,6 @@
                 self.csvFileChanged.emit(self.selected_csv_path or "")
             return changed
 
-<<<<<<< HEAD
-=======
-        def _handle_router_mode_enabled(*, path: str | None = None, open_editor: bool) -> None:
-            _sync_case_csv(path, emit=True)
-            if open_editor and self.selected_csv_path:
-                self._open_rvr_wifi_config()
-
->>>>>>> bb4221b9
         def _apply_mode(checked: bool) -> None:
             """
             Execute the apply mode routine.
@@ -2340,14 +2323,8 @@
             manual_box.setVisible(not checked)
             manual_editor.setEnabled(not checked)
             if checked:
-<<<<<<< HEAD
                 router_selector.setEnabled(True)
                 _sync_case_csv(path=_current_csv_selection(), emit=True)
-=======
-                open_editor = not router_mode_state.get("suppress_open", False)
-                _handle_router_mode_enabled(path=_current_csv_selection(), open_editor=open_editor)
-                router_selector.setEnabled(True)
->>>>>>> bb4221b9
             else:
                 router_selector.setEnabled(False)
                 cleared = self._set_selected_csv(None, sync_combo=False)
@@ -2367,27 +2344,16 @@
             selection = _current_csv_selection()
             self._update_switch_wifi_preview(router_preview, selection)
             if use_router_checkbox.isChecked():
-<<<<<<< HEAD
                 _sync_case_csv(path=selection, emit=True)
-=======
-                _handle_router_mode_enabled(path=selection, open_editor=False)
->>>>>>> bb4221b9
 
         def _handle_router_editor_request() -> None:
             """Ensure router mode is active and open the RVR Wi-Fi editor."""
             if not use_router_checkbox.isChecked():
-<<<<<<< HEAD
                 use_router_checkbox.setChecked(True)
             if not use_router_checkbox.isChecked():
                 return
             _sync_case_csv(path=_current_csv_selection(), emit=True)
             self._open_rvr_wifi_config()
-=======
-                router_mode_state["suppress_open"] = False
-                use_router_checkbox.setChecked(True)
-                return
-            _handle_router_mode_enabled(path=_current_csv_selection(), open_editor=True)
->>>>>>> bb4221b9
 
         router_combo.currentIndexChanged.connect(lambda _index: _on_csv_changed())
         use_router_checkbox.toggled.connect(_apply_mode)
@@ -2412,10 +2378,6 @@
                 "router_selector": router_selector,
                 "router_edit_button": edit_router_btn,
                 "sync_router_csv": _sync_case_csv,
-<<<<<<< HEAD
-=======
-                "router_mode_state": router_mode_state,
->>>>>>> bb4221b9
             },
         )
 
