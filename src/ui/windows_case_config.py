--- conflicted
+++ resolved
@@ -258,12 +258,9 @@
         if not path:
             return Path()
         p = Path(path)
-<<<<<<< HEAD
-        return p if p.is_absolute() else self._get_application_base() / p
-=======
         base = Path(self._get_application_base())
         return str(p) if p.is_absolute() else str((base / p).resolve())
->>>>>>> 83e48a14
+
 
     def on_connect_type_changed(self, type_str):
         """
@@ -769,11 +766,8 @@
         # 默认将现有路径解析成 POSIX 字符串
         case_path = Path(case_path).as_posix() if case_path else ""
         abs_case_path = (
-<<<<<<< HEAD
-            self._resolve_case_path(case_path).as_posix() if case_path else ""
-=======
             (base / case_path).resolve().as_posix() if case_path else ""
->>>>>>> 83e48a14
+
         )
 
         # 若树状视图中选择了有效用例，则覆盖默认路径
@@ -787,16 +781,9 @@
         selected_path = self.fs_model.filePath(src_idx)
         if os.path.isfile(selected_path) and selected_path.endswith(".py"):
             abs_path = Path(selected_path).resolve()
-<<<<<<< HEAD
-            try:
-                display_path = abs_path.relative_to(app_base)
-            except ValueError:
-                display_path = Path(abs_path.name)
-            case_path = display_path.as_posix()
-=======
             display_path = os.path.relpath(abs_path, base)
             case_path = Path(display_path).as_posix()
->>>>>>> 83e48a14
+
             abs_case_path = abs_path.as_posix()
 
         # 将最终运行的用例路径写入配置（尽量保持相对路径）
