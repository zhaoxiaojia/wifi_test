--- conflicted
+++ resolved
@@ -570,7 +570,6 @@
                 self.telnet_ip_edit.setPlaceholderText("telnet.ip")
                 telnet_vbox.addWidget(QLabel("Telnet IP:"))
                 telnet_vbox.addWidget(self.telnet_ip_edit)
-<<<<<<< HEAD
                 self.third_party_group = QWidget()
                 third_party_vbox = QVBoxLayout(self.third_party_group)
                 third_cfg = value.get("third_party", {})
@@ -591,41 +590,6 @@
                 vbox.addWidget(self.adb_group)
                 vbox.addWidget(self.telnet_group)
                 vbox.addWidget(self.third_party_group)
-=======
-
-                third_party_cfg = value.get("third_party", {}) if isinstance(value, dict) else {}
-                third_party_enabled = bool(third_party_cfg.get("enabled", False))
-                wait_seconds = third_party_cfg.get("wait_seconds", "")
-                if isinstance(wait_seconds, (int, float)):
-                    wait_text = str(int(wait_seconds))
-                elif isinstance(wait_seconds, str):
-                    wait_text = wait_seconds.strip()
-                else:
-                    wait_text = ""
-                if not third_party_enabled:
-                    wait_text = ""
-
-                self.third_party_checkbox = QCheckBox("Enable third-party control", self)
-                self.third_party_wait_label = QLabel("Wait (s):", self)
-                self.third_party_wait_edit = LineEdit(self)
-                self.third_party_wait_edit.setPlaceholderText("wait_seconds")
-                self.third_party_wait_edit.setValidator(QIntValidator(1, 86400, self.third_party_wait_edit))
-                self.third_party_checkbox.setChecked(third_party_enabled)
-                
-                third_party_row = QHBoxLayout()
-                third_party_row.addWidget(self.third_party_checkbox)
-                third_party_row.addStretch()
-
-                wait_row = QHBoxLayout()
-                wait_row.addWidget(self.third_party_wait_label)
-                wait_row.addWidget(self.third_party_wait_edit)
-
-                # 只添加到布局，隐藏未选中的
-                vbox.addWidget(self.adb_group)
-                vbox.addWidget(self.telnet_group)
-                vbox.addLayout(third_party_row)
-                vbox.addLayout(wait_row)
->>>>>>> cd8ad8c9
                 self._add_group(group)
                 # 初始化
                 self.adb_device_edit.setText(value.get("adb", {}).get("device", ""))
@@ -637,11 +601,7 @@
                 self.field_widgets["connect_type.type"] = self.connect_type_combo
                 self.field_widgets["connect_type.adb.device"] = self.adb_device_edit
                 self.field_widgets["connect_type.telnet.ip"] = self.telnet_ip_edit
-<<<<<<< HEAD
                 self.field_widgets["connect_type.third_party.enabled"] = self.third_party_enabled_combo
-=======
-                self.field_widgets["connect_type.third_party.enabled"] = self.third_party_checkbox
->>>>>>> cd8ad8c9
                 self.field_widgets["connect_type.third_party.wait_seconds"] = self.third_party_wait_edit
                 continue
             if key == "fpga":
