--- conflicted
+++ resolved
@@ -539,9 +539,6 @@
                     "asusax6700", "xiaomiredax6000", "xiaomiax3000"
                 ])
                 self.router_name_combo.setCurrentText(value.get("name", "xiaomiax3000"))
-<<<<<<< HEAD
-                self.router_name_combo.currentTextChanged.connect(self.on_router_changed)
-=======
                 self.ssid_2g_edit = LineEdit(self)
                 self.ssid_2g_edit.setPlaceholderText("2.4G SSID")
                 self.ssid_2g_edit.setText(value.get("ssid_2g", ""))
@@ -554,7 +551,7 @@
                 self.passwd_5g_edit = LineEdit(self)
                 self.passwd_5g_edit.setPlaceholderText("5G 密码(空=开放网络)")
                 self.passwd_5g_edit.setText(value.get("passwd_5g", ""))
->>>>>>> f23d6549
+
 
                 vbox.addWidget(QLabel("Name:"))
                 vbox.addWidget(self.router_name_combo)
@@ -570,15 +567,11 @@
 
                 # 注册控件
                 self.field_widgets["router.name"] = self.router_name_combo
-<<<<<<< HEAD
-                # 初始化 Wi-Fi 信息
-                self.on_router_changed(self.router_name_combo.currentText())
-=======
                 self.field_widgets["router.ssid_2g"] = self.ssid_2g_edit
                 self.field_widgets["router.passwd_2g"] = self.passwd_2g_edit
                 self.field_widgets["router.ssid_5g"] = self.ssid_5g_edit
                 self.field_widgets["router.passwd_5g"] = self.passwd_5g_edit
->>>>>>> f23d6549
+
                 continue  # ← 继续下一顶层 key
             if key == "serial_port":
                 group = QGroupBox("Serial Port")
