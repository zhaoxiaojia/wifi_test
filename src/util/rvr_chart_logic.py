"""Shared RVR chart data processing helpers.

This module extracts the data preparation logic that was previously
embedded in the report page UI so it can be reused by both the GUI and
non-interactive workflows (e.g. automated chart generation after tests
finish).
"""

from __future__ import annotations

import logging
import math
import re
from pathlib import Path
from typing import Iterable, Optional

import pandas as pd

from src.util.constants import (
    BANDWIDTH_ORDER_MAP,
    DIRECTION_ORDER_MAP,
    FREQ_BAND_ORDER_MAP,
    STANDARD_ORDER_MAP,
    TEST_TYPE_ORDER_MAP,
)


class RvrChartLogic:
    """Mixin that provides common helpers for RVR chart preparation."""

    def _load_rvr_dataframe(self, path: Path) -> pd.DataFrame:
        try:
            if path.suffix.lower() == ".csv":
                try:
                    df = pd.read_csv(path)
                except UnicodeDecodeError:
                    df = pd.read_csv(path, encoding="gbk")
            else:
                sheets = pd.read_excel(path, sheet_name=None)
                frames = [sheet for sheet in sheets.values() if sheet is not None and not sheet.empty]
                df = pd.concat(frames, ignore_index=True) if frames else pd.DataFrame()
        except Exception as exc:
            logging.exception("Failed to read RVR results: %s", exc)
            return pd.DataFrame()
        if df is None or df.empty:
            return pd.DataFrame()
        prepared = self._prepare_rvr_dataframe(df)
        final_type = self._resolve_dataframe_test_type(prepared, path)
        if final_type:
            normalized_type = (final_type or "").strip().upper()
            prepared["__test_type_display__"] = normalized_type or "RVR"
        elif "__test_type_display__" not in prepared.columns:
            prepared["__test_type_display__"] = "RVR"
        return prepared

    def _prepare_rvr_dataframe(self, df: pd.DataFrame) -> pd.DataFrame:
        if df is None or df.empty:
            return pd.DataFrame()
        prepared = df.copy()
        prepared.columns = [str(c).strip() for c in prepared.columns]
        for column in prepared.columns:
            prepared[column] = prepared[column].apply(lambda v: v.strip() if isinstance(v, str) else v)
        if "Direction" in prepared.columns:
            prepared["Direction"] = prepared["Direction"].astype(str).str.upper()
        for col in ("Freq_Band", "Standard", "BW", "CH_Freq_MHz", "DB"):
            if col in prepared.columns:
                prepared[col] = prepared[col].astype(str)
        row_count = len(prepared)

        def source_series(*names: str) -> pd.Series:
            for name in names:
                if name in prepared.columns:
                    return prepared[name]
            return pd.Series([""] * row_count, index=prepared.index, dtype=object)

        standard_series = source_series("Standard")
        prepared["__standard_display__"] = standard_series.apply(self._format_standard_display).replace("", "Unknown")

        bandwidth_series = source_series("BW", "Bandwidth")
        prepared["__bandwidth_display__"] = bandwidth_series.apply(self._format_bandwidth_display).replace("", "Unknown")

        freq_series = source_series("Freq_Band", "Frequency Band", "Band")
        freq_display = freq_series.apply(self._format_freq_band_display)
        if freq_display.eq("").all() and "CH_Freq_MHz" in prepared.columns:
            channel_freq = source_series("CH_Freq_MHz").apply(self._format_freq_band_display)
            freq_display = freq_display.where(freq_display != "", channel_freq)
        prepared["__freq_band_display__"] = freq_display.replace("", "Unknown")

        prepared["__direction_display__"] = source_series("Direction").apply(self._format_direction_display)

        prepared["__channel_display__"] = source_series("CH_Freq_MHz", "Channel").apply(
            self._format_channel_display
        )

        prepared["__db_display__"] = source_series("DB", "Total_Path_Loss", "RxP", "Attenuation", "Path_Loss").apply(
            self._format_db_display
        )

        prepared["__rssi_display__"] = source_series("RSSI", "Data_RSSI", "Data RSSI").apply(
            self._format_metric_display
        )

<<<<<<< HEAD
        angle_series = source_series(
            "Angel",
            "Angle",
            "corner",
            "Corner",
            "corner_angle",
            "Corner_Angle",
            "CornerAngle",
        )
        prepared["__angle_value__"] = angle_series.apply(self._parse_angle_value)
        prepared["__angle_display__"] = angle_series.apply(self._format_angle_display)

=======
>>>>>>> f88f36e2
        step_candidates = ("DB", "Total_Path_Loss", "RxP", "Step", "Attenuation")

        def resolve_step(row: pd.Series) -> Optional[str]:
            for name in step_candidates:
                if name in row:
                    value = row.get(name)
                    display = self._format_db_display(value)
                    if display:
                        return display
                    normalized = self._normalize_step(value)
                    if normalized:
                        return normalized
            return None

        prepared["__step__"] = prepared.apply(resolve_step, axis=1)
        fallback_steps = pd.Series([str(i + 1) for i in range(row_count)], index=prepared.index)
        prepared["__step__"] = prepared["__step__"].fillna(fallback_steps)
        empty_mask = prepared["__step__"] == ""
        if empty_mask.any():
            prepared.loc[empty_mask, "__step__"] = fallback_steps[empty_mask]

        throughput_columns = self._resolve_throughput_columns(prepared.columns)
        if throughput_columns:
            prepared["__throughput_value__"] = prepared.apply(
                lambda row: self._aggregate_throughput_row(row, throughput_columns),
                axis=1,
            )
        else:
            prepared["__throughput_value__"] = source_series("Throughput").apply(self._safe_float)

        prepared["__throughput_value__"] = prepared["__throughput_value__"].apply(
            lambda value: float(value) if isinstance(value, (int, float)) else value
        )

        return prepared.reset_index(drop=True)

    def _resolve_throughput_columns(self, columns: Iterable[str]) -> list[str]:
        columns = list(columns)
        if "Throughput" not in columns:
            return []
        start = columns.index("Throughput")
        if "Expect_Rate" in columns:
            end = columns.index("Expect_Rate")
            if end <= start:
                end = start + 1
        else:
            end = len(columns)
        return list(columns[start:end])

    def _aggregate_throughput_row(self, row: pd.Series, columns: list[str]) -> Optional[float]:
        values: list[float] = []
        for col in columns:
            values.extend(self._parse_numeric_list(row.get(col)))
        if not values:
            return None
        return sum(values) / len(values)

    def _parse_numeric_list(self, value) -> list[float]:
        if value is None:
            return []
        if isinstance(value, (int, float)):
            return [float(value)]
        s = str(value).strip()
        if not s:
            return []
        parts = re.split(r"[\s,;/]+", s)
        numbers: list[float] = []
        for part in parts:
            if not part:
                continue
            try:
                numbers.append(float(part))
            except ValueError:
                continue
        return numbers

    def _detect_test_type_from_row(self, row: pd.Series) -> str:
        for column in ("Test_Category", "Sub_Category", "Data_Rate", "Protocol"):
            value = row.get(column)
            normalized = self._normalize_value(value)
            if not normalized:
                continue
            if "peak" in normalized and "throughput" in normalized:
                return "PEAK_THROUGHPUT"
            if "rvo" in normalized:
                return "RVO"
            if "rvr" in normalized:
                return "RVR"

        angle_value = self._extract_first_non_empty(
            row,
            (
                "Angel",
                "Angle",
                "corner",
                "Corner",
                "corner_angle",
                "Corner_Angle",
            ),
        )
        if angle_value is not None:
            normalized_angle = self._normalize_value(angle_value)
            if normalized_angle and normalized_angle not in {"", "null", "none"}:
                return "RVO"

        for value in row.tolist():
            normalized = self._normalize_value(value)
            if not normalized:
                continue
            if "peak" in normalized and "throughput" in normalized:
                return "PEAK_THROUGHPUT"
            if "rvo" in normalized:
                return "RVO"
            if "rvr" in normalized:
                return "RVR"
        return "RVR"

    def _resolve_dataframe_test_type(self, df: pd.DataFrame, path: Optional[Path]) -> Optional[str]:
        if df is None or df.empty:
            return None
<<<<<<< HEAD

=======
>>>>>>> f88f36e2
        selection_override = self._infer_test_type_from_selection()
        if selection_override:
            normalized_selection = selection_override.strip().upper()
            if normalized_selection:
                return normalized_selection

        override = self._infer_test_type_from_path(path) if path is not None else None
        if override:
            normalized_override = override.strip().upper()
            if normalized_override:
                return normalized_override

        detected = self._determine_dataframe_test_type(df)
        if detected:
            return detected
        return "RVR"

    def _determine_dataframe_test_type(self, df: pd.DataFrame) -> Optional[str]:
        if df is None or df.empty:
            return None

        if self._dataframe_contains_corner_angles(df):
            return "RVO"

        sample = df.head(200)
        detected: set[str] = set()
        for _, row in sample.iterrows():
            candidate = self._detect_test_type_from_row(row)
            if candidate:
                detected.add(candidate.upper())
        if "RVO" in detected:
            return "RVO"
        if "PEAK_THROUGHPUT" in detected:
            return "PEAK_THROUGHPUT"
        if "RVR" in detected:
            return "RVR"

        column_tokens = " ".join(str(name).lower() for name in df.columns)
        if "rvo" in column_tokens:
            return "RVO"
        if "peak" in column_tokens and "throughput" in column_tokens:
            return "PEAK_THROUGHPUT"
        return None

    def _infer_test_type_from_selection(self) -> Optional[str]:
        explicit = getattr(self, "_selected_test_type", None)
        if isinstance(explicit, str):
            normalized = explicit.strip().upper()
            if normalized:
                return normalized

        case_path = getattr(self, "_active_case_path", None)
        if case_path:
            inferred = self._infer_test_type_from_case_path(case_path)
            if inferred:
                return inferred
        return None

    def _infer_test_type_from_case_path(self, case_path: str | Path) -> Optional[str]:
        if case_path is None:
            return None
        try:
            name = Path(case_path).name.lower()
        except Exception:
            try:
                name = str(case_path).lower()
            except Exception:
                return None
        if not name:
            return None
        if "peak" in name and "throughput" in name:
            return "PEAK_THROUGHPUT"
        if "rvo" in name:
            return "RVO"
        if any(token in name for token in ("rvr", "performance")):
            return "RVR"
        return None

    def _dataframe_contains_corner_angles(self, df: pd.DataFrame) -> bool:
        if df is None or df.empty:
            return False

        angle_columns = []
        for column in df.columns:
            name = str(column).strip().lower()
            if name in {"angel", "angle", "corner", "corner_angle", "cornerangle"}:
                angle_columns.append(column)
        if not angle_columns:
            return False

        for column in angle_columns:
            try:
                series = df[column] if isinstance(df[column], pd.Series) else pd.Series(df[column])
            except Exception:
                continue
            for value in series.tolist():
                normalized = self._normalize_value(value)
                if normalized and normalized not in {"", "null", "none"}:
                    return True
        return False

    def _format_standard_display(self, value) -> str:
        if value is None:
            return ""
        s = str(value).strip()
        if not s or s.lower() in {"nan", "null"}:
            return ""
        compact = s.replace(" ", "").replace("_", "")
        lower = compact.lower()
        if lower.startswith("11"):
            return lower
        return compact

    def _format_bandwidth_display(self, value) -> str:
        if value is None:
            return ""
        s = str(value).strip()
        if not s or s.lower() in {"nan", "null"}:
            return ""
        match = re.search(r"-?\d+(?:\.\d+)?", s)
        if match:
            num = match.group()
            if num.endswith(".0"):
                num = num[:-2]
            return f"{num}MHz"
        return s.replace(" ", "")

    def _format_freq_band_display(self, value) -> str:
        if value is None:
            return ""
        s = str(value).strip()
        if not s:
            return ""
        lowered = s.lower()
        if lowered in {"nan", "null", "none", "n/a", "na", "-"}:
            return ""
        compact = lowered.replace(" ", "")
        if "2g4" in compact or "2.4g" in compact:
            return "2.4G"
        if "5g" in compact and "2.4g" not in compact:
            return "5G"
        if "6g" in compact or "6e" in compact:
            return "6G"
        match = re.search(r"-?\d+(?:\.\d+)?", compact)
        if match:
            try:
                num = float(match.group())
            except ValueError:
                num = None
            if num is not None:
                if "mhz" in compact and num >= 100:
                    ghz = num / 1000.0
                elif num >= 1000:
                    ghz = num / 1000.0
                else:
                    ghz = num
                if ghz < 3.5:
                    return "2.4G"
                if ghz < 6.0:
                    return "5G"
                if ghz < 8.0:
                    return "6G"
                if num <= 14:
                    return "2.4G"
                if 30 <= num < 200:
                    return "5G"
                if num >= 200:
                    return "6G"
        cleaned = s.upper().replace("GHZ", "G").replace(" ", "")
        return cleaned

    def _format_direction_display(self, value) -> str:
        if value is None:
            return ""
        s = str(value).strip().upper()
        if not s or s in {"NAN", "NULL"}:
            return ""
        if s in {"UL", "UP", "TX"}:
            return "TX"
        if s in {"DL", "DOWN", "RX"}:
            return "RX"
        return s

    def _format_channel_display(self, value) -> str:
        if value is None:
            return ""
        s = str(value).strip()
        if not s or s.lower() in {"nan", "null"}:
            return ""
        if s.endswith(".0"):
            s = s[:-2]
        return s

    def _format_db_display(self, value) -> str:
        if value is None:
            return ""
        s = str(value).strip()
        if not s or s.lower() in {"nan", "null"}:
            return ""
        match = re.search(r"-?\d+(?:\.\d+)?", s)
        if match:
            num = match.group()
            if num.endswith(".0"):
                num = num[:-2]
            return num
        return s

    def _format_metric_display(self, value) -> str:
        if value is None:
            return ""
        s = str(value).strip()
        if not s or s.lower() in {"nan", "null", "n/a", "false"}:
            return ""
        match = re.search(r"-?\d+(?:\.\d+)?", s)
        if match:
            num = match.group()
            if num.endswith(".0"):
                num = num[:-2]
            return num
        return s

    def _collect_user_annotations(self, df: pd.DataFrame) -> list[str]:
        if df is None or df.empty:
            return []

        def _extract_annotation_values(
            keywords: tuple[str, ...],
            formatter,
        ) -> list[str]:
            results: list[str] = []
            seen: set[str] = set()
            keyword_set = tuple(key.lower() for key in keywords)
            for column in df.columns:
                column_name = str(column)
                column_lower = column_name.lower()
                column_matches = all(key in column_lower for key in keyword_set)
                series = df[column] if isinstance(df[column], pd.Series) else pd.Series(df[column])
                for raw_value in series.tolist():
                    if raw_value is None or (isinstance(raw_value, float) and pd.isna(raw_value)):
                        continue
                    formatted = ""
                    if column_matches:
                        formatted = formatter(raw_value)
                    else:
                        normalized_value = self._normalize_value(raw_value)
                        if all(key in normalized_value for key in keyword_set):
                            formatted = formatter(raw_value)
                    if not formatted and isinstance(raw_value, str):
                        normalized_raw = raw_value.strip()
                        if normalized_raw:
                            formatted = formatter(normalized_raw)
                    if formatted:
                        lowered = formatted.lower()
                        if lowered in {"", "nan", "null", "none"}:
                            continue
                        if formatted not in seen:
                            seen.add(formatted)
                            results.append(formatted)
            return results

        static_values = _extract_annotation_values(("static", "db"), self._format_db_display)
        target_values = _extract_annotation_values(("target", "rssi"), self._format_metric_display)

        annotations: list[str] = []
        if static_values:
            annotations.append(f"Static dB: {', '.join(static_values)}")
        if target_values:
            formatted_rssi = []
            for value in target_values:
                lower = value.lower()
                formatted_rssi.append(value if lower.endswith("dbm") else f"{value} dBm")
            annotations.append(f"Target RSSI: {', '.join(formatted_rssi)}")
        return annotations

    def _infer_test_type_from_path(self, path: Path) -> Optional[str]:
        if path is None:
            return None
        try:
            raw = str(path).lower()
        except Exception:
            return None
        if not raw:
            return None
        if "rvo" in raw:
            return "RVO"
        peak_keywords = {"peak_throughput", "peak-throughput", "peakthroughput"}
        if any(keyword in raw for keyword in peak_keywords) or ("peak" in raw and "throughput" in raw):
            return "PEAK_THROUGHPUT"
        if "rvr" in raw:
            return "RVR"
        return None

<<<<<<< HEAD
    def _collect_angle_positions(self, group: pd.DataFrame) -> list[tuple[float, str]]:
        if (
            group is None
            or group.empty
            or "__angle_value__" not in group
            or "__angle_display__" not in group
        ):
            return []

        angles: dict[float, tuple[float, str]] = {}
        values = group["__angle_value__"].tolist()
        displays = group["__angle_display__"].tolist()
        for numeric, display in zip(values, displays):
            if numeric is None:
                continue
            try:
                numeric_value = float(numeric)
            except (TypeError, ValueError):
                continue
            if not math.isfinite(numeric_value):
                continue
            normalized = self._normalize_angle_numeric(numeric_value)
            if normalized is None:
                continue
            key = round(normalized, 4)
            label = display if isinstance(display, str) and display else self._format_angle_label_from_numeric(normalized)
            if key not in angles:
                angles[key] = (normalized, label)
        ordered_keys = sorted(angles.keys())
        return [angles[key] for key in ordered_keys]

    def _collect_rvo_channel_series(
        self, group: pd.DataFrame, angle_values: list[float]
    ) -> list[tuple[str, list[Optional[float]]]]:
        if (
            group is None
            or group.empty
            or "__angle_value__" not in group
            or "__throughput_value__" not in group
        ):
            return []

        series_data: list[tuple[str, list[Optional[float]]]] = []
        for channel, channel_df in group.groupby("__channel_display__", dropna=False):
            values: list[Optional[float]] = []
            for angle in angle_values:
                subset = self._filter_dataframe_by_angle(channel_df, angle)
                raw_values = [v for v in subset["__throughput_value__"].tolist() if v is not None]
                finite_values = [
                    float(v)
                    for v in raw_values
                    if isinstance(v, (int, float))
                    and pd.notna(v)
                    and math.isfinite(float(v))
                ]
                if finite_values:
                    values.append(sum(finite_values) / len(finite_values))
                else:
                    values.append(None)
            if any(v is not None for v in values):
                label = self._format_pie_channel_label(channel, channel_df)
                series_data.append((label, values))
        return series_data

    def _filter_dataframe_by_angle(self, df: pd.DataFrame, angle: float) -> pd.DataFrame:
        if "__angle_value__" not in df:
            return df.iloc[0:0]
        tolerance = 0.51
        normalized_target = self._normalize_angle_numeric(angle)
        if normalized_target is None:
            return df.iloc[0:0]

        def _matches(value) -> bool:
            if value is None:
                return False
            try:
                numeric_value = float(value)
            except (TypeError, ValueError):
                return False
            if not math.isfinite(numeric_value):
                return False
            normalized_value = self._normalize_angle_numeric(numeric_value)
            if normalized_value is None:
                return False
            diff = abs((normalized_value - normalized_target + 180.0) % 360.0 - 180.0)
            return diff <= tolerance

        mask = df["__angle_value__"].apply(_matches)
        return df[mask]
=======
    def _aggregate_channel_throughput(self, group: pd.DataFrame) -> list[tuple[str, float]]:
        channel_values: list[tuple[str, float]] = []
        for channel, channel_df in group.groupby("__channel_display__", dropna=False):
            throughput_values = [
                float(v)
                for v in channel_df["__throughput_value__"].tolist()
                if isinstance(v, (int, float))
                and pd.notna(v)
                and math.isfinite(float(v))
            ]
            if not throughput_values:
                continue
            avg_value = sum(throughput_values) / len(throughput_values)
            label = self._format_pie_channel_label(channel, channel_df)
            channel_values.append((label, avg_value))
        return channel_values
>>>>>>> f88f36e2

    def _parse_db_numeric(self, value) -> Optional[float]:
        if value is None:
            return None
        if isinstance(value, (int, float)):
            return float(value)
        s = str(value).strip()
        if not s:
            return None
        match = re.search(r"-?\d+(?:\.\d+)?", s)
        if not match:
            return None
        try:
            return float(match.group())
        except ValueError:
            return None

    def _group_sort_key(self, key: tuple[str, str, str, str, str]):
        standard, bandwidth, freq_band, test_type, direction = key
        standard_idx = STANDARD_ORDER_MAP.get((standard or "").lower(), len(STANDARD_ORDER_MAP))
        bandwidth_idx = BANDWIDTH_ORDER_MAP.get((bandwidth or "").lower(), len(BANDWIDTH_ORDER_MAP))
        freq_idx = FREQ_BAND_ORDER_MAP.get((freq_band or "").lower(), len(FREQ_BAND_ORDER_MAP))
        test_idx = TEST_TYPE_ORDER_MAP.get((test_type or "").upper(), len(TEST_TYPE_ORDER_MAP))
        direction_idx = DIRECTION_ORDER_MAP.get((direction or "").upper(), len(DIRECTION_ORDER_MAP))
        return (
            standard_idx,
            bandwidth_idx,
            freq_idx,
            test_idx,
            direction_idx,
            standard,
            bandwidth,
            freq_band,
            test_type,
            direction,
        )

    def _format_chart_title(
        self,
        standard: str,
        bandwidth: str,
        freq_band: str,
        test_type: str,
        direction: str,
    ) -> str:
        parts: list[str] = []
        std = (standard or "").strip()
        bw = (bandwidth or "").strip()
        freq = (freq_band or "").strip()
        tt = (test_type or "").strip().upper()
        direction = (direction or "").strip().upper()
        parts.append(std or "Unknown")
        if bw:
            parts.append(bw)
        if freq:
            parts.append(freq)
        label = self._format_test_type_label(tt)
        parts.append(label)
        if direction:
            parts.append(direction)
        return " ".join(parts).strip()

    def _format_test_type_label(self, test_type: str) -> str:
        mapping = {
            "RVR": "RVR Throughput",
            "RVO": "RVO Throughput",
            "PEAK_THROUGHPUT": "Peak Throughput",
        }
        normalized = (test_type or "").strip().upper()
        if normalized in mapping:
            return mapping[normalized]
        if not normalized:
            return "RVR Throughput"
        return f"{normalized} Throughput"

    def _collect_step_labels(self, group: pd.DataFrame) -> list[str]:
        steps: list[str] = []
        for step in group["__step__"]:
            if step and step not in steps:
                steps.append(step)
        if not steps:
            count = int(group["__throughput_value__"].notna().sum())
            if count <= 0:
                count = len(group.index)
            if count <= 0:
                return []
            steps = [str(i + 1) for i in range(count)]
        steps.sort(
            key=lambda item: (0, self._parse_db_numeric(item))
            if self._parse_db_numeric(item) is not None
            else (1, item)
        )
        return steps

    def _format_step_label(self, step: str) -> str:
        if not step:
            return ""
        formatted = self._format_db_display(step)
        return formatted or step

    @staticmethod
    def _compute_major_step_indices(count: int, max_labels: int = 18) -> list[int]:
        if count <= 0:
            return []
        if count <= max_labels:
            return list(range(count))
        stride = max(1, math.ceil(count / max_labels))
        indices = list(range(0, count, stride))
        last_index = count - 1
        if indices[-1] != last_index:
            indices.append(last_index)
        if indices[0] != 0:
            indices.insert(0, 0)
        # remove possible duplicates and keep order
        seen: set[int] = set()
        deduped: list[int] = []
        for idx in indices:
            if idx not in seen:
                seen.add(idx)
                deduped.append(idx)
        return deduped

    def _configure_step_axis(self, ax, steps: list[str], max_labels: int = 18) -> None:
        if not steps:
            ax.set_xticks([])
            ax.set_xlim(0, 1)
            return
        count = len(steps)
        positions = list(range(count))
        ax.set_xticks(positions, minor=True)
        max_index = max(1, count - 1)
        padding = min(0.4, max_index * 0.05 if max_index else 0.4)
        ax.set_xlim(-padding, max_index + padding)
        major_indices = self._compute_major_step_indices(count, max_labels=max_labels)
        major_positions = [positions[i] for i in major_indices]
        major_labels = [self._format_step_label(steps[i]) for i in major_indices]
        ax.set_xticks(major_positions)
        ax.set_xticklabels(major_labels, rotation=0)
        for label in ax.get_xticklabels():
            label.set_horizontalalignment("center")
            label.set_verticalalignment("top")

    def _format_channel_series_label(self, channel: str) -> str:
        channel = (channel or "").strip()
        return f"CH{channel}" if channel else "Unknown"

    def _format_pie_channel_label(self, channel: str, df: pd.DataFrame) -> str:
        channel_name = (channel or "").strip()
        if not channel_name:
            channel_name = "Unknown"
        db_values = [value for value in df["__db_display__"].tolist() if value]
        if db_values:
            return f"CH{channel_name} {db_values[0]}dB"
        return f"CH{channel_name}"

    def _series_with_nan(self, values: list[Optional[float]]) -> list[float]:
        series: list[float] = []
        for value in values:
            series.append(math.nan if value is None else float(value))
        return series

    def _normalize_value(self, value) -> str:
        return str(value).strip().lower() if value is not None else ""

    def _normalize_step(self, value) -> Optional[str]:
        if value is None:
            return None
        s = str(value).strip()
        if not s or s.lower() in {"nan", "null"}:
            return None
        return s

    def _parse_angle_value(self, value) -> Optional[float]:
        if value is None:
            return None
        if isinstance(value, (int, float)):
            numeric = float(value)
            if math.isfinite(numeric):
                return numeric
            return None
        s = str(value).strip()
        if not s:
            return None
        lowered = s.lower()
        if lowered in {"nan", "null", "none", "n/a", "na", "-"}:
            return None
        match = re.search(r"-?\d+(?:\.\d+)?", s)
        if not match:
            return None
        try:
            numeric = float(match.group())
        except ValueError:
            return None
        if not math.isfinite(numeric):
            return None
        return numeric

    def _normalize_angle_numeric(self, value: float) -> Optional[float]:
        if value is None or not math.isfinite(float(value)):
            return None
        normalized = float(value) % 360.0
        if normalized < 0:
            normalized += 360.0
        return normalized

    def _format_angle_label_from_numeric(self, value: float) -> str:
        if value is None or not math.isfinite(float(value)):
            return ""
        rounded = round(value)
        if abs(value - rounded) < 1e-6:
            return f"{int(rounded)}°"
        formatted = f"{value:.1f}°"
        if formatted.endswith(".0°"):
            formatted = formatted[:-3] + "°"
        return formatted

    def _format_angle_display(self, value) -> str:
        numeric = self._parse_angle_value(value)
        if numeric is None:
            return str(value).strip() if value is not None else ""
        return self._format_angle_label_from_numeric(self._normalize_angle_numeric(numeric) or numeric)

    def _extract_first_non_empty(self, row: pd.Series, columns: tuple[str, ...]):
        for column in columns:
            if column not in row:
                continue
            value = row.get(column)
            if value is None:
                continue
            s = str(value).strip()
            if not s or s.lower() in {"nan", "null", "none", "n/a", "na", "-"}:
                continue
            return value
        return None

    def _safe_float(self, value) -> Optional[float]:
        if value is None:
            return None
        if isinstance(value, (int, float)):
            return float(value)
        s = str(value).strip()
        if not s:
            return None
        lowered = s.lower()
        if lowered in {"nan", "null", "n/a", "false"}:
            return None
        normalized = s.replace("，", ",")
        match = re.search(r"-?\d+(?:\.\d+)?", normalized)
        if match:
            try:
                return float(match.group())
            except ValueError:
                return None
        try:
            return float(normalized)
        except Exception:
            return None

    def _safe_chart_name(self, title: str) -> str:
        safe = re.sub(r"[^0-9A-Za-z_-]+", "_", title).strip("_")
        return safe or "rvr_chart"<|MERGE_RESOLUTION|>--- conflicted
+++ resolved
@@ -99,8 +99,6 @@
         prepared["__rssi_display__"] = source_series("RSSI", "Data_RSSI", "Data RSSI").apply(
             self._format_metric_display
         )
-
-<<<<<<< HEAD
         angle_series = source_series(
             "Angel",
             "Angle",
@@ -112,9 +110,6 @@
         )
         prepared["__angle_value__"] = angle_series.apply(self._parse_angle_value)
         prepared["__angle_display__"] = angle_series.apply(self._format_angle_display)
-
-=======
->>>>>>> f88f36e2
         step_candidates = ("DB", "Total_Path_Loss", "RxP", "Step", "Attenuation")
 
         def resolve_step(row: pd.Series) -> Optional[str]:
@@ -235,10 +230,6 @@
     def _resolve_dataframe_test_type(self, df: pd.DataFrame, path: Optional[Path]) -> Optional[str]:
         if df is None or df.empty:
             return None
-<<<<<<< HEAD
-
-=======
->>>>>>> f88f36e2
         selection_override = self._infer_test_type_from_selection()
         if selection_override:
             normalized_selection = selection_override.strip().upper()
@@ -531,7 +522,6 @@
             return "RVR"
         return None
 
-<<<<<<< HEAD
     def _collect_angle_positions(self, group: pd.DataFrame) -> list[tuple[float, str]]:
         if (
             group is None
@@ -621,24 +611,6 @@
 
         mask = df["__angle_value__"].apply(_matches)
         return df[mask]
-=======
-    def _aggregate_channel_throughput(self, group: pd.DataFrame) -> list[tuple[str, float]]:
-        channel_values: list[tuple[str, float]] = []
-        for channel, channel_df in group.groupby("__channel_display__", dropna=False):
-            throughput_values = [
-                float(v)
-                for v in channel_df["__throughput_value__"].tolist()
-                if isinstance(v, (int, float))
-                and pd.notna(v)
-                and math.isfinite(float(v))
-            ]
-            if not throughput_values:
-                continue
-            avg_value = sum(throughput_values) / len(throughput_values)
-            label = self._format_pie_channel_label(channel, channel_df)
-            channel_values.append((label, avg_value))
-        return channel_values
->>>>>>> f88f36e2
 
     def _parse_db_numeric(self, value) -> Optional[float]:
         if value is None:
