--- conflicted
+++ resolved
@@ -99,7 +99,6 @@
         prepared["__rssi_display__"] = source_series("RSSI", "Data_RSSI", "Data RSSI").apply(
             self._format_metric_display
         )
-<<<<<<< HEAD
 
         profile_mode_series = source_series("Profile_Mode", "Profile Mode", "RVO_Profile_Mode").apply(
             self._normalize_profile_mode_value
@@ -117,8 +116,6 @@
             for mode, value in zip(profile_mode_series, profile_value_series)
         ]
 
-=======
->>>>>>> 741a2d13
         angle_series = source_series(
             "Angel",
             "Angle",
@@ -130,10 +127,6 @@
         )
         prepared["__angle_value__"] = angle_series.apply(self._parse_angle_value)
         prepared["__angle_display__"] = angle_series.apply(self._format_angle_display)
-<<<<<<< HEAD
-
-=======
->>>>>>> 741a2d13
         step_candidates = ("DB", "Total_Path_Loss", "RxP", "Step", "Attenuation")
 
         def resolve_step(row: pd.Series) -> Optional[str]:
@@ -254,10 +247,6 @@
     def _resolve_dataframe_test_type(self, df: pd.DataFrame, path: Optional[Path]) -> Optional[str]:
         if df is None or df.empty:
             return None
-<<<<<<< HEAD
-
-=======
->>>>>>> 741a2d13
         selection_override = self._infer_test_type_from_selection()
         if selection_override:
             normalized_selection = selection_override.strip().upper()
@@ -593,7 +582,6 @@
             return []
 
         series_data: list[tuple[str, list[Optional[float]]]] = []
-<<<<<<< HEAD
         group_by_columns = ["__channel_display__"]
         if "__profile_key__" in group.columns:
             group_by_columns.append("__profile_key__")
@@ -603,9 +591,6 @@
                 channel = key[0]
             else:
                 channel = key
-=======
-        for channel, channel_df in group.groupby("__channel_display__", dropna=False):
->>>>>>> 741a2d13
             values: list[Optional[float]] = []
             for angle in angle_values:
                 subset = self._filter_dataframe_by_angle(channel_df, angle)
@@ -622,11 +607,7 @@
                 else:
                     values.append(None)
             if any(v is not None for v in values):
-<<<<<<< HEAD
                 label = self._format_rvo_series_label(channel, channel_df)
-=======
-                label = self._format_pie_channel_label(channel, channel_df)
->>>>>>> 741a2d13
                 series_data.append((label, values))
         return series_data
 
@@ -801,7 +782,6 @@
         channel = (channel or "").strip()
         return f"CH{channel}" if channel else "Unknown"
 
-<<<<<<< HEAD
     def _normalize_profile_mode_value(self, value) -> str:
         if value is None:
             return ""
@@ -902,16 +882,6 @@
         if db_label:
             return f"{base_label} {db_label}".strip()
         return base_label
-=======
-    def _format_pie_channel_label(self, channel: str, df: pd.DataFrame) -> str:
-        channel_name = (channel or "").strip()
-        if not channel_name:
-            channel_name = "Unknown"
-        db_values = [value for value in df["__db_display__"].tolist() if value]
-        if db_values:
-            return f"CH{channel_name} {db_values[0]}dB"
-        return f"CH{channel_name}"
->>>>>>> 741a2d13
 
     def _series_with_nan(self, values: list[Optional[float]]) -> list[float]:
         series: list[float] = []
