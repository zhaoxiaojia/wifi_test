"""Shared RVR chart data processing helpers.

This module extracts the data preparation logic that was previously
embedded in the report page UI so it can be reused by both the GUI and
non-interactive workflows (e.g. automated chart generation after tests
finish).
"""

from __future__ import annotations

import logging
import math
import re
from pathlib import Path
from typing import Iterable, Optional

import pandas as pd

from src.util.constants import (
    BANDWIDTH_ORDER_MAP,
    DIRECTION_ORDER_MAP,
    FREQ_BAND_ORDER_MAP,
    STANDARD_ORDER_MAP,
    TEST_TYPE_ORDER_MAP,
)


class RvrChartLogic:
    """Mixin that provides common helpers for RVR chart preparation."""

    def _load_rvr_dataframe(self, path: Path) -> pd.DataFrame:
        try:
            if path.suffix.lower() == ".csv":
                try:
                    df = pd.read_csv(path)
                except UnicodeDecodeError:
                    df = pd.read_csv(path, encoding="gbk")
            else:
                sheets = pd.read_excel(path, sheet_name=None)
                frames = [sheet for sheet in sheets.values() if sheet is not None and not sheet.empty]
                df = pd.concat(frames, ignore_index=True) if frames else pd.DataFrame()
        except Exception as exc:
            logging.exception("Failed to read RVR results: %s", exc)
            return pd.DataFrame()
        if df is None or df.empty:
            return pd.DataFrame()
        prepared = self._prepare_rvr_dataframe(df)
        final_type = self._resolve_dataframe_test_type(prepared, path)
        if final_type:
            normalized_type = (final_type or "").strip().upper()
            prepared["__test_type_display__"] = normalized_type or "RVR"
        elif "__test_type_display__" not in prepared.columns:
            prepared["__test_type_display__"] = "RVR"
        return prepared

    def _prepare_rvr_dataframe(self, df: pd.DataFrame) -> pd.DataFrame:
        if df is None or df.empty:
            return pd.DataFrame()
        prepared = df.copy()
        prepared.columns = [str(c).strip() for c in prepared.columns]
        for column in prepared.columns:
            prepared[column] = prepared[column].apply(lambda v: v.strip() if isinstance(v, str) else v)
        if "Direction" in prepared.columns:
            prepared["Direction"] = prepared["Direction"].astype(str).str.upper()
        for col in ("Freq_Band", "Standard", "BW", "CH_Freq_MHz", "DB"):
            if col in prepared.columns:
                prepared[col] = prepared[col].astype(str)
        row_count = len(prepared)

        def source_series(*names: str) -> pd.Series:
            for name in names:
                if name in prepared.columns:
                    return prepared[name]
            return pd.Series([""] * row_count, index=prepared.index, dtype=object)

        standard_series = source_series("Standard")
        prepared["__standard_display__"] = standard_series.apply(self._format_standard_display).replace("", "Unknown")

        bandwidth_series = source_series("BW", "Bandwidth")
        prepared["__bandwidth_display__"] = bandwidth_series.apply(self._format_bandwidth_display).replace("", "Unknown")

        freq_series = source_series("Freq_Band", "Frequency Band", "Band")
        freq_display = freq_series.apply(self._format_freq_band_display)
        if freq_display.eq("").all() and "CH_Freq_MHz" in prepared.columns:
            channel_freq = source_series("CH_Freq_MHz").apply(self._format_freq_band_display)
            freq_display = freq_display.where(freq_display != "", channel_freq)
        prepared["__freq_band_display__"] = freq_display.replace("", "Unknown")

        prepared["__direction_display__"] = source_series("Direction").apply(self._format_direction_display)

        prepared["__channel_display__"] = source_series("CH_Freq_MHz", "Channel").apply(
            self._format_channel_display
        )

        prepared["__db_display__"] = source_series("DB", "Total_Path_Loss", "RxP", "Attenuation", "Path_Loss").apply(
            self._format_db_display
        )

        prepared["__rssi_display__"] = source_series("RSSI", "Data_RSSI", "Data RSSI").apply(
            self._format_metric_display
        )

        step_candidates = ("DB", "Total_Path_Loss", "RxP", "Step", "Attenuation")

        def resolve_step(row: pd.Series) -> Optional[str]:
            for name in step_candidates:
                if name in row:
                    value = row.get(name)
                    display = self._format_db_display(value)
                    if display:
                        return display
                    normalized = self._normalize_step(value)
                    if normalized:
                        return normalized
            return None

        prepared["__step__"] = prepared.apply(resolve_step, axis=1)
        fallback_steps = pd.Series([str(i + 1) for i in range(row_count)], index=prepared.index)
        prepared["__step__"] = prepared["__step__"].fillna(fallback_steps)
        empty_mask = prepared["__step__"] == ""
        if empty_mask.any():
            prepared.loc[empty_mask, "__step__"] = fallback_steps[empty_mask]

        throughput_columns = self._resolve_throughput_columns(prepared.columns)
        if throughput_columns:
            prepared["__throughput_value__"] = prepared.apply(
                lambda row: self._aggregate_throughput_row(row, throughput_columns),
                axis=1,
            )
        else:
            prepared["__throughput_value__"] = source_series("Throughput").apply(self._safe_float)

        prepared["__throughput_value__"] = prepared["__throughput_value__"].apply(
            lambda value: float(value) if isinstance(value, (int, float)) else value
        )

        return prepared.reset_index(drop=True)

    def _resolve_throughput_columns(self, columns: Iterable[str]) -> list[str]:
        columns = list(columns)
        if "Throughput" not in columns:
            return []
        start = columns.index("Throughput")
        if "Expect_Rate" in columns:
            end = columns.index("Expect_Rate")
            if end <= start:
                end = start + 1
        else:
            end = len(columns)
        return list(columns[start:end])

    def _aggregate_throughput_row(self, row: pd.Series, columns: list[str]) -> Optional[float]:
        values: list[float] = []
        for col in columns:
            values.extend(self._parse_numeric_list(row.get(col)))
        if not values:
            return None
        return sum(values) / len(values)

    def _parse_numeric_list(self, value) -> list[float]:
        if value is None:
            return []
        if isinstance(value, (int, float)):
            return [float(value)]
        s = str(value).strip()
        if not s:
            return []
        parts = re.split(r"[\s,;/]+", s)
        numbers: list[float] = []
        for part in parts:
            if not part:
                continue
            try:
                numbers.append(float(part))
            except ValueError:
                continue
        return numbers

    def _detect_test_type_from_row(self, row: pd.Series) -> str:
        for column in ("Test_Category", "Sub_Category", "Data_Rate", "Protocol"):
            value = row.get(column)
            normalized = self._normalize_value(value)
            if not normalized:
                continue
            if "peak" in normalized and "throughput" in normalized:
                return "PEAK_THROUGHPUT"
            if "rvo" in normalized:
                return "RVO"
            if "rvr" in normalized:
                return "RVR"

        angle_value = self._extract_first_non_empty(
            row,
            (
                "Angel",
                "Angle",
                "corner",
                "Corner",
                "corner_angle",
                "Corner_Angle",
            ),
        )
        if angle_value is not None:
            normalized_angle = self._normalize_value(angle_value)
            if normalized_angle and normalized_angle not in {"", "null", "none"}:
                return "RVO"

        for value in row.tolist():
            normalized = self._normalize_value(value)
            if not normalized:
                continue
            if "peak" in normalized and "throughput" in normalized:
                return "PEAK_THROUGHPUT"
            if "rvo" in normalized:
                return "RVO"
            if "rvr" in normalized:
                return "RVR"
        return "RVR"

    def _resolve_dataframe_test_type(self, df: pd.DataFrame, path: Optional[Path]) -> Optional[str]:
        if df is None or df.empty:
            return None

<<<<<<< HEAD
        selection_override = self._infer_test_type_from_selection()
        if selection_override:
            normalized_selection = selection_override.strip().upper()
            if normalized_selection:
                return normalized_selection

=======
>>>>>>> 2c706f11
        override = self._infer_test_type_from_path(path) if path is not None else None
        if override:
            normalized_override = override.strip().upper()
            if normalized_override:
                return normalized_override

        detected = self._determine_dataframe_test_type(df)
        if detected:
            return detected
        return "RVR"

    def _determine_dataframe_test_type(self, df: pd.DataFrame) -> Optional[str]:
        if df is None or df.empty:
            return None

        if self._dataframe_contains_corner_angles(df):
            return "RVO"

        sample = df.head(200)
        detected: set[str] = set()
        for _, row in sample.iterrows():
            candidate = self._detect_test_type_from_row(row)
            if candidate:
                detected.add(candidate.upper())
        if "RVO" in detected:
            return "RVO"
        if "PEAK_THROUGHPUT" in detected:
            return "PEAK_THROUGHPUT"
        if "RVR" in detected:
            return "RVR"

        column_tokens = " ".join(str(name).lower() for name in df.columns)
        if "rvo" in column_tokens:
            return "RVO"
        if "peak" in column_tokens and "throughput" in column_tokens:
            return "PEAK_THROUGHPUT"
        return None

<<<<<<< HEAD
    def _infer_test_type_from_selection(self) -> Optional[str]:
        explicit = getattr(self, "_selected_test_type", None)
        if isinstance(explicit, str):
            normalized = explicit.strip().upper()
            if normalized:
                return normalized

        case_path = getattr(self, "_active_case_path", None)
        if case_path:
            inferred = self._infer_test_type_from_case_path(case_path)
            if inferred:
                return inferred
        return None

    def _infer_test_type_from_case_path(self, case_path: str | Path) -> Optional[str]:
        if case_path is None:
            return None
        try:
            name = Path(case_path).name.lower()
        except Exception:
            try:
                name = str(case_path).lower()
            except Exception:
                return None
        if not name:
            return None
        if "peak" in name and "throughput" in name:
            return "PEAK_THROUGHPUT"
        if "rvo" in name:
            return "RVO"
        if any(token in name for token in ("rvr", "performance")):
            return "RVR"
        return None

=======
>>>>>>> 2c706f11
    def _dataframe_contains_corner_angles(self, df: pd.DataFrame) -> bool:
        if df is None or df.empty:
            return False

        angle_columns = []
        for column in df.columns:
            name = str(column).strip().lower()
            if name in {"angel", "angle", "corner", "corner_angle", "cornerangle"}:
                angle_columns.append(column)
        if not angle_columns:
            return False

        for column in angle_columns:
            try:
                series = df[column] if isinstance(df[column], pd.Series) else pd.Series(df[column])
            except Exception:
                continue
            for value in series.tolist():
                normalized = self._normalize_value(value)
                if normalized and normalized not in {"", "null", "none"}:
                    return True
        return False

    def _format_standard_display(self, value) -> str:
        if value is None:
            return ""
        s = str(value).strip()
        if not s or s.lower() in {"nan", "null"}:
            return ""
        compact = s.replace(" ", "").replace("_", "")
        lower = compact.lower()
        if lower.startswith("11"):
            return lower
        return compact

    def _format_bandwidth_display(self, value) -> str:
        if value is None:
            return ""
        s = str(value).strip()
        if not s or s.lower() in {"nan", "null"}:
            return ""
        match = re.search(r"-?\d+(?:\.\d+)?", s)
        if match:
            num = match.group()
            if num.endswith(".0"):
                num = num[:-2]
            return f"{num}MHz"
        return s.replace(" ", "")

    def _format_freq_band_display(self, value) -> str:
        if value is None:
            return ""
        s = str(value).strip()
        if not s:
            return ""
        lowered = s.lower()
        if lowered in {"nan", "null", "none", "n/a", "na", "-"}:
            return ""
        compact = lowered.replace(" ", "")
        if "2g4" in compact or "2.4g" in compact:
            return "2.4G"
        if "5g" in compact and "2.4g" not in compact:
            return "5G"
        if "6g" in compact or "6e" in compact:
            return "6G"
        match = re.search(r"-?\d+(?:\.\d+)?", compact)
        if match:
            try:
                num = float(match.group())
            except ValueError:
                num = None
            if num is not None:
                if "mhz" in compact and num >= 100:
                    ghz = num / 1000.0
                elif num >= 1000:
                    ghz = num / 1000.0
                else:
                    ghz = num
                if ghz < 3.5:
                    return "2.4G"
                if ghz < 6.0:
                    return "5G"
                if ghz < 8.0:
                    return "6G"
                if num <= 14:
                    return "2.4G"
                if 30 <= num < 200:
                    return "5G"
                if num >= 200:
                    return "6G"
        cleaned = s.upper().replace("GHZ", "G").replace(" ", "")
        return cleaned

    def _format_direction_display(self, value) -> str:
        if value is None:
            return ""
        s = str(value).strip().upper()
        if not s or s in {"NAN", "NULL"}:
            return ""
        if s in {"UL", "UP", "TX"}:
            return "TX"
        if s in {"DL", "DOWN", "RX"}:
            return "RX"
        return s

    def _format_channel_display(self, value) -> str:
        if value is None:
            return ""
        s = str(value).strip()
        if not s or s.lower() in {"nan", "null"}:
            return ""
        if s.endswith(".0"):
            s = s[:-2]
        return s

    def _format_db_display(self, value) -> str:
        if value is None:
            return ""
        s = str(value).strip()
        if not s or s.lower() in {"nan", "null"}:
            return ""
        match = re.search(r"-?\d+(?:\.\d+)?", s)
        if match:
            num = match.group()
            if num.endswith(".0"):
                num = num[:-2]
            return num
        return s

    def _format_metric_display(self, value) -> str:
        if value is None:
            return ""
        s = str(value).strip()
        if not s or s.lower() in {"nan", "null", "n/a", "false"}:
            return ""
        match = re.search(r"-?\d+(?:\.\d+)?", s)
        if match:
            num = match.group()
            if num.endswith(".0"):
                num = num[:-2]
            return num
        return s

    def _collect_user_annotations(self, df: pd.DataFrame) -> list[str]:
        if df is None or df.empty:
            return []

        def _extract_annotation_values(
            keywords: tuple[str, ...],
            formatter,
        ) -> list[str]:
            results: list[str] = []
            seen: set[str] = set()
            keyword_set = tuple(key.lower() for key in keywords)
            for column in df.columns:
                column_name = str(column)
                column_lower = column_name.lower()
                column_matches = all(key in column_lower for key in keyword_set)
                series = df[column] if isinstance(df[column], pd.Series) else pd.Series(df[column])
                for raw_value in series.tolist():
                    if raw_value is None or (isinstance(raw_value, float) and pd.isna(raw_value)):
                        continue
                    formatted = ""
                    if column_matches:
                        formatted = formatter(raw_value)
                    else:
                        normalized_value = self._normalize_value(raw_value)
                        if all(key in normalized_value for key in keyword_set):
                            formatted = formatter(raw_value)
                    if not formatted and isinstance(raw_value, str):
                        normalized_raw = raw_value.strip()
                        if normalized_raw:
                            formatted = formatter(normalized_raw)
                    if formatted:
                        lowered = formatted.lower()
                        if lowered in {"", "nan", "null", "none"}:
                            continue
                        if formatted not in seen:
                            seen.add(formatted)
                            results.append(formatted)
            return results

        static_values = _extract_annotation_values(("static", "db"), self._format_db_display)
        target_values = _extract_annotation_values(("target", "rssi"), self._format_metric_display)

        annotations: list[str] = []
        if static_values:
            annotations.append(f"Static dB: {', '.join(static_values)}")
        if target_values:
            formatted_rssi = []
            for value in target_values:
                lower = value.lower()
                formatted_rssi.append(value if lower.endswith("dbm") else f"{value} dBm")
            annotations.append(f"Target RSSI: {', '.join(formatted_rssi)}")
        return annotations

    def _infer_test_type_from_path(self, path: Path) -> Optional[str]:
        if path is None:
            return None
        try:
            raw = str(path).lower()
        except Exception:
            return None
        if not raw:
            return None
        if "rvo" in raw:
            return "RVO"
        peak_keywords = {"peak_throughput", "peak-throughput", "peakthroughput"}
        if any(keyword in raw for keyword in peak_keywords) or ("peak" in raw and "throughput" in raw):
            return "PEAK_THROUGHPUT"
        if "rvr" in raw:
            return "RVR"
        return None

    def _aggregate_channel_throughput(self, group: pd.DataFrame) -> list[tuple[str, float]]:
        channel_values: list[tuple[str, float]] = []
        for channel, channel_df in group.groupby("__channel_display__", dropna=False):
            throughput_values = [
                float(v)
                for v in channel_df["__throughput_value__"].tolist()
                if isinstance(v, (int, float))
                and pd.notna(v)
                and math.isfinite(float(v))
            ]
            if not throughput_values:
                continue
            avg_value = sum(throughput_values) / len(throughput_values)
            label = self._format_pie_channel_label(channel, channel_df)
            channel_values.append((label, avg_value))
        return channel_values

    def _parse_db_numeric(self, value) -> Optional[float]:
        if value is None:
            return None
        if isinstance(value, (int, float)):
            return float(value)
        s = str(value).strip()
        if not s:
            return None
        match = re.search(r"-?\d+(?:\.\d+)?", s)
        if not match:
            return None
        try:
            return float(match.group())
        except ValueError:
            return None

    def _group_sort_key(self, key: tuple[str, str, str, str, str]):
        standard, bandwidth, freq_band, test_type, direction = key
        standard_idx = STANDARD_ORDER_MAP.get((standard or "").lower(), len(STANDARD_ORDER_MAP))
        bandwidth_idx = BANDWIDTH_ORDER_MAP.get((bandwidth or "").lower(), len(BANDWIDTH_ORDER_MAP))
        freq_idx = FREQ_BAND_ORDER_MAP.get((freq_band or "").lower(), len(FREQ_BAND_ORDER_MAP))
        test_idx = TEST_TYPE_ORDER_MAP.get((test_type or "").upper(), len(TEST_TYPE_ORDER_MAP))
        direction_idx = DIRECTION_ORDER_MAP.get((direction or "").upper(), len(DIRECTION_ORDER_MAP))
        return (
            standard_idx,
            bandwidth_idx,
            freq_idx,
            test_idx,
            direction_idx,
            standard,
            bandwidth,
            freq_band,
            test_type,
            direction,
        )

    def _format_chart_title(
        self,
        standard: str,
        bandwidth: str,
        freq_band: str,
        test_type: str,
        direction: str,
    ) -> str:
        parts: list[str] = []
        std = (standard or "").strip()
        bw = (bandwidth or "").strip()
        freq = (freq_band or "").strip()
        tt = (test_type or "").strip().upper()
        direction = (direction or "").strip().upper()
        parts.append(std or "Unknown")
        if bw:
            parts.append(bw)
        if freq:
            parts.append(freq)
        label = self._format_test_type_label(tt)
        parts.append(label)
        if direction:
            parts.append(direction)
        return " ".join(parts).strip()

    def _format_test_type_label(self, test_type: str) -> str:
        mapping = {
            "RVR": "RVR Throughput",
            "RVO": "RVO Throughput",
            "PEAK_THROUGHPUT": "Peak Throughput",
        }
        normalized = (test_type or "").strip().upper()
        if normalized in mapping:
            return mapping[normalized]
        if not normalized:
            return "RVR Throughput"
        return f"{normalized} Throughput"

    def _collect_step_labels(self, group: pd.DataFrame) -> list[str]:
        steps: list[str] = []
        for step in group["__step__"]:
            if step and step not in steps:
                steps.append(step)
        if not steps:
            count = int(group["__throughput_value__"].notna().sum())
            if count <= 0:
                count = len(group.index)
            if count <= 0:
                return []
            steps = [str(i + 1) for i in range(count)]
        steps.sort(
            key=lambda item: (0, self._parse_db_numeric(item))
            if self._parse_db_numeric(item) is not None
            else (1, item)
        )
        return steps

    def _format_step_label(self, step: str) -> str:
        if not step:
            return ""
        formatted = self._format_db_display(step)
        return formatted or step

    @staticmethod
    def _compute_major_step_indices(count: int, max_labels: int = 18) -> list[int]:
        if count <= 0:
            return []
        if count <= max_labels:
            return list(range(count))
        stride = max(1, math.ceil(count / max_labels))
        indices = list(range(0, count, stride))
        last_index = count - 1
        if indices[-1] != last_index:
            indices.append(last_index)
        if indices[0] != 0:
            indices.insert(0, 0)
        # remove possible duplicates and keep order
        seen: set[int] = set()
        deduped: list[int] = []
        for idx in indices:
            if idx not in seen:
                seen.add(idx)
                deduped.append(idx)
        return deduped

    def _configure_step_axis(self, ax, steps: list[str], max_labels: int = 18) -> None:
        if not steps:
            ax.set_xticks([])
            ax.set_xlim(0, 1)
            return
        count = len(steps)
        positions = list(range(count))
        ax.set_xticks(positions, minor=True)
        max_index = max(1, count - 1)
        padding = min(0.4, max_index * 0.05 if max_index else 0.4)
        ax.set_xlim(-padding, max_index + padding)
        major_indices = self._compute_major_step_indices(count, max_labels=max_labels)
        major_positions = [positions[i] for i in major_indices]
        major_labels = [self._format_step_label(steps[i]) for i in major_indices]
        ax.set_xticks(major_positions)
        ax.set_xticklabels(major_labels, rotation=0)
        for label in ax.get_xticklabels():
            label.set_horizontalalignment("center")
            label.set_verticalalignment("top")

    def _format_channel_series_label(self, channel: str) -> str:
        channel = (channel or "").strip()
        return f"CH{channel}" if channel else "Unknown"

    def _make_pie_autopct(self, values: tuple[float, ...]):
        total = sum(values)

        def _formatter(pct):
            absolute = pct * total / 100.0
            return f"{pct:.1f}%\n{absolute:.1f} Mbps"

        return _formatter

    def _format_pie_channel_label(self, channel: str, df: pd.DataFrame) -> str:
        channel_name = (channel or "").strip()
        if not channel_name:
            channel_name = "Unknown"
        db_values = [value for value in df["__db_display__"].tolist() if value]
        if db_values:
            return f"CH{channel_name} {db_values[0]}dB"
        return f"CH{channel_name}"

    def _series_with_nan(self, values: list[Optional[float]]) -> list[float]:
        series: list[float] = []
        for value in values:
            series.append(math.nan if value is None else float(value))
        return series

    def _normalize_value(self, value) -> str:
        return str(value).strip().lower() if value is not None else ""

    def _normalize_step(self, value) -> Optional[str]:
        if value is None:
            return None
        s = str(value).strip()
        if not s or s.lower() in {"nan", "null"}:
            return None
        return s

    def _extract_first_non_empty(self, row: pd.Series, columns: tuple[str, ...]):
        for column in columns:
            if column not in row:
                continue
            value = row.get(column)
            if value is None:
                continue
            s = str(value).strip()
            if not s or s.lower() in {"nan", "null", "none", "n/a", "na", "-"}:
                continue
            return value
        return None

    def _safe_float(self, value) -> Optional[float]:
        if value is None:
            return None
        if isinstance(value, (int, float)):
            return float(value)
        s = str(value).strip()
        if not s:
            return None
        lowered = s.lower()
        if lowered in {"nan", "null", "n/a", "false"}:
            return None
        normalized = s.replace("，", ",")
        match = re.search(r"-?\d+(?:\.\d+)?", normalized)
        if match:
            try:
                return float(match.group())
            except ValueError:
                return None
        try:
            return float(normalized)
        except Exception:
            return None

    def _safe_chart_name(self, title: str) -> str:
        safe = re.sub(r"[^0-9A-Za-z_-]+", "_", title).strip("_")
        return safe or "rvr_chart"<|MERGE_RESOLUTION|>--- conflicted
+++ resolved
@@ -220,16 +220,12 @@
     def _resolve_dataframe_test_type(self, df: pd.DataFrame, path: Optional[Path]) -> Optional[str]:
         if df is None or df.empty:
             return None
-
-<<<<<<< HEAD
         selection_override = self._infer_test_type_from_selection()
         if selection_override:
             normalized_selection = selection_override.strip().upper()
             if normalized_selection:
                 return normalized_selection
 
-=======
->>>>>>> 2c706f11
         override = self._infer_test_type_from_path(path) if path is not None else None
         if override:
             normalized_override = override.strip().upper()
@@ -268,7 +264,6 @@
             return "PEAK_THROUGHPUT"
         return None
 
-<<<<<<< HEAD
     def _infer_test_type_from_selection(self) -> Optional[str]:
         explicit = getattr(self, "_selected_test_type", None)
         if isinstance(explicit, str):
@@ -303,8 +298,6 @@
             return "RVR"
         return None
 
-=======
->>>>>>> 2c706f11
     def _dataframe_contains_corner_angles(self, df: pd.DataFrame) -> bool:
         if df is None or df.empty:
             return False
